--- conflicted
+++ resolved
@@ -26,17 +26,8 @@
 lint:
 	golangci-lint run -E whitespace -E wsl -E wastedassign -E unconvert -E tparallel -E thelper -E stylecheck -E prealloc \
 	-E predeclared -E nlreturn -E misspell -E makezero -E lll -E importas -E ifshort -E gosec -E  gofmt -E goconst \
-<<<<<<< HEAD
-	-E forcetypeassert -E dogsled -E dupl -E errname -E errorlint -E nolintlint --timeout 2m
-
-.PHONY: test
-test:
-	CGO_ENABLED=1 go build -race -a -o /tmp/polygon-edge .
-	export "PATH=/tmp:$$PATH"; go clean -testcache && go test -timeout 28m ./...
-=======
 	-E forcetypeassert -E dogsled -E dupl -E errname -E errorlint -E nolintlint
 
 .PHONY: generate-bsd-licenses
 generate-bsd-licenses:
-	./generate_dependency_licenses.sh BSD-3-Clause,BSD-2-Clause > ./licenses/bsd_licenses.json
->>>>>>> c0835a5a
+	./generate_dependency_licenses.sh BSD-3-Clause,BSD-2-Clause > ./licenses/bsd_licenses.json