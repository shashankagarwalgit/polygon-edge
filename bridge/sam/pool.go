package sam

import (
	"sync"
	"sync/atomic"

	"github.com/0xPolygon/polygon-edge/helper/common"
	"github.com/0xPolygon/polygon-edge/types"
)

type pool struct {
	// write-lock is called only during the validator change process
	// otherwise read-lock is called
	// Changing validators occurs rarely (once per epoch)
	changeValidatorsLock sync.RWMutex
	validators           []types.Address
	signatureThreshold   uint64 // required number of signatures for ready

	// storage for message body
	messageMap sync.Map // types.Hash -> []byte

	// map from message Hash -> bool for message flags
	consumedMap sync.Map
	readyMap    sync.Map

	// signatures
	messageSignatures *messageSignaturesStore
}

func NewPool(validators []types.Address, threshold uint64) Pool {
	return &pool{
		changeValidatorsLock: sync.RWMutex{},
		validators:           validators,
		signatureThreshold:   threshold,
		messageMap:           sync.Map{},
		consumedMap:          sync.Map{},
		readyMap:             sync.Map{},
		messageSignatures:    newMessageSignaturesStore(),
	}
}

// Add adds new message with the signature to pool
func (p *pool) AddMessage(message *Message) {
	p.changeValidatorsLock.RLock()
	defer p.changeValidatorsLock.RUnlock()

	if p.hasConsumed(message.Hash) {
		// we do no longer put the signature if the message has been consumed
		return
	}

	p.setMessageData(message.Hash, message.Data)
	p.tryToPromote(message.Hash)
}

// Add adds new message with the signature to pool
func (p *pool) AddSignature(signature *MessageSignature) {
	p.changeValidatorsLock.RLock()
	defer p.changeValidatorsLock.RUnlock()

	if p.hasConsumed(signature.Hash) {
		// we no longer put the signature if the message has been consumed
		return
	}

	p.messageSignatures.Put(signature)
	p.tryToPromote(signature.Hash)
}

<<<<<<< HEAD
func (p *pool) Knows(hash types.Hash) bool {
	return p.knows(hash)
}

func (p *pool) GetSignatureCount(hash types.Hash) uint64 {
	return p.messageSignatures.GetSignatureCount(hash)
}

// Consume sets the consumed flag and delete the message from pool
func (p *pool) Consume(hash types.Hash) {
=======
// ConsumeMessage sets the consumed flag and delete the message from pool
func (p *pool) ConsumeMessage(hash types.Hash) {
>>>>>>> 4b8b2c9e
	p.consumedMap.Store(hash, true)

	p.messageSignatures.RemoveMessage(hash)
	p.messageMap.Delete(hash)
	p.readyMap.Delete(hash)
}

// knows returns the flag indicating the message is known
func (p *pool) isMessageKnown(hash types.Hash) bool {
	_, ok := p.messageMap.Load(hash)

	return ok
}

// consumed returns the flag indicating the message is consumed
func (p *pool) hasConsumed(hash types.Hash) bool {
	raw, ok := p.consumedMap.Load(hash)
	if !ok {
		return false
	}

	consumed, ok := raw.(bool)

	return ok && consumed
}

// GetReadyMessages returns the messages with enough signatures
func (p *pool) GetReadyMessages() []ReadyMessage {
	p.changeValidatorsLock.RLock()
	defer p.changeValidatorsLock.RUnlock()

	res := make([]ReadyMessage, 0)

	p.readyMap.Range(func(key, value interface{}) bool {
		hash, _ := key.(types.Hash)

		if ready, _ := value.(bool); !ready {
			return true
		}

		data := p.getMessageData(hash)
		if data == nil {
			return true
		}

		signatures := p.messageSignatures.GetSignatures(hash)
		res = append(res, ReadyMessage{
			Data:       data,
			Hash:       hash,
			Signatures: signatures,
		})

		return true
	})

	return res
}

// UpdateValidatorSet update validators and threshold
// This process blocks other processes because messages would lose the signatures
func (p *pool) UpdateValidatorSet(validators []types.Address, threshold uint64) {
	p.changeValidatorsLock.Lock()
	defer p.changeValidatorsLock.Unlock()

	oldValidators := p.validators
	oldThreshold := p.signatureThreshold //nolint:nolintlint //nolint:ifshort

	p.validators = validators
	atomic.StoreUint64(&p.signatureThreshold, threshold)

	var maybeDemotedHashes []types.Hash
	if removed := common.DiffAddresses(oldValidators, validators); len(removed) > 0 {
		maybeDemotedHashes = p.messageSignatures.RemoveSignatures(removed)
	}

	if oldThreshold != threshold {
		// we need to check all messages if threshold changes
		p.tryToPromoteAndDemoteAll()
	} else if len(maybeDemotedHashes) > 0 {
		for _, hash := range maybeDemotedHashes {
			p.tryToDemote(hash)
		}
	}
}

// canPromote return the flag indicating it's possible to change status to ready
// message need to have enough signatures and be known by pool for promotion
func (p *pool) canPromote(hash types.Hash) bool {
	isKnown := p.isMessageKnown(hash)
	numSignatures := p.messageSignatures.GetSignatureCount(hash)
	threshold := atomic.LoadUint64(&p.signatureThreshold)

	return isKnown && numSignatures >= threshold
}

// canDemote return the flag indicating it's possible to change status to pending
func (p *pool) canDemote(hash types.Hash) bool {
	return !p.canPromote(hash)
}

// tryToPromote checks the number of signatures and threshold and update message status to ready if need
func (p *pool) tryToPromote(hash types.Hash) {
	if p.canPromote(hash) {
		p.promote(hash)
	}
}

// tryToDemote checks the number of signatures and threshold and update message status to pending if need
func (p *pool) tryToDemote(hash types.Hash) {
	if p.canDemote(hash) {
		p.demote(hash)
	}
}

// tryToPromoteAndDemoteAll iterates all messages and update its statuses
func (p *pool) tryToPromoteAndDemoteAll() {
	threshold := atomic.LoadUint64(&p.signatureThreshold)

	p.messageSignatures.RangeMessages(func(entry *signedMessageEntry) bool {
		hash := entry.Hash
		isKnown := p.isMessageKnown(hash)
		numSignatures := entry.NumSignatures()

		if numSignatures >= threshold && isKnown {
			p.promote(hash)
		} else {
			p.demote(hash)
		}

		return true
	})
}

// promote change message status to ready
func (p *pool) promote(hash types.Hash) {
	p.readyMap.Store(hash, true)
}

// promote change message status to pending
// it deletes instead of unsetting for less-complexity on getting ready messages
func (p *pool) demote(hash types.Hash) {
	p.readyMap.Delete(hash)
}

func (p *pool) setMessageData(hash types.Hash, data interface{}) {
	p.messageMap.Store(hash, data)
}

func (p *pool) getMessageData(hash types.Hash) interface{} {
	data, existed := p.messageMap.Load(hash)
	if !existed {
		return nil
	}

	return data
}

// signedMessageEntry is representing the data stored in messageSignaturesStore
type signedMessageEntry struct {
	Hash           types.Hash
	Signatures     sync.Map
	SignatureCount int64
}

// NumSignatures returns number of signatures
func (e *signedMessageEntry) NumSignatures() uint64 {
	count := atomic.LoadInt64(&e.SignatureCount)
	if count < 0 {
		return 0
	}

	return uint64(count)
}

// IncrementNumSignatures increments SignatureCount and return new count
func (e *signedMessageEntry) IncrementNumSignatures() uint64 {
	newNumSignatures := atomic.AddInt64(&e.SignatureCount, 1)

	return uint64(newNumSignatures)
}

// IncrementNumSignatures decrements SignatureCount and return new count
func (e *signedMessageEntry) DecrementNumSignatures() uint64 {
	newNumSignatures := atomic.AddInt64(&e.SignatureCount, -1)
	if newNumSignatures < 0 {
		return 0
	}

	return uint64(newNumSignatures)
}

// messageSignaturesStore is a nested map from message ID to signatures
// messageID (types.Hash) -> address (types.Address) -> signature ([]byte)
type messageSignaturesStore struct {
	sync.Map
}

func newMessageSignaturesStore() *messageSignaturesStore {
	return &messageSignaturesStore{}
}

func (m *messageSignaturesStore) HasMessage(hash types.Hash) bool {
	_, loaded := m.Load(hash)

	return loaded
}

// GetSignatureCount returns the number of stored signatures for given message ID
func (m *messageSignaturesStore) GetSignatureCount(hash types.Hash) uint64 {
	value, loaded := m.Load(hash)
	if !loaded {
		return 0
	}

	entry, _ := value.(*signedMessageEntry)

	return entry.NumSignatures()
}

// GetMessage returns the message and its signatures for given message ID
func (m *messageSignaturesStore) GetSignatures(hash types.Hash) [][]byte {
	value, loaded := m.Load(hash)
	if !loaded {
		return nil
	}

	entry, _ := value.(*signedMessageEntry)
	signatures := make([][]byte, 0, entry.SignatureCount)

	entry.Signatures.Range(func(_key, value interface{}) bool {
		signature, _ := value.([]byte)
		signatures = append(signatures, signature)

		return true
	})

	return signatures
}

// RangeMessages iterates all messages in store
func (m *messageSignaturesStore) RangeMessages(handler func(*signedMessageEntry) bool) {
	m.Range(func(_key, value interface{}) bool {
		entry, _ := value.(*signedMessageEntry)

		return handler(entry)
	})
}

// PutMessage puts new signature to one message
func (m *messageSignaturesStore) Put(signature *MessageSignature) uint64 {
	value, _ := m.LoadOrStore(signature.Hash,
		&signedMessageEntry{
			Hash:           signature.Hash,
			Signatures:     sync.Map{},
			SignatureCount: 0,
		},
	)

	entry, _ := value.(*signedMessageEntry)

	if _, loaded := entry.Signatures.LoadOrStore(signature.Address, signature.Signature); !loaded {
		return entry.IncrementNumSignatures()
	}

	return entry.NumSignatures()
}

// RemoveMessage removes the message from store
func (m *messageSignaturesStore) RemoveMessage(hash types.Hash) bool {
	_, existed := m.LoadAndDelete(hash)

	return existed
}

// RemoveMessage removes the signatures by given addresses from all messages
func (m *messageSignaturesStore) RemoveSignatures(addresses []types.Address) []types.Hash {
	maybeDemotedHashes := make([]types.Hash, 0)

	m.RangeMessages(func(entry *signedMessageEntry) bool {
		count := 0
		for _, addr := range addresses {
			if _, deleted := entry.Signatures.LoadAndDelete(addr); deleted {
				entry.DecrementNumSignatures()
				count++
			}
		}

		if count > 0 {
			maybeDemotedHashes = append(maybeDemotedHashes, entry.Hash)
		}

		return true
	})

	return maybeDemotedHashes
}<|MERGE_RESOLUTION|>--- conflicted
+++ resolved
@@ -67,21 +67,8 @@
 	p.tryToPromote(signature.Hash)
 }
 
-<<<<<<< HEAD
-func (p *pool) Knows(hash types.Hash) bool {
-	return p.knows(hash)
-}
-
-func (p *pool) GetSignatureCount(hash types.Hash) uint64 {
-	return p.messageSignatures.GetSignatureCount(hash)
-}
-
-// Consume sets the consumed flag and delete the message from pool
-func (p *pool) Consume(hash types.Hash) {
-=======
 // ConsumeMessage sets the consumed flag and delete the message from pool
 func (p *pool) ConsumeMessage(hash types.Hash) {
->>>>>>> 4b8b2c9e
 	p.consumedMap.Store(hash, true)
 
 	p.messageSignatures.RemoveMessage(hash)
@@ -89,11 +76,15 @@
 	p.readyMap.Delete(hash)
 }
 
-// knows returns the flag indicating the message is known
-func (p *pool) isMessageKnown(hash types.Hash) bool {
+// IsMessageKnown returns the flag indicating the message is known
+func (p *pool) IsMessageKnown(hash types.Hash) bool {
 	_, ok := p.messageMap.Load(hash)
 
 	return ok
+}
+
+func (p *pool) GetSignatureCount(hash types.Hash) uint64 {
+	return p.messageSignatures.GetSignatureCount(hash)
 }
 
 // consumed returns the flag indicating the message is consumed
@@ -170,7 +161,7 @@
 // canPromote return the flag indicating it's possible to change status to ready
 // message need to have enough signatures and be known by pool for promotion
 func (p *pool) canPromote(hash types.Hash) bool {
-	isKnown := p.isMessageKnown(hash)
+	isKnown := p.IsMessageKnown(hash)
 	numSignatures := p.messageSignatures.GetSignatureCount(hash)
 	threshold := atomic.LoadUint64(&p.signatureThreshold)
 
@@ -202,7 +193,7 @@
 
 	p.messageSignatures.RangeMessages(func(entry *signedMessageEntry) bool {
 		hash := entry.Hash
-		isKnown := p.isMessageKnown(hash)
+		isKnown := p.IsMessageKnown(hash)
 		numSignatures := entry.NumSignatures()
 
 		if numSignatures >= threshold && isKnown {
