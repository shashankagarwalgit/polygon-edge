--- conflicted
+++ resolved
@@ -3,12 +3,9 @@
 import (
 	"context"
 	"encoding/json"
+	"errors"
 	"math/big"
 
-<<<<<<< HEAD
-=======
-	"errors"
->>>>>>> 217410b5
 	"github.com/0xPolygon/polygon-edge/blockchain/storage"
 	"github.com/hashicorp/go-hclog"
 	"github.com/umbracle/go-web3"
