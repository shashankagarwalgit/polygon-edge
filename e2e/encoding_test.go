package e2e

import (
	"context"
	"github.com/0xPolygon/polygon-edge/types"
	"testing"
	"time"

	"github.com/0xPolygon/polygon-edge/e2e/framework"
	"github.com/0xPolygon/polygon-edge/helper/tests"
	"github.com/stretchr/testify/assert"
)

func TestEncoding(t *testing.T) {
<<<<<<< HEAD
	fromAccPrivKey, from := tests.GenerateKeyAndAddr(t)
=======
	key, from := tests.GenerateKeyAndAddr(t)
>>>>>>> c0835a5a

	srvs := framework.NewTestServers(t, 1, func(config *framework.TestServerConfig) {
		config.SetConsensus(framework.ConsensusDev)
		config.SetSeal(true)
		config.Premine(from, framework.EthToWei(10))
	})
	srv := srvs[0]

	ctx, cancel := context.WithTimeout(context.Background(), 10*time.Second)
	defer cancel()

<<<<<<< HEAD
	contractAddr, err := srv.DeployContract(ctx, sampleByteCode, fromAccPrivKey)
=======
	contractAddr, err := srv.DeployContract(ctx, sampleByteCode, key)
>>>>>>> c0835a5a

	if err != nil {
		t.Fatal(err)
	}

	ctx, cancel = context.WithTimeout(context.Background(), 10*time.Second)
	defer cancel()

<<<<<<< HEAD
	receipt := srv.TxnTo(ctx, contractAddr, "setA1", fromAccPrivKey)
=======
	receipt := srv.InvokeMethod(ctx, types.Address(contractAddr), "setA1", key)
>>>>>>> c0835a5a

	// try to get the transaction
	client := srv.JSONRPC().Eth()

	_, err = client.GetTransactionByHash(receipt.TransactionHash)
	assert.NoError(t, err)

	_, err = client.GetBlockByHash(receipt.BlockHash, true)
	assert.NoError(t, err)
}<|MERGE_RESOLUTION|>--- conflicted
+++ resolved
@@ -2,9 +2,10 @@
 
 import (
 	"context"
-	"github.com/0xPolygon/polygon-edge/types"
 	"testing"
 	"time"
+
+	"github.com/0xPolygon/polygon-edge/types"
 
 	"github.com/0xPolygon/polygon-edge/e2e/framework"
 	"github.com/0xPolygon/polygon-edge/helper/tests"
@@ -12,11 +13,7 @@
 )
 
 func TestEncoding(t *testing.T) {
-<<<<<<< HEAD
-	fromAccPrivKey, from := tests.GenerateKeyAndAddr(t)
-=======
 	key, from := tests.GenerateKeyAndAddr(t)
->>>>>>> c0835a5a
 
 	srvs := framework.NewTestServers(t, 1, func(config *framework.TestServerConfig) {
 		config.SetConsensus(framework.ConsensusDev)
@@ -28,11 +25,7 @@
 	ctx, cancel := context.WithTimeout(context.Background(), 10*time.Second)
 	defer cancel()
 
-<<<<<<< HEAD
-	contractAddr, err := srv.DeployContract(ctx, sampleByteCode, fromAccPrivKey)
-=======
 	contractAddr, err := srv.DeployContract(ctx, sampleByteCode, key)
->>>>>>> c0835a5a
 
 	if err != nil {
 		t.Fatal(err)
@@ -41,11 +34,7 @@
 	ctx, cancel = context.WithTimeout(context.Background(), 10*time.Second)
 	defer cancel()
 
-<<<<<<< HEAD
-	receipt := srv.TxnTo(ctx, contractAddr, "setA1", fromAccPrivKey)
-=======
 	receipt := srv.InvokeMethod(ctx, types.Address(contractAddr), "setA1", key)
->>>>>>> c0835a5a
 
 	// try to get the transaction
 	client := srv.JSONRPC().Eth()
