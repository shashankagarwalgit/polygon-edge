package e2e

import (
	"context"
	"crypto/ecdsa"
	"errors"
	"io"
	"math/big"
	"sync"
	"testing"
	"time"

	"github.com/0xPolygon/polygon-sdk/crypto"
	"github.com/0xPolygon/polygon-sdk/e2e/framework"
	"github.com/0xPolygon/polygon-sdk/helper/tests"
	"github.com/0xPolygon/polygon-sdk/txpool"
	txpoolOp "github.com/0xPolygon/polygon-sdk/txpool/proto"
	"github.com/0xPolygon/polygon-sdk/types"
	"github.com/golang/protobuf/ptypes/any"
	"github.com/golang/protobuf/ptypes/empty"
	"github.com/stretchr/testify/assert"
	"github.com/umbracle/go-web3"
)

var (
	oneEth = framework.EthToWei(1)
	signer = crypto.NewEIP155Signer(100)
)

func waitForBlock(t *testing.T, srv *framework.TestServer, expectedBlocks int, index int) int64 {
	t.Helper()

	systemClient := srv.Operator()
	ctx, cancelFn := context.WithCancel(context.Background())
	stream, err := systemClient.Subscribe(ctx, &empty.Empty{})

	if err != nil {
		cancelFn()
		t.Fatalf("Unable to subscribe to blockchain events")
	}

	evnt, err := stream.Recv()
	if errors.Is(err, io.EOF) {
		t.Fatalf("Invalid stream close")
	}

	if err != nil {
		t.Fatalf("Unable to read blockchain event")
	}

	if len(evnt.Added) != expectedBlocks {
		t.Fatalf("Invalid number of blocks added")
	}

	cancelFn()

	return evnt.Added[index].Number
}

type generateTxReqParams struct {
	nonce         uint64
	referenceAddr types.Address
	referenceKey  *ecdsa.PrivateKey
	toAddress     types.Address
	gasPrice      *big.Int
	value         *big.Int
	t             *testing.T
}

func generateTx(params generateTxReqParams) *types.Transaction {
	signedTx, signErr := signer.SignTx(&types.Transaction{
		Nonce:    params.nonce,
		From:     params.referenceAddr,
		To:       &params.toAddress,
		GasPrice: params.gasPrice,
		Gas:      1000000,
		Value:    params.value,
		V:        big.NewInt(27), // it is necessary to encode in rlp
	}, params.referenceKey)

	if signErr != nil {
		params.t.Fatalf("Unable to sign transaction, %v", signErr)
	}

	return signedTx
}

func generateReq(params generateTxReqParams) *txpoolOp.AddTxnReq {
	msg := &txpoolOp.AddTxnReq{
		Raw: &any.Any{
			Value: generateTx(params).MarshalRLP(),
		},
		From: types.ZeroAddress.String(),
	}

	return msg
}

func TestTxPool_ErrorCodes(t *testing.T) {
	gasPrice := big.NewInt(10000)
	devInterval := 5

	testTable := []struct {
		name           string
		defaultBalance *big.Int
		txValue        *big.Int
		expectedError  error
	}{
		{
			// Test scenario:
			// Add tx with nonce 0
			// -> Check if tx has been parsed
			// Add tx with nonce 0
			// -> tx shouldn't be added, since the nonce is too low
			"ErrNonceTooLow",
			framework.EthToWei(10),
			oneEth,
			txpool.ErrNonceTooLow,
		},
		{
			// Test scenario:
			// Add tx with insufficient funds
			// -> Tx should be discarded because of low funds
			"ErrInsufficientFunds",
			framework.EthToWei(1),
			framework.EthToWei(5),
			txpool.ErrInsufficientFunds,
		},
	}

	for _, testCase := range testTable {
		t.Run(testCase.name, func(t *testing.T) {
			referenceKey, referenceAddr := tests.GenerateKeyAndAddr(t)

			// Set up the test server
			srvs := framework.NewTestServers(t, 1, func(config *framework.TestServerConfig) {
				config.SetConsensus(framework.ConsensusDev)
				config.SetSeal(true)
				config.SetDevInterval(devInterval)
				config.Premine(referenceAddr, testCase.defaultBalance)
			})
			srv := srvs[0]

			// TxPool client
			clt := srv.TxnPoolOperator()
			toAddress := types.StringToAddress("1")

			// Add the initial transaction
			addReq := generateReq(generateTxReqParams{
				nonce:         0,
				referenceAddr: referenceAddr,
				referenceKey:  referenceKey,
				toAddress:     toAddress,
				gasPrice:      gasPrice,
				value:         testCase.txValue,
				t:             t,
			})

			addResponse, addErr := clt.AddTxn(context.Background(), addReq)

			if errors.Is(testCase.expectedError, txpool.ErrNonceTooLow) {
				if addErr != nil {
					t.Fatalf("Unable to add txn, %v", addErr)
				}

				// Wait for the state transition to be executed
				receiptCtx, waitCancelFn := context.WithTimeout(
					context.Background(),
					time.Duration(devInterval*2)*time.Second,
				)
				defer waitCancelFn()

				convertedHash := types.StringToHash(addResponse.TxHash)
				_, receiptErr := tests.WaitForReceipt(receiptCtx, srv.JSONRPC().Eth(), web3.Hash(convertedHash))
				if receiptErr != nil {
					t.Fatalf("Unable to get receipt, %v", receiptErr)
				}

				// Add the transaction with lower nonce value than what is
				// currently in the world state
				_, addErr = clt.AddTxn(context.Background(), addReq)
			}

			assert.NotNil(t, addErr)
			assert.Contains(t, addErr.Error(), testCase.expectedError.Error())
		})
	}
}

func TestTxPool_TransactionCoalescing(t *testing.T) {
	// Test scenario:
	// Add tx with nonce 0
	// -> Check if tx has been parsed
	// Add tx with nonce 2
	// -> tx shouldn't be executed, but shelved for later
	// Add tx with nonce 1
	// -> check if both tx with nonce 1 and tx with nonce 2 are parsed
	// Predefined values
	gasPrice := big.NewInt(10000)

	referenceKey, referenceAddr := tests.GenerateKeyAndAddr(t)
	defaultBalance := framework.EthToWei(10)

	devInterval := 5

	// Set up the test server
	srvs := framework.NewTestServers(t, 1, func(config *framework.TestServerConfig) {
		config.SetConsensus(framework.ConsensusDev)
		config.SetSeal(true)
		config.SetDevInterval(devInterval)
		config.Premine(referenceAddr, defaultBalance)
	})
	srv := srvs[0]
	client := srv.JSONRPC()

	// Required default values
	signer := crypto.NewEIP155Signer(100)

	// TxPool client
	clt := srv.TxnPoolOperator()
	toAddress := types.StringToAddress("1")
	oneEth := framework.EthToWei(1)

	generateTx := func(nonce uint64) *types.Transaction {
		signedTx, signErr := signer.SignTx(&types.Transaction{
			Nonce:    nonce,
			From:     referenceAddr,
			To:       &toAddress,
			GasPrice: gasPrice,
			Gas:      1000000,
			Value:    oneEth,
			V:        big.NewInt(1), // it is necessary to encode in rlp
		}, referenceKey)

		if signErr != nil {
			t.Fatalf("Unable to sign transaction, %v", signErr)
		}

		return signedTx
	}

	generateReq := func(nonce uint64) *txpoolOp.AddTxnReq {
		msg := &txpoolOp.AddTxnReq{
			Raw: &any.Any{
				Value: generateTx(nonce).MarshalRLP(),
			},
			From: types.ZeroAddress.String(),
		}

		return msg
	}

	// Add the transactions with the following nonce order
	nonces := []uint64{0, 2}
	for i := 0; i < len(nonces); i++ {
		addReq := generateReq(nonces[i])

		_, addErr := clt.AddTxn(context.Background(), addReq)
		if addErr != nil {
			t.Fatalf("Unable to add txn, %v", addErr)
		}
	}

	// Wait for the state transition to be executed
	_ = waitForBlock(t, srv, 1, 0)

	// Get to account balance
	// Only the first tx should've gone through
	toAccountBalance := framework.GetAccountBalance(t, toAddress, client)
	assert.Equalf(t,
		oneEth.String(),
		toAccountBalance.String(),
		"To address balance mismatch after series of transactions",
	)

	// Add the transaction with the gap nonce value
	addReq := generateReq(1)

	_, addErr := clt.AddTxn(context.Background(), addReq)
	if addErr != nil {
		t.Fatalf("Unable to add txn, %v", addErr)
	}

	// Wait for the state transition to be executed
	_ = waitForBlock(t, srv, 1, 0)

	// Now both the added tx and the shelved tx should've gone through
	toAccountBalance = framework.GetAccountBalance(t, toAddress, client)
	assert.Equalf(t,
		framework.EthToWei(3).String(),
		toAccountBalance.String(),
		"To address balance mismatch after gap transaction",
	)
}

type testAccount struct {
	key     *ecdsa.PrivateKey
	address types.Address
}

func generateTestAccounts(t *testing.T, numAccounts int) []*testAccount {
	t.Helper()

	testAccounts := make([]*testAccount, numAccounts)

	for indx := 0; indx < numAccounts; indx++ {
		testAccount := &testAccount{}
		testAccount.key, testAccount.address = tests.GenerateKeyAndAddr(t)
		testAccounts[indx] = testAccount
	}

	return testAccounts
}

func TestTxPool_StressAddition(t *testing.T) {
	// Test scenario:
	// Add a large number of txns to the txpool concurrently
	// Predefined values
	defaultBalance := framework.EthToWei(10000)

	// Each account should add 50 transactions
	numAccounts := 4
	numTxPerAccount := 50

	testAccounts := generateTestAccounts(t, numAccounts)

	// Set up the test server
	srv := framework.NewTestServers(t, 1, func(config *framework.TestServerConfig) {
		config.SetConsensus(framework.ConsensusDev)
		config.SetSeal(true)
		config.SetBlockLimit(20000000)
		for _, testAccount := range testAccounts {
			config.Premine(testAccount.address, defaultBalance)
		}
	})[0]
	client := srv.JSONRPC()

	// Required default values
	signer := crypto.NewEIP155Signer(100)

	// TxPool client
	toAddress := types.StringToAddress("1")
	defaultValue := framework.EthToWeiPrecise(1, 15) // 0.001 ETH

	generateTx := func(account *testAccount, nonce uint64) *types.Transaction {
		signedTx, signErr := signer.SignTx(&types.Transaction{
			Nonce:    nonce,
			From:     account.address,
			To:       &toAddress,
			GasPrice: big.NewInt(10),
			Gas:      framework.DefaultGasLimit,
			Value:    defaultValue,
			V:        big.NewInt(27), // it is necessary to encode in rlp
		}, account.key)

		if signErr != nil {
			t.Fatalf("Unable to sign transaction, %v", signErr)
		}

		return signedTx
	}

	var wg sync.WaitGroup
	for _, account := range testAccounts {
		for nonce := uint64(0); nonce < uint64(numTxPerAccount); nonce++ {
			wg.Add(1)
			go func(account *testAccount, nonce uint64) {
				defer wg.Done()

<<<<<<< HEAD
				tx := generateTx(account, nonce)
=======
	// Add the transactions with the following nonce order
	for i := 0; i < numAccounts; i++ {
		// Start a concurrent loop
		wg.Add(1)

		go func(index int, clt txpoolOp.TxnPoolOperatorClient, testAccounts []*testAccount) {
			defer wg.Done()
>>>>>>> 30862b11

				txHash, err := client.Eth().SendRawTransaction(tx.MarshalRLP())
				if err != nil {
					t.Errorf("Unable to send txn, %v", err)
					return
				}

				waitCtx, waitCancel := context.WithTimeout(context.Background(), time.Second*30)
				defer waitCancel()

<<<<<<< HEAD
				// if we don't receive the receipt
				// for the last tx from some account
				// the test can be considered failed
				// (also prevents broken pipe errors - tcp write
				// by reducing the number of requests)
				if nonce == uint64(numTxPerAccount)-1 {
					if _, err := tests.WaitForReceipt(waitCtx, srv.JSONRPC().Eth(), txHash); err != nil {
						t.Errorf("Unable to wait for receipt, %v", err)
					}
=======
				_, err = tests.WaitForReceipt(waitCtx, srv.JSONRPC().Eth(), txHash)
				if err != nil {
					t.Errorf("Unable to wait for receipt, %v", err)

					return
>>>>>>> 30862b11
				}
			}(account, nonce)
		}
	}

	wg.Wait()

	// Make sure the transactions went through
	for _, account := range testAccounts {
		nonce, err := client.Eth().GetNonce(web3.Address(account.address), web3.Latest)
		if err != nil {
			t.Fatalf("Unable to fetch block")
		}
<<<<<<< HEAD
		assert.Equal(t, uint64(numTxPerAccount), nonce)
=======

		assert.Equal(t, uint64(numIterations/numAccounts), nonce)
	}
}

func TestPriceLimit(t *testing.T) {
	signer := &crypto.FrontierSigner{}
	senderKey, senderAddr := tests.GenerateKeyAndAddr(t)
	_, receiverAddr := tests.GenerateKeyAndAddr(t)

	testCases := []struct {
		name             string
		numNodes         int
		locals           []string
		noLocals         bool
		priceLimit       uint64
		gasPrice         int64
		err              error // JSON-RPC error
		numReceivedNodes int64
	}{
		{
			name:             "tx should propagate",
			numNodes:         3,
			locals:           nil,
			noLocals:         false,
			priceLimit:       10,
			gasPrice:         100,
			err:              nil,
			numReceivedNodes: 3,
		},
		{
			name:             "tx should be rejected due to low gas price",
			numNodes:         3,
			locals:           nil,
			noLocals:         true,
			priceLimit:       10,
			gasPrice:         5,
			err:              errors.New("{\"code\":-32600,\"message\":\"transaction underpriced\"}"),
			numReceivedNodes: 0,
		},
		{
			name:             "tx should not propagate",
			numNodes:         3,
			locals:           nil,
			noLocals:         false,
			priceLimit:       10,
			gasPrice:         0,
			err:              nil,
			numReceivedNodes: 1, // only first node receive
		},
		{
			name:             "tx should propagate because sender address is treated as local transaction",
			numNodes:         3,
			locals:           []string{senderAddr.String()},
			noLocals:         true,
			priceLimit:       10,
			gasPrice:         0,
			err:              nil,
			numReceivedNodes: 3,
		},
	}

	defaultConfig := func(config *framework.TestServerConfig) {
		config.SetConsensus(framework.ConsensusDummy)
		config.Premine(senderAddr, framework.EthToWei(10))
		config.SetSeal(true)
	}

	for _, tt := range testCases {
		t.Run(tt.name, func(t *testing.T) {
			srvs := framework.NewTestServers(t, tt.numNodes, func(config *framework.TestServerConfig) {
				defaultConfig(config)
				config.SetLocals(tt.locals)
				config.SetNoLocals(tt.noLocals)
				config.SetPriceLimit(&tt.priceLimit)
			})
			framework.MultiJoinSerial(t, srvs)

			// wait until gossip protocol build mesh network
			// (https://github.com/libp2p/specs/blob/master/pubsub/gossipsub/gossipsub-v1.0.md)
			time.Sleep(time.Second * 2)

			tx, err := signer.SignTx(&types.Transaction{
				Nonce:    0,
				From:     senderAddr,
				To:       &receiverAddr,
				Value:    framework.EthToWei(1),
				Gas:      1000000,
				GasPrice: big.NewInt(tt.gasPrice),
				Input:    []byte{},
			}, senderKey)
			assert.NoError(t, err, "failed to sign transaction")

			_, err = srvs[0].JSONRPC().Eth().SendRawTransaction(tx.MarshalRLP())
			if tt.err != nil {
				assert.Equal(t, tt.err.Error(), err.Error())
			} else {
				assert.NoError(t, err, "failed to send transaction")
			}

			for i, srv := range srvs {
				srv := srv
				shouldHaveTxPool := false
				subTestName := fmt.Sprintf("node %d shouldn't have tx in txpool", i)
				if i < int(tt.numReceivedNodes) {
					shouldHaveTxPool = true
					subTestName = fmt.Sprintf("node %d should have tx in txpool", i)
				}

				t.Run(subTestName, func(t *testing.T) {
					t.Parallel()
					ctx, cancel := context.WithTimeout(context.Background(), 30*time.Second)
					defer cancel()
					res, err := framework.WaitUntilTxPoolFilled(ctx, srv, 1)

					if shouldHaveTxPool {
						assert.NoError(t, err)
						assert.Equal(t, uint64(1), res.Length)
					} else {
						assert.ErrorIs(t, err, tests.ErrTimeout)
					}
				})
			}
		})
>>>>>>> 30862b11
	}
}

func TestInvalidTransactionRecover(t *testing.T) {
	// Test scenario :
	// Send a transaction with gasLimit > block gas limit.
	//		-> The transaction should not be applied, and the nonce should not be incremented.
	senderKey, senderAddress := tests.GenerateKeyAndAddr(t)
	_, receiverAddress := tests.GenerateKeyAndAddr(t)

	server := framework.NewTestServers(t, 1, func(config *framework.TestServerConfig) {
		config.SetConsensus(framework.ConsensusDev)
		config.SetSeal(true)
		config.Premine(senderAddress, framework.EthToWei(100))
	})[0]
	client := server.JSONRPC()

	tx, err := signer.SignTx(&types.Transaction{
		Nonce:    0,
		GasPrice: big.NewInt(10000),
		Gas:      5000000000,
		To:       &receiverAddress,
		Value:    oneEth,
		V:        big.NewInt(1),
		From:     senderAddress,
	}, senderKey)
	assert.NoError(t, err, "failed to sign transaction")

	// send tx
	_, err = server.JSONRPC().Eth().SendRawTransaction(tx.MarshalRLP())
	assert.NoError(t, err)

	balance, err := client.Eth().GetBalance(web3.Address(receiverAddress), web3.Latest)
	assert.NoError(t, err, "failed to retrieve receiver account balance")
	assert.Equal(t, framework.EthToWei(0).String(), balance.String())

	nextNonce, err := client.Eth().GetNonce(web3.Address(tx.From), web3.Latest)
	assert.NoError(t, err)
	assert.Equal(t, uint64(0), nextNonce)
}

func TestTxPool_RecoverableError(t *testing.T) {
	// Test scenario :
	//
	// 1. Send a first valid transaction with gasLimit = block gas limit - 1
	//
	// 2. Send a second transaction with gasLimit = block gas limit / 2. Since there is not enough gas remaining,
	// the transaction will be pushed back to the pending queue so that is can be executed in the next block.
	//
	// 3. Send a third - valid - transaction, both the previous one and this one should be executed.
	//
	senderKey, senderAddress := tests.GenerateKeyAndAddr(t)
	_, receiverAddress := tests.GenerateKeyAndAddr(t)

	transactions := []*types.Transaction{
		{
			Nonce:    0,
			GasPrice: big.NewInt(framework.DefaultGasPrice),
			Gas:      22000,
			To:       &receiverAddress,
			Value:    oneEth,
			V:        big.NewInt(27),
			From:     senderAddress,
		},
		{
			Nonce:    1,
			GasPrice: big.NewInt(framework.DefaultGasPrice),
			Gas:      22000,
			To:       &receiverAddress,
			Value:    oneEth,
			V:        big.NewInt(27),
			From:     senderAddress,
		},
		{
			Nonce:    2,
			GasPrice: big.NewInt(framework.DefaultGasPrice),
			Gas:      22000,
			To:       &receiverAddress,
			Value:    oneEth,
			V:        big.NewInt(27),
			From:     senderAddress,
		},
	}

	servers := framework.NewTestServers(t, 1, func(config *framework.TestServerConfig) {
		config.SetConsensus(framework.ConsensusDev)
		config.SetSeal(true)
		config.SetBlockLimit(2.5 * 21000)
		config.SetDevInterval(2)
		config.Premine(senderAddress, framework.EthToWei(100))
	})

	server := servers[0]
	client := server.JSONRPC()

	var hashes []web3.Hash
	for _, tx := range transactions {
		signedTx, err := signer.SignTx(tx, senderKey)
		assert.NoError(t, err)

		txHash, err := client.Eth().SendRawTransaction(signedTx.MarshalRLP())
		assert.NoError(t, err, "Unable to send transaction, %v", err)

		// save for later querying
		hashes = append(hashes, txHash)
	}

	ctx, cancel := context.WithTimeout(context.Background(), 6*time.Second)
	defer cancel()

	// wait for the last tx to be included in a block
	receipt, err := tests.WaitForReceipt(ctx, client.Eth(), hashes[2])
	assert.NoError(t, err)
	assert.NotNil(t, receipt)

	// assert balance moved
	balance, err := client.Eth().GetBalance(web3.Address(receiverAddress), web3.Latest)
	assert.NoError(t, err, "failed to retrieve receiver account balance")
	assert.Equal(t, framework.EthToWei(3).String(), balance.String())

	// Query 1st and 2nd txs
	firstTx, err := client.Eth().GetTransactionByHash(hashes[0])
	assert.NoError(t, err)
	assert.NotNil(t, firstTx)

	secondTx, err := client.Eth().GetTransactionByHash(hashes[0])
	assert.NoError(t, err)
	assert.NotNil(t, secondTx)

	// first two are in one block
	assert.Equal(t, firstTx.BlockNumber, secondTx.BlockNumber)

	// last tx is included in next block
	assert.NotEqual(t, secondTx.BlockNumber, receipt.BlockNumber)
}

func TestTxPool_ZeroPriceDev(t *testing.T) {
	senderKey, senderAddress := tests.GenerateKeyAndAddr(t)
	_, receiverAddress := tests.GenerateKeyAndAddr(t)
	// Test scenario:
	// The sender account should send funds to the receiver account.
	// Each transaction should have a gas price set do 0 and be treated
	// as a non-local transaction

	var zeroPriceLimit uint64 = 0

	startingBalance := framework.EthToWei(100)

	servers := framework.NewTestServers(t, 1, func(config *framework.TestServerConfig) {
		config.SetConsensus(framework.ConsensusDev)
		config.SetSeal(true)
		config.SetDevInterval(5)
		config.SetPriceLimit(&zeroPriceLimit)
		config.SetNoLocals(true)
		config.SetBlockLimit(20000000)
		config.Premine(senderAddress, startingBalance)
	})

	server := servers[0]
	client := server.JSONRPC()
	operator := server.TxnPoolOperator()
	ctx := context.Background()

	var (
		nonce    uint64 = 0
		nonceMux sync.Mutex
		wg       sync.WaitGroup
	)

	sendTx := func() {
		nonceMux.Lock()
		tx, err := signer.SignTx(&types.Transaction{
			Nonce:    nonce,
			GasPrice: big.NewInt(0),
			Gas:      framework.DefaultGasLimit - 1,
			To:       &receiverAddress,
			Value:    oneEth,
			V:        big.NewInt(27),
			From:     types.ZeroAddress,
		}, senderKey)
		assert.NoError(t, err, "failed to sign transaction")

		_, err = operator.AddTxn(ctx, &txpoolOp.AddTxnReq{
			Raw: &any.Any{
				Value: tx.MarshalRLP(),
			},
			From: types.ZeroAddress.String(),
		})
		assert.NoError(t, err, "failed to add txn using operator")

		nonce++
		nonceMux.Unlock()

		wg.Done()
	}

	numIterations := 100
	numIterationsBig := big.NewInt(int64(numIterations))

	for i := 0; i < numIterations; i++ {
		wg.Add(1)

		go sendTx()
	}

	wg.Wait()

	_ = waitForBlock(t, server, 1, 0)

	receiverBalance, err := client.Eth().GetBalance(web3.Address(receiverAddress), web3.Latest)
	assert.NoError(t, err, "failed to retrieve receiver account balance")

	sentFunds := big.NewInt(0).Mul(numIterationsBig, oneEth)
	assert.Equal(t, sentFunds.String(), receiverBalance.String())

	senderBalance, err := client.Eth().GetBalance(web3.Address(senderAddress), web3.Latest)
	assert.NoError(t, err, "failed to retrieve sender account balance")

	assert.Equal(t, big.NewInt(0).Sub(startingBalance, sentFunds).String(), senderBalance.String())
}

func TestTxPool_GetPendingTx(t *testing.T) {
	senderKey, senderAddress := tests.GenerateKeyAndAddr(t)
	_, receiverAddress := tests.GenerateKeyAndAddr(t)
	// Test scenario:
	// The sender account should send multiple transactions to the receiving address
	// and get correct responses when querying the transaction through JSON-RPC

	startingBalance := framework.EthToWei(100)

	servers := framework.NewTestServers(t, 1, func(config *framework.TestServerConfig) {
		config.SetConsensus(framework.ConsensusDev)
		config.SetSeal(true)
		config.SetDevInterval(3)
		config.SetBlockLimit(20000000)
		config.Premine(senderAddress, startingBalance)
	})

	server := servers[0]
	client := server.JSONRPC()

	// Construct the transaction
	signedTx, err := signer.SignTx(&types.Transaction{
		Nonce:    0,
		GasPrice: big.NewInt(0),
		Gas:      framework.DefaultGasLimit - 1,
		To:       &receiverAddress,
		Value:    oneEth,
		V:        big.NewInt(1),
		From:     types.ZeroAddress,
	}, senderKey)
	assert.NoError(t, err, "failed to sign transaction")

	// Add the transaction
	txHash, err := client.Eth().SendRawTransaction(signedTx.MarshalRLP())
	assert.NoError(t, err, "Unable to send transaction, %v", err)

	// Grab the pending transaction from the pool
<<<<<<< HEAD
	tx, err := client.Eth().GetTransactionByHash(txHash)
	assert.NoError(t, err, "Unable to get transaction by hash, %v", err)
	assert.NotNil(t, tx)
=======
	txn, getErr := client.Eth().GetTransactionByHash(txHash)
	if getErr != nil {
		t.Fatalf("Unable to get transaction by hash, %v", getErr)
	}

	assert.NotNil(t, txn)
>>>>>>> 30862b11

	// Make sure the specific fields are not filled yet
	assert.Equal(t, uint64(0), tx.TxnIndex)
	assert.Equal(t, uint64(0), tx.BlockNumber)
	assert.Equal(t, web3.ZeroHash, tx.BlockHash)

	// Wait for the transaction to be included into a block
<<<<<<< HEAD
	ctx, cancel := context.WithTimeout(context.Background(), 5*time.Second)
	defer cancel()
	receipt, err := tests.WaitForReceipt(ctx, client.Eth(), txHash)
	assert.NoError(t, err)
	assert.NotNil(t, receipt)

	assert.Equal(t, tx.TxnIndex, receipt.TransactionIndex)

	// fields should be updated
	tx, err = client.Eth().GetTransactionByHash(txHash)
	assert.NoError(t, err, "Unable to get transaction by hash, %v", err)
	assert.NotNil(t, tx)

	assert.Equal(t, uint64(0), tx.TxnIndex)
	assert.Equal(t, receipt.BlockNumber, tx.BlockNumber)
	assert.Equal(t, receipt.BlockHash, tx.BlockHash)
=======
	blockNum := waitForBlock(t, server, 1, 0)

	block, blockErr := client.Eth().GetBlockByNumber(web3.BlockNumber(blockNum), false)
	if blockErr != nil {
		t.Fatalf("Unable to fetch block, %v", blockErr)
	}

	txn, getErr = client.Eth().GetTransactionByHash(txHash)
	if getErr != nil {
		t.Fatalf("Unable to get transaction by hash, %v", getErr)
	}

	assert.NotNil(t, txn)
	assert.Equal(t, uint64(0), txn.TxnIndex)
	assert.Equal(t, block.Number, txn.BlockNumber)
	assert.Equal(t, block.Hash, txn.BlockHash)
>>>>>>> 30862b11
}<|MERGE_RESOLUTION|>--- conflicted
+++ resolved
@@ -367,17 +367,7 @@
 			go func(account *testAccount, nonce uint64) {
 				defer wg.Done()
 
-<<<<<<< HEAD
 				tx := generateTx(account, nonce)
-=======
-	// Add the transactions with the following nonce order
-	for i := 0; i < numAccounts; i++ {
-		// Start a concurrent loop
-		wg.Add(1)
-
-		go func(index int, clt txpoolOp.TxnPoolOperatorClient, testAccounts []*testAccount) {
-			defer wg.Done()
->>>>>>> 30862b11
 
 				txHash, err := client.Eth().SendRawTransaction(tx.MarshalRLP())
 				if err != nil {
@@ -388,7 +378,6 @@
 				waitCtx, waitCancel := context.WithTimeout(context.Background(), time.Second*30)
 				defer waitCancel()
 
-<<<<<<< HEAD
 				// if we don't receive the receipt
 				// for the last tx from some account
 				// the test can be considered failed
@@ -398,13 +387,6 @@
 					if _, err := tests.WaitForReceipt(waitCtx, srv.JSONRPC().Eth(), txHash); err != nil {
 						t.Errorf("Unable to wait for receipt, %v", err)
 					}
-=======
-				_, err = tests.WaitForReceipt(waitCtx, srv.JSONRPC().Eth(), txHash)
-				if err != nil {
-					t.Errorf("Unable to wait for receipt, %v", err)
-
-					return
->>>>>>> 30862b11
 				}
 			}(account, nonce)
 		}
@@ -418,134 +400,7 @@
 		if err != nil {
 			t.Fatalf("Unable to fetch block")
 		}
-<<<<<<< HEAD
 		assert.Equal(t, uint64(numTxPerAccount), nonce)
-=======
-
-		assert.Equal(t, uint64(numIterations/numAccounts), nonce)
-	}
-}
-
-func TestPriceLimit(t *testing.T) {
-	signer := &crypto.FrontierSigner{}
-	senderKey, senderAddr := tests.GenerateKeyAndAddr(t)
-	_, receiverAddr := tests.GenerateKeyAndAddr(t)
-
-	testCases := []struct {
-		name             string
-		numNodes         int
-		locals           []string
-		noLocals         bool
-		priceLimit       uint64
-		gasPrice         int64
-		err              error // JSON-RPC error
-		numReceivedNodes int64
-	}{
-		{
-			name:             "tx should propagate",
-			numNodes:         3,
-			locals:           nil,
-			noLocals:         false,
-			priceLimit:       10,
-			gasPrice:         100,
-			err:              nil,
-			numReceivedNodes: 3,
-		},
-		{
-			name:             "tx should be rejected due to low gas price",
-			numNodes:         3,
-			locals:           nil,
-			noLocals:         true,
-			priceLimit:       10,
-			gasPrice:         5,
-			err:              errors.New("{\"code\":-32600,\"message\":\"transaction underpriced\"}"),
-			numReceivedNodes: 0,
-		},
-		{
-			name:             "tx should not propagate",
-			numNodes:         3,
-			locals:           nil,
-			noLocals:         false,
-			priceLimit:       10,
-			gasPrice:         0,
-			err:              nil,
-			numReceivedNodes: 1, // only first node receive
-		},
-		{
-			name:             "tx should propagate because sender address is treated as local transaction",
-			numNodes:         3,
-			locals:           []string{senderAddr.String()},
-			noLocals:         true,
-			priceLimit:       10,
-			gasPrice:         0,
-			err:              nil,
-			numReceivedNodes: 3,
-		},
-	}
-
-	defaultConfig := func(config *framework.TestServerConfig) {
-		config.SetConsensus(framework.ConsensusDummy)
-		config.Premine(senderAddr, framework.EthToWei(10))
-		config.SetSeal(true)
-	}
-
-	for _, tt := range testCases {
-		t.Run(tt.name, func(t *testing.T) {
-			srvs := framework.NewTestServers(t, tt.numNodes, func(config *framework.TestServerConfig) {
-				defaultConfig(config)
-				config.SetLocals(tt.locals)
-				config.SetNoLocals(tt.noLocals)
-				config.SetPriceLimit(&tt.priceLimit)
-			})
-			framework.MultiJoinSerial(t, srvs)
-
-			// wait until gossip protocol build mesh network
-			// (https://github.com/libp2p/specs/blob/master/pubsub/gossipsub/gossipsub-v1.0.md)
-			time.Sleep(time.Second * 2)
-
-			tx, err := signer.SignTx(&types.Transaction{
-				Nonce:    0,
-				From:     senderAddr,
-				To:       &receiverAddr,
-				Value:    framework.EthToWei(1),
-				Gas:      1000000,
-				GasPrice: big.NewInt(tt.gasPrice),
-				Input:    []byte{},
-			}, senderKey)
-			assert.NoError(t, err, "failed to sign transaction")
-
-			_, err = srvs[0].JSONRPC().Eth().SendRawTransaction(tx.MarshalRLP())
-			if tt.err != nil {
-				assert.Equal(t, tt.err.Error(), err.Error())
-			} else {
-				assert.NoError(t, err, "failed to send transaction")
-			}
-
-			for i, srv := range srvs {
-				srv := srv
-				shouldHaveTxPool := false
-				subTestName := fmt.Sprintf("node %d shouldn't have tx in txpool", i)
-				if i < int(tt.numReceivedNodes) {
-					shouldHaveTxPool = true
-					subTestName = fmt.Sprintf("node %d should have tx in txpool", i)
-				}
-
-				t.Run(subTestName, func(t *testing.T) {
-					t.Parallel()
-					ctx, cancel := context.WithTimeout(context.Background(), 30*time.Second)
-					defer cancel()
-					res, err := framework.WaitUntilTxPoolFilled(ctx, srv, 1)
-
-					if shouldHaveTxPool {
-						assert.NoError(t, err)
-						assert.Equal(t, uint64(1), res.Length)
-					} else {
-						assert.ErrorIs(t, err, tests.ErrTimeout)
-					}
-				})
-			}
-		})
->>>>>>> 30862b11
 	}
 }
 
@@ -804,18 +659,9 @@
 	assert.NoError(t, err, "Unable to send transaction, %v", err)
 
 	// Grab the pending transaction from the pool
-<<<<<<< HEAD
 	tx, err := client.Eth().GetTransactionByHash(txHash)
 	assert.NoError(t, err, "Unable to get transaction by hash, %v", err)
 	assert.NotNil(t, tx)
-=======
-	txn, getErr := client.Eth().GetTransactionByHash(txHash)
-	if getErr != nil {
-		t.Fatalf("Unable to get transaction by hash, %v", getErr)
-	}
-
-	assert.NotNil(t, txn)
->>>>>>> 30862b11
 
 	// Make sure the specific fields are not filled yet
 	assert.Equal(t, uint64(0), tx.TxnIndex)
@@ -823,7 +669,6 @@
 	assert.Equal(t, web3.ZeroHash, tx.BlockHash)
 
 	// Wait for the transaction to be included into a block
-<<<<<<< HEAD
 	ctx, cancel := context.WithTimeout(context.Background(), 5*time.Second)
 	defer cancel()
 	receipt, err := tests.WaitForReceipt(ctx, client.Eth(), txHash)
@@ -840,22 +685,4 @@
 	assert.Equal(t, uint64(0), tx.TxnIndex)
 	assert.Equal(t, receipt.BlockNumber, tx.BlockNumber)
 	assert.Equal(t, receipt.BlockHash, tx.BlockHash)
-=======
-	blockNum := waitForBlock(t, server, 1, 0)
-
-	block, blockErr := client.Eth().GetBlockByNumber(web3.BlockNumber(blockNum), false)
-	if blockErr != nil {
-		t.Fatalf("Unable to fetch block, %v", blockErr)
-	}
-
-	txn, getErr = client.Eth().GetTransactionByHash(txHash)
-	if getErr != nil {
-		t.Fatalf("Unable to get transaction by hash, %v", getErr)
-	}
-
-	assert.NotNil(t, txn)
-	assert.Equal(t, uint64(0), txn.TxnIndex)
-	assert.Equal(t, block.Number, txn.BlockNumber)
-	assert.Equal(t, block.Hash, txn.BlockHash)
->>>>>>> 30862b11
 }