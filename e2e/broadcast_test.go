package e2e

import (
	"context"
	"fmt"
	"math/big"
	"testing"
	"time"

	"github.com/0xPolygon/minimal/crypto"
	"github.com/0xPolygon/minimal/e2e/framework"
	"github.com/0xPolygon/minimal/helper/tests"
	"github.com/0xPolygon/minimal/types"
	"github.com/stretchr/testify/assert"
)

func TestBroadcast(t *testing.T) {
<<<<<<< HEAD
	testTable := []struct {
=======
	testCases := []struct {
>>>>>>> 4152578b
		name     string
		numNodes int
		// Number of nodes that connects to left node
		numConnectedNodes int
	}{
		{
			name:              "tx should not reach to last node",
			numNodes:          10,
			numConnectedNodes: 5,
		},
		{
			name:              "tx should reach to last node",
			numNodes:          10,
			numConnectedNodes: 10,
		},
	}

	signer := &crypto.FrontierSigner{}
	senderKey, senderAddr := tests.GenerateKeyAndAddr(t)
	_, receiverAddr := tests.GenerateKeyAndAddr(t)

	conf := func(config *framework.TestServerConfig) {
		config.SetConsensus(framework.ConsensusDummy)
		config.Premine(senderAddr, tests.EthToWei(10))
		config.SetSeal(true)
	}

<<<<<<< HEAD
	for _, tt := range testTable {
=======
	for _, tt := range testCases {
>>>>>>> 4152578b
		t.Run(tt.name, func(t *testing.T) {
			srvs := framework.NewTestServers(t, tt.numNodes, conf)
			framework.MultiJoinSerial(t, srvs[0:tt.numConnectedNodes])

			// Check the connections
			for i, srv := range srvs {
				// Required number of connections
				numRequiredConnections := 0
				if i < tt.numConnectedNodes {
					if i == 0 || i == tt.numConnectedNodes-1 {
						numRequiredConnections = 1
					} else {
						numRequiredConnections = 2
					}
				}
				ctx, cancel := context.WithTimeout(context.Background(), 30*time.Second)
				defer cancel()
				_, err := framework.WaitUntilPeerConnects(ctx, srv, numRequiredConnections)
				if err != nil {
					t.Fatal(err)
				}
			}

			// wait until gossip protocol build mesh network (https://github.com/libp2p/specs/blob/master/pubsub/gossipsub/gossipsub-v1.0.md)
			time.Sleep(time.Second * 2)

			tx, err := signer.SignTx(&types.Transaction{
				Nonce:    0,
				From:     senderAddr,
				To:       &receiverAddr,
				Value:    tests.EthToWei(1),
				Gas:      1000000,
				GasPrice: big.NewInt(10000),
				Input:    []byte{},
			}, senderKey)
			if err != nil {
				t.Fatalf("failed to sign transaction, err=%+v", err)
			}

			_, err = srvs[0].JSONRPC().Eth().SendRawTransaction(tx.MarshalRLP())
			if err != nil {
				t.Fatalf("failed to send transaction, err=%+v", err)
			}

			for i, srv := range srvs {
				shouldHaveTxPool := false
				subTestName := fmt.Sprintf("node %d shouldn't have tx in txpool", i)
				if i < tt.numConnectedNodes {
					shouldHaveTxPool = true
					subTestName = fmt.Sprintf("node %d should have tx in txpool", i)
				}

				t.Run(subTestName, func(t *testing.T) {
					ctx, cancel := context.WithTimeout(context.Background(), 30*time.Second)
					defer cancel()
					res, err := framework.WaitUntilTxPoolFilled(ctx, srv, 1)

					if shouldHaveTxPool {
						assert.NoError(t, err)
						assert.Equal(t, uint64(1), res.Length)
					} else {
						assert.ErrorIs(t, err, framework.ErrTimeout)
					}
				})
			}
		})
	}
}<|MERGE_RESOLUTION|>--- conflicted
+++ resolved
@@ -15,11 +15,7 @@
 )
 
 func TestBroadcast(t *testing.T) {
-<<<<<<< HEAD
-	testTable := []struct {
-=======
 	testCases := []struct {
->>>>>>> 4152578b
 		name     string
 		numNodes int
 		// Number of nodes that connects to left node
@@ -47,11 +43,7 @@
 		config.SetSeal(true)
 	}
 
-<<<<<<< HEAD
-	for _, tt := range testTable {
-=======
 	for _, tt := range testCases {
->>>>>>> 4152578b
 		t.Run(tt.name, func(t *testing.T) {
 			srvs := framework.NewTestServers(t, tt.numNodes, conf)
 			framework.MultiJoinSerial(t, srvs[0:tt.numConnectedNodes])
