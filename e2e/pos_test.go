--- conflicted
+++ resolved
@@ -376,11 +376,7 @@
 		return signedTx
 	}
 
-<<<<<<< HEAD
-	txHashes := make([]web3.Hash, 0)
-=======
 	txHashes := make([]ethgo.Hash, 0)
->>>>>>> ba29ca15
 
 	for i := 0; i < numTransactions; i++ {
 		var msg *txpoolOp.AddTxnReq
@@ -401,11 +397,7 @@
 			t.Fatalf("Unable to add txn, %v", addErr)
 		}
 
-<<<<<<< HEAD
-		txHashes = append(txHashes, web3.HexToHash(addResp.TxHash))
-=======
 		txHashes = append(txHashes, ethgo.HexToHash(addResp.TxHash))
->>>>>>> ba29ca15
 
 		addCtxCn()
 	}
@@ -529,11 +521,7 @@
 
 	oneEth := framework.EthToWei(1)
 	zeroEth := framework.EthToWei(0)
-<<<<<<< HEAD
-	txHashes := make([]web3.Hash, 0)
-=======
 	txHashes := make([]ethgo.Hash, 0)
->>>>>>> ba29ca15
 
 	for i := 0; i < numTransactions; i++ {
 		var msg *txpoolOp.AddTxnReq
@@ -561,11 +549,7 @@
 			t.Fatalf("Unable to add txn, %v", addErr)
 		}
 
-<<<<<<< HEAD
-		txHashes = append(txHashes, web3.HexToHash(addResp.TxHash))
-=======
 		txHashes = append(txHashes, ethgo.HexToHash(addResp.TxHash))
->>>>>>> ba29ca15
 	}
 
 	// Set up the blockchain listener to catch the added block event
@@ -668,11 +652,7 @@
 	}
 
 	zeroEth := framework.EthToWei(0)
-<<<<<<< HEAD
-	txHashes := make([]web3.Hash, 0)
-=======
 	txHashes := make([]ethgo.Hash, 0)
->>>>>>> ba29ca15
 
 	// addTxn is a helper method for generating and adding a transaction
 	// through the operator command
@@ -690,11 +670,7 @@
 			t.Fatalf("Unable to add txn, %v", addErr)
 		}
 
-<<<<<<< HEAD
-		txHashes = append(txHashes, web3.HexToHash(addResp.TxHash))
-=======
 		txHashes = append(txHashes, ethgo.HexToHash(addResp.TxHash))
->>>>>>> ba29ca15
 	}
 
 	// Stake transaction
