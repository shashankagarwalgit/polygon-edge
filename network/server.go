package network

import (
	"context"
	"errors"
	"fmt"
	"math/rand"
	"net"
	"regexp"
	"sync"
	"sync/atomic"
	"time"

	"github.com/0xPolygon/polygon-sdk/chain"
	"github.com/0xPolygon/polygon-sdk/secrets"
	"github.com/hashicorp/go-hclog"
	"github.com/libp2p/go-libp2p"
	"github.com/libp2p/go-libp2p-core/crypto"
	"github.com/libp2p/go-libp2p-core/event"
	"github.com/libp2p/go-libp2p-core/host"
	"github.com/libp2p/go-libp2p-core/network"
	"github.com/libp2p/go-libp2p-core/peer"
	"github.com/libp2p/go-libp2p-core/protocol"
	noise "github.com/libp2p/go-libp2p-noise"
	pubsub "github.com/libp2p/go-libp2p-pubsub"
	"github.com/multiformats/go-multiaddr"
)

const DefaultLibp2pPort int = 1478

const (
	MinimumPeerConnections int64 = 1
	MinimumBootNodes       int   = 2 // MinimumBootNodes Count is set to 2 so that, a bootnode can reconnect to the network using other bootnode after restarting.
)

// Priority for dial queue
const (
	PriorityRequestedDial uint64 = 1
	PriorityRandomDial    uint64 = 10
)

type Config struct {
<<<<<<< HEAD
	NoDiscover       bool
	Addr             *net.TCPAddr
	NatAddr          net.IP
	Dns              multiaddr.Multiaddr
	DataDir          string
	MaxInboundPeers  uint64
	MaxOutboundPeers uint64
	Chain            *chain.Chain
	SecretsManager   secrets.SecretsManager
=======
	NoDiscover     bool
	Addr           *net.TCPAddr
	NatAddr        net.IP
	Dns            multiaddr.Multiaddr
	DataDir        string
	MaxPeers       uint64
	Chain          *chain.Chain
	SecretsManager secrets.SecretsManager
	Metrics        *Metrics
>>>>>>> 8c076ec0
}

func DefaultConfig() *Config {
	return &Config{
		NoDiscover:       false,
		Addr:             &net.TCPAddr{IP: net.ParseIP("127.0.0.1"), Port: DefaultLibp2pPort},
		MaxOutboundPeers: 10,
		MaxInboundPeers:  40,
	}
}

type Server struct {
	logger hclog.Logger
	config *Config

	closeCh chan struct{}

	host  host.Host
	addrs []multiaddr.Multiaddr

	peers     map[peer.ID]*Peer
	peersLock sync.Mutex

	metrics *Metrics

	dialQueue *dialQueue

	identity  *identity
	discovery *discovery

	protocols     map[string]Protocol
	protocolsLock sync.Mutex

	// Secrets manager
	secretsManager secrets.SecretsManager

	// pubsub
	ps *pubsub.PubSub

	joinWatchers     map[peer.ID]chan error
	joinWatchersLock sync.Mutex

	emitterPeerEvent event.Emitter

	inboundConnCount int64
}

type Peer struct {
	srv *Server

	Info peer.AddrInfo

	connDirection network.Direction
}

// setupLibp2pKey is a helper method for setting up the networking private key
func setupLibp2pKey(secretsManager secrets.SecretsManager) (crypto.PrivKey, error) {
	var key crypto.PrivKey
	if secretsManager.HasSecret(secrets.NetworkKey) {
		// The key is present in the secrets manager, read it
		networkingKey, readErr := ReadLibp2pKey(secretsManager)
		if readErr != nil {
			return nil, fmt.Errorf("unable to read networking private key from Secrets Manager, %v", readErr)
		}

		key = networkingKey
	} else {
		// The key is not present in the secrets manager, generate it
		libp2pKey, libp2pKeyEncoded, keyErr := GenerateAndEncodeLibp2pKey()
		if keyErr != nil {
			return nil, fmt.Errorf("unable to generate networking private key for Secrets Manager, %v", keyErr)
		}

		// Write the networking private key to disk
		if setErr := secretsManager.SetSecret(secrets.NetworkKey, libp2pKeyEncoded); setErr != nil {
			return nil, fmt.Errorf("unable to store networking private key to Secrets Manager, %v", setErr)
		}

		key = libp2pKey
	}

	return key, nil
}

func NewServer(logger hclog.Logger, config *Config) (*Server, error) {
	logger = logger.Named("network")

	key, err := setupLibp2pKey(config.SecretsManager)
	if err != nil {
		return nil, err
	}

	listenAddr, err := multiaddr.NewMultiaddr(fmt.Sprintf("/ip4/%s/tcp/%d", config.Addr.IP.String(), config.Addr.Port))
	if err != nil {
		return nil, err
	}

	addrsFactory := func(addrs []multiaddr.Multiaddr) []multiaddr.Multiaddr {
		if config.NatAddr != nil {
			addr, _ := multiaddr.NewMultiaddr(fmt.Sprintf("/ip4/%s/tcp/%d", config.NatAddr.String(), config.Addr.Port))

			if addr != nil {
				addrs = []multiaddr.Multiaddr{addr}
			}
		} else if config.Dns != nil {
			addrs = []multiaddr.Multiaddr{config.Dns}
		}

		return addrs
	}

	host, err := libp2p.New(
		context.Background(),
		// Use noise as the encryption protocol
		libp2p.Security(noise.ID, noise.New),
		libp2p.ListenAddrs(listenAddr),
		libp2p.AddrsFactory(addrsFactory),
		libp2p.Identity(key),
	)
	if err != nil {
		return nil, fmt.Errorf("failed to create libp2p stack: %v", err)
	}

	emitter, err := host.EventBus().Emitter(new(PeerEvent))
	if err != nil {
		return nil, err
	}

	srv := &Server{
		logger:           logger,
		config:           config,
		host:             host,
		addrs:            host.Addrs(),
		peers:            map[peer.ID]*Peer{},
		metrics:          config.Metrics,
		dialQueue:        newDialQueue(),
		closeCh:          make(chan struct{}),
		emitterPeerEvent: emitter,
		protocols:        map[string]Protocol{},
		secretsManager:   config.SecretsManager,
	}

	// start identity
	srv.identity = &identity{srv: srv}
	srv.identity.setup()

	// start gossip protocol
	ps, err := pubsub.NewGossipSub(context.Background(), host)
	if err != nil {
		return nil, err
	}
	srv.ps = ps

	return srv, nil
}

func (s *Server) Start() error {
	if identityStartErr := s.identity.start(); identityStartErr != nil {
		return identityStartErr
	}

	go s.runDial()
	go s.checkPeerConnections()
	s.logger.Info("LibP2P server running", "addr", AddrInfoToString(s.AddrInfo()))

	if !s.config.NoDiscover {
		if s.config.Chain.Bootnodes != nil && len(s.config.Chain.Bootnodes) < MinimumBootNodes {
			return errors.New("Minimum two bootnodes are required")
		}

		// start discovery
		s.discovery = &discovery{srv: s}

		// try to decode the bootnodes
		bootnodes := []*peer.AddrInfo{}
		for _, raw := range s.config.Chain.Bootnodes {
			node, err := StringToAddrInfo(raw)
			if err != nil {
				return fmt.Errorf("failed to parse bootnode %s: %v", raw, err)
			}
			if node.ID == s.host.ID() {
				s.logger.Info("Omitting bootnode with same ID as host", "id", node.ID)
				continue
			}
			bootnodes = append(bootnodes, node)
		}

		if setupErr := s.discovery.setup(bootnodes); setupErr != nil {
			return fmt.Errorf("unable to setup discovery, %v", setupErr)
		}
	}

	go func() {
		if err := s.runJoinWatcher(); err != nil {
			s.logger.Error(fmt.Sprintf("Unable to start join watcher service, %v", err))
		}
	}()

	// watch for disconnected peers
	s.host.Network().Notify(&network.NotifyBundle{
		DisconnectedF: func(net network.Network, conn network.Conn) {
			go func() {
				s.delPeer(conn.RemotePeer())
			}()
		},
	})

	return nil
}

// checkPeerCount will attempt to make new connections if the active peer count is lesser than the specified limit.
func (s *Server) checkPeerConnections() {
	for {
		select {
		case <-time.After(10 * time.Second):
		case <-s.closeCh:
			return
		}
		if s.numPeers() < MinimumPeerConnections {
			if s.config.NoDiscover || len(s.discovery.bootnodes) == 0 {
				//TODO: dial peers from the peerstore
			} else {
				randomNode := s.getRandomBootNode()
				s.addToDialQueue(randomNode, PriorityRandomDial)
			}
		}
	}
}

func (s *Server) runDial() {
	// watch for events of peers included or removed
	notifyCh := make(chan struct{})
	err := s.SubscribeFn(func(evnt *PeerEvent) {
		// only concerned about PeerConnected, PeerFailedToConnect, PeerDisconnected, PeerDialCompleted, and PeerAddedToDialQueue
		switch evnt.Type {
		case PeerConnected, PeerFailedToConnect, PeerDisconnected, PeerDialCompleted, PeerAddedToDialQueue:
		default:
			return
		}

		select {
		case notifyCh <- struct{}{}:
		default:
		}
	})
	if err != nil {
		s.logger.Error("dial manager failed to subscribe", "err", err)
	}

	for {

		// TODO: Right now the dial task are done sequentially because Connect
		// is a blocking request. In the future we should try to make up to
		// maxDials requests concurrently.
		for i := int64(0); i < s.numOpenSlots(); i++ {
			tt := s.dialQueue.pop()
			if tt == nil {
				// dial closed
				return
			}
			s.logger.Debug("dial", "local", s.host.ID(), "addr", tt.addr.String())

			if s.isConnected(tt.addr.ID) {
				// the node is already connected, send an event to wake up
				// any join watchers
				s.emitEvent(tt.addr.ID, PeerAlreadyConnected)
			} else {
				// the connection process is async because it involves connection (here) +
				// the handshake done in the identity service.
				if err := s.host.Connect(context.Background(), *tt.addr); err != nil {
					s.logger.Debug("failed to dial", "addr", tt.addr.String(), "err", err)
					s.emitEvent(tt.addr.ID, PeerFailedToConnect)
				}
			}
		}

		// wait until there is a change in the state of a peer that
		// might involve a new dial slot available
		select {
		case <-notifyCh:
		case <-s.closeCh:
			return
		}
	}
}

func (s *Server) numPeers() int64 {
	s.peersLock.Lock()
	defer s.peersLock.Unlock()
	return int64(len(s.peers))
}

func (s *Server) getRandomBootNode() *peer.AddrInfo {
	return s.discovery.bootnodes[rand.Intn(len(s.discovery.bootnodes))]
}

func (s *Server) Peers() []*Peer {
	s.peersLock.Lock()
	defer s.peersLock.Unlock()

	peers := make([]*Peer, 0, len(s.peers))
	for _, p := range s.peers {
		peers = append(peers, p)
	}

	return peers
}

// hasPeer checks if the peer is present in the peers list [Thread-safe]
func (s *Server) hasPeer(peerID peer.ID) bool {
	s.peersLock.Lock()
	defer s.peersLock.Unlock()

	_, ok := s.peers[peerID]

	return ok
}

func (s *Server) numOpenSlots() int64 {
	n := s.maxOutboundConns() - s.outboundConns()
	if n < 0 {
		n = 0
	}

	return n
}

func (s *Server) inboundConns() int64 {
	count := atomic.LoadInt64(&s.inboundConnCount)
	if count < 0 {
		count = 0
	}
	return count + s.identity.pendingInboundConns()
}

func (s *Server) outboundConns() int64 {
	return (s.numPeers() - atomic.LoadInt64(&s.inboundConnCount)) + s.identity.pendingOutboundConns()
}

func (s *Server) maxInboundConns() int64 {
	return int64(s.config.MaxInboundPeers)
}

func (s *Server) maxOutboundConns() int64 {
	return int64(s.config.MaxOutboundPeers)
}

func (s *Server) isConnected(peerID peer.ID) bool {
	return s.host.Network().Connectedness(peerID) == network.Connected
}

func (s *Server) GetProtocols(peerID peer.ID) ([]string, error) {
	return s.host.Peerstore().GetProtocols(peerID)
}

func (s *Server) GetPeerInfo(peerID peer.ID) peer.AddrInfo {
	return s.host.Peerstore().PeerInfo(peerID)
}

func (s *Server) addPeer(id peer.ID, direction network.Direction) {
	s.logger.Info("Peer connected", "id", id.String())
	s.peersLock.Lock()
	defer s.peersLock.Unlock()

	p := &Peer{
		srv:           s,
		Info:          s.host.Peerstore().PeerInfo(id),
		connDirection: direction,
	}
	s.peers[id] = p
	if direction == network.DirInbound {
		atomic.AddInt64(&s.inboundConnCount, 1)
	}

	s.emitEvent(id, PeerConnected)
	s.metrics.Peers.Set(float64(len(s.peers)))
}

func (s *Server) delPeer(id peer.ID) {
	s.logger.Info("Peer disconnected", "id", id.String())

	s.peersLock.Lock()
	defer s.peersLock.Unlock()
	peer, ok := s.peers[id]
	if ok {
		if peer.connDirection == network.DirInbound {
			atomic.AddInt64(&s.inboundConnCount, -1)
		}
		delete(s.peers, id)
	}
	if closeErr := s.host.Network().ClosePeer(id); closeErr != nil {
		s.logger.Error(
			fmt.Sprintf("Unable to gracefully close connection to peer [%s], %v", id.String(), closeErr),
		)
	}

	s.emitEvent(id, PeerDisconnected)
	s.metrics.Peers.Set(float64(len(s.peers)))
}

func (s *Server) Disconnect(peer peer.ID, reason string) {
	if s.host.Network().Connectedness(peer) == network.Connected {
		s.logger.Info(fmt.Sprintf("Closing connection to peer [%s] for reason [%s]", peer.String(), reason))
		if closeErr := s.host.Network().ClosePeer(peer); closeErr != nil {
			s.logger.Error(fmt.Sprintf("Unable to gracefully close peer connection, %v", closeErr))
		}
	}
}

var (
	DefaultJoinTimeout   = 40 * time.Second // Anything below 35s is prone to false timeouts, as seen from empirical test data
	DefaultBufferTimeout = DefaultJoinTimeout + time.Second*5
)

func (s *Server) JoinAddr(addr string, timeout time.Duration) error {
	addr0, err := multiaddr.NewMultiaddr(addr)
	if err != nil {
		return err
	}
	addr1, err := peer.AddrInfoFromP2pAddr(addr0)
	if err != nil {
		return err
	}
	return s.Join(addr1, timeout)
}

func (s *Server) Join(addr *peer.AddrInfo, timeout time.Duration) error {
	s.logger.Info("Join request", "addr", addr.String())
	s.addToDialQueue(addr, PriorityRequestedDial)

	if timeout == 0 {
		return nil
	}
	err := s.watch(addr.ID, timeout)
	return err
}

func (s *Server) watch(peerID peer.ID, dur time.Duration) error {
	ch := make(chan error)

	s.joinWatchersLock.Lock()
	if s.joinWatchers == nil {
		s.joinWatchers = map[peer.ID]chan error{}
	}
	s.joinWatchers[peerID] = ch
	s.joinWatchersLock.Unlock()

	select {
	case <-time.After(dur):
		s.joinWatchersLock.Lock()
		delete(s.joinWatchers, peerID)
		s.joinWatchersLock.Unlock()

		return fmt.Errorf("timeout %s %s", s.host.ID(), peerID)
	case err := <-ch:
		return err
	}
}

func (s *Server) runJoinWatcher() error {
	return s.SubscribeFn(func(evnt *PeerEvent) {
		switch evnt.Type {
		// only concerned about PeerConnected, PeerFailedToConnect, and PeerAlreadyConnected
		case PeerConnected, PeerFailedToConnect, PeerAlreadyConnected:
		default:
			return
		}

		// try to find a watcher for this peer
		s.joinWatchersLock.Lock()
		errCh, ok := s.joinWatchers[evnt.PeerID]
		if ok {
			errCh <- nil
			delete(s.joinWatchers, evnt.PeerID)
		}
		s.joinWatchersLock.Unlock()
	})
}

func (s *Server) Close() error {
	err := s.host.Close()
	s.dialQueue.Close()
	close(s.closeCh)

	return err
}

func (s *Server) NewProtoStream(proto string, id peer.ID) (interface{}, error) {
	s.protocolsLock.Lock()
	defer s.protocolsLock.Unlock()

	p, ok := s.protocols[proto]
	if !ok {
		return nil, fmt.Errorf("protocol not found: %s", proto)
	}
	stream, err := s.NewStream(proto, id)
	if err != nil {
		return nil, err
	}
	return p.Client(stream), nil
}

func (s *Server) NewStream(proto string, id peer.ID) (network.Stream, error) {
	return s.host.NewStream(context.Background(), id, protocol.ID(proto))
}

type Protocol interface {
	Client(network.Stream) interface{}
	Handler() func(network.Stream)
}

func (s *Server) Register(id string, p Protocol) {
	s.protocolsLock.Lock()
	s.protocols[id] = p
	s.wrapStream(id, p.Handler())
	s.protocolsLock.Unlock()
}

func (s *Server) wrapStream(id string, handle func(network.Stream)) {
	s.host.SetStreamHandler(protocol.ID(id), func(stream network.Stream) {
		peerID := stream.Conn().RemotePeer()
		s.logger.Debug("open stream", "protocol", id, "peer", peerID)

		handle(stream)
	})
}

func (s *Server) AddrInfo() *peer.AddrInfo {
	return &peer.AddrInfo{
		ID:    s.host.ID(),
		Addrs: s.addrs,
	}
}

func (s *Server) addToDialQueue(addr *peer.AddrInfo, priority uint64) {
	s.dialQueue.add(addr, priority)
	s.emitEvent(addr.ID, PeerAddedToDialQueue)
}

func (s *Server) emitEvent(peerID peer.ID, typ PeerEventType) {
	evnt := PeerEvent{
		PeerID: peerID,
		Type:   typ,
	}

	if err := s.emitterPeerEvent.Emit(evnt); err != nil {
		s.logger.Info("failed to emit event", "peer", evnt.PeerID, "type", evnt.Type, "err", err)
	}
}

type Subscription struct {
	sub event.Subscription
	ch  chan *PeerEvent
}

func (s *Subscription) run() {
	// convert interface{} to *PeerEvent channels
	for {
		evnt := <-s.sub.Out()
		if obj, ok := evnt.(PeerEvent); ok {
			s.ch <- &obj
		}
	}
}

func (s *Subscription) GetCh() chan *PeerEvent {
	return s.ch
}

func (s *Subscription) Get() *PeerEvent {
	obj := <-s.ch
	return obj
}

func (s *Subscription) Close() {
	s.sub.Close()
}

// Subscribe starts a PeerEvent subscription
func (s *Server) Subscribe() (*Subscription, error) {
	raw, err := s.host.EventBus().Subscribe(new(PeerEvent))
	if err != nil {
		return nil, err
	}

	sub := &Subscription{
		sub: raw,
		ch:  make(chan *PeerEvent),
	}
	go sub.run()
	return sub, nil
}

// SubscribeFn is a helper method to run subscription of PeerEvents
func (s *Server) SubscribeFn(handler func(evnt *PeerEvent)) error {
	sub, err := s.Subscribe()
	if err != nil {
		return err
	}

	go func() {
		for {
			select {
			case evnt := <-sub.GetCh():
				handler(evnt)

			case <-s.closeCh:
				sub.Close()
				return
			}
		}
	}()
	return nil
}

// SubscribeCh returns an event of of subscription events
func (s *Server) SubscribeCh() (<-chan *PeerEvent, error) {
	ch := make(chan *PeerEvent)

	var closed bool
	var mutex sync.Mutex

	isClosed := func() bool {
		mutex.Lock()
		defer mutex.Unlock()
		return closed
	}

	err := s.SubscribeFn(func(evnt *PeerEvent) {
		if !isClosed() {
			ch <- evnt
		}
	})
	if err != nil {
		close(ch)
		return nil, err
	}

	go func() {
		<-s.closeCh
		mutex.Lock()
		closed = true
		mutex.Unlock()
		close(ch)
	}()

	return ch, nil
}

func StringToAddrInfo(addr string) (*peer.AddrInfo, error) {
	addr0, err := multiaddr.NewMultiaddr(addr)
	if err != nil {
		return nil, err
	}
	addr1, err := peer.AddrInfoFromP2pAddr(addr0)
	if err != nil {
		return nil, err
	}
	return addr1, nil
}

var (
	// Regex used for matching loopback addresses (IPv4 and IPv6)
	// This regex will match:
	// /ip4/localhost/tcp/<port>
	// /ip4/127.0.0.1/tcp/<port>
	// /ip4/<any other loopback>/tcp/<port>
	// /ip6/<any loopback>/tcp/<port>
	loopbackRegex = regexp.MustCompile(
		`^\/ip4\/127(?:\.[0-9]+){0,2}\.[0-9]+\/tcp\/\d+$|^\/ip4\/localhost\/tcp\/\d+$|^\/ip6\/(?:0*\:)*?:?0*1\/tcp\/\d+$`,
	)
)

// AddrInfoToString converts an AddrInfo into a string representation that can be dialed from another node
func AddrInfoToString(addr *peer.AddrInfo) string {
	// Safety check
	if len(addr.Addrs) == 0 {
		panic("No dial addresses found")
	}

	dialAddress := addr.Addrs[0].String()

	// Try to see if a non loopback address is present in the list
	if len(addr.Addrs) > 1 && loopbackRegex.MatchString(dialAddress) {
		// Find an address that's not a loopback address
		for _, address := range addr.Addrs {
			if !loopbackRegex.MatchString(address.String()) {
				// Not a loopback address, dial address found
				dialAddress = address.String()
				break
			}
		}
	}

	// Format output and return
	return dialAddress + "/p2p/" + addr.ID.String()
}

type PeerEventType uint

const (
	PeerConnected        PeerEventType = iota // Emitted when a peer connected
	PeerFailedToConnect                       // Emitted when a peer failed to connect
	PeerDisconnected                          // Emitted when a peer disconnected from node
	PeerAlreadyConnected                      // Emitted when a peer already connected on dial
	PeerDialCompleted                         // Emitted when a peer completed dial
	PeerAddedToDialQueue                      // Emitted when a peer is added to dial queue
)

var peerEventToName = map[PeerEventType]string{
	PeerConnected:        "PeerConnected",
	PeerFailedToConnect:  "PeerFailedToConnect",
	PeerDisconnected:     "PeerDisconnected",
	PeerAlreadyConnected: "PeerAlreadyConnected",
	PeerDialCompleted:    "PeerDialCompleted",
	PeerAddedToDialQueue: "PeerAddedToDialQueue",
}

func (s PeerEventType) String() string {
	name, ok := peerEventToName[s]
	if !ok {
		return "unknown"
	}
	return name
}

type PeerEvent struct {
	// PeerID is the id of the peer that triggered
	// the event
	PeerID peer.ID

	// Type is the type of the event
	Type PeerEventType
}<|MERGE_RESOLUTION|>--- conflicted
+++ resolved
@@ -40,7 +40,6 @@
 )
 
 type Config struct {
-<<<<<<< HEAD
 	NoDiscover       bool
 	Addr             *net.TCPAddr
 	NatAddr          net.IP
@@ -50,17 +49,7 @@
 	MaxOutboundPeers uint64
 	Chain            *chain.Chain
 	SecretsManager   secrets.SecretsManager
-=======
-	NoDiscover     bool
-	Addr           *net.TCPAddr
-	NatAddr        net.IP
-	Dns            multiaddr.Multiaddr
-	DataDir        string
-	MaxPeers       uint64
-	Chain          *chain.Chain
-	SecretsManager secrets.SecretsManager
-	Metrics        *Metrics
->>>>>>> 8c076ec0
+	Metrics          *Metrics
 }
 
 func DefaultConfig() *Config {
