--- conflicted
+++ resolved
@@ -44,7 +44,6 @@
 )
 
 type Config struct {
-<<<<<<< HEAD
 	NoDiscover       bool
 	Addr             *net.TCPAddr
 	NatAddr          net.IP
@@ -55,17 +54,6 @@
 	Chain            *chain.Chain
 	SecretsManager   secrets.SecretsManager
 	Metrics          *Metrics
-=======
-	NoDiscover     bool
-	Addr           *net.TCPAddr
-	NatAddr        net.IP
-	DNS            multiaddr.Multiaddr
-	DataDir        string
-	MaxPeers       uint64
-	Chain          *chain.Chain
-	SecretsManager secrets.SecretsManager
-	Metrics        *Metrics
->>>>>>> 30862b11
 }
 
 func DefaultConfig() *Config {
@@ -460,7 +448,7 @@
 
 	s.peersLock.Lock()
 	defer s.peersLock.Unlock()
-<<<<<<< HEAD
+
 	peer, ok := s.peers[id]
 	if ok {
 		if peer.connDirection == network.DirInbound {
@@ -468,11 +456,6 @@
 		}
 		delete(s.peers, id)
 	}
-=======
-
-	delete(s.peers, id)
-
->>>>>>> 30862b11
 	if closeErr := s.host.Network().ClosePeer(id); closeErr != nil {
 		s.logger.Error(
 			fmt.Sprintf("Unable to gracefully close connection to peer [%s], %v", id.String(), closeErr),
