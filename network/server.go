--- conflicted
+++ resolved
@@ -28,18 +28,16 @@
 
 const DefaultLibp2pPort int = 1478
 
-const MinimumPeerConnections int64 = 1
-
-<<<<<<< HEAD
+const (
+	MinimumPeerConnections int64 = 1
+	MinimumBootNodes       int   = 2 // MinimumBootNodes Count is set to 2 so that, a bootnode can reconnect to the network using other bootnode after restarting.
+)
+
 // Priority for dial queue
 const (
 	PriorityRequestedDial uint64 = 1
 	PriorityRandomDial    uint64 = 10
 )
-=======
-// MinimumBootNodes Count is set to 2 so that, a bootnode can reconnect to the network using other bootnode after restarting.
-const MinimumBootNodes int = 2
->>>>>>> a9ee5ed1
 
 type Config struct {
 	NoDiscover     bool
