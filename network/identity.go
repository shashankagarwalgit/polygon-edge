--- conflicted
+++ resolved
@@ -63,16 +63,12 @@
 
 func (i *identity) delPending(id peer.ID) {
 	if value, loaded := i.pending.LoadAndDelete(id); loaded {
-<<<<<<< HEAD
-		i.updatePendingCount(value.(network.Direction), -1)
-=======
 		direction, ok := value.(network.Direction)
 		if !ok {
 			return
 		}
 
 		i.updatePendingCount(direction, -1)
->>>>>>> 85094df5
 	}
 }
 
@@ -110,11 +106,7 @@
 				return
 			}
 
-<<<<<<< HEAD
 			if i.checkSlotAndDisconnect(conn.Stat().Direction, peerID) {
-=======
-			if i.checkSlots(conn.Stat().Direction, peerID) {
->>>>>>> 85094df5
 				return
 			}
 
@@ -155,22 +147,13 @@
 	return status
 }
 
-<<<<<<< HEAD
 // checkSlotAndDisconnect checks for the available connection slots and disconnects if slots are full
 func (i *identity) checkSlotAndDisconnect(direction network.Direction, peerID peer.ID) (slotsFull bool) {
-=======
-// checkSlots checks for the available connection slots and disconnects if slots are full
-func (i *identity) checkSlots(direction network.Direction, peerID peer.ID) (slotsFull bool) {
->>>>>>> 85094df5
 	switch direction {
 	case network.DirInbound:
 		slotsFull = i.srv.inboundConns() >= i.srv.maxInboundConns()
 	case network.DirOutbound:
-<<<<<<< HEAD
 		slotsFull = i.srv.availableOutboundConns() == 0
-=======
-		slotsFull = i.srv.numOpenSlots() == 0
->>>>>>> 85094df5
 	default:
 		i.srv.logger.Info("Invalid connection direction", "peer", peerID)
 	}
@@ -210,13 +193,9 @@
 		return ErrInvalidChainID
 	}
 
-<<<<<<< HEAD
 	if !resp.TemporaryDial && !status.TemporaryDial {
 		i.srv.addPeer(peerID, direction)
 	}
-=======
-	i.srv.addPeer(peerID, direction)
->>>>>>> 85094df5
 
 	return nil
 }
