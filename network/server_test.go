--- conflicted
+++ resolved
@@ -22,10 +22,7 @@
 	defaultConfig := &CreateServerParams{
 		ConfigCallback: func(c *Config) {
 			c.MaxInboundPeers = 1
-<<<<<<< HEAD
-=======
 			c.MaxOutboundPeers = 1
->>>>>>> 85094df5
 			c.NoDiscover = true
 		},
 	}
@@ -79,10 +76,7 @@
 	// we should not try to make connections if we are already connected to max peers
 	defaultConfig := &CreateServerParams{
 		ConfigCallback: func(c *Config) {
-<<<<<<< HEAD
-=======
 			c.MaxInboundPeers = 1
->>>>>>> 85094df5
 			c.MaxOutboundPeers = 1
 			c.NoDiscover = true
 		},
@@ -713,12 +707,12 @@
 					server.config.Chain.Bootnodes = tt.bootNodes
 				},
 			})
+
 			assert.Equal(t, tt.expectedError, createErr)
 		})
 	}
 }
 
-<<<<<<< HEAD
 func TestTemporaryDial(t *testing.T) {
 	defaultConfig := &CreateServerParams{
 		ConfigCallback: func(c *Config) {
@@ -744,7 +738,8 @@
 	// since it is temporary dial, server should not have a persistent connection to its peer
 	connected := isServerConnectedTo(servers[0], servers[1].host.ID())
 	assert.False(t, connected)
-=======
+}
+
 func TestMultiAddrFromDns(t *testing.T) {
 	port := 12345
 
@@ -852,5 +847,4 @@
 			}
 		})
 	}
->>>>>>> 85094df5
 }