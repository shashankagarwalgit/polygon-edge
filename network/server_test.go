--- conflicted
+++ resolved
@@ -16,17 +16,11 @@
 
 func TestConnLimit_Inbound(t *testing.T) {
 	// we should not receive more inbound connections if we are already connected to max peers
-<<<<<<< HEAD
-	conf := func(c *Config) {
-		c.MaxInboundPeers = 1
-		c.NoDiscover = true
-=======
 	defaultConfig := &CreateServerParams{
 		ConfigCallback: func(c *Config) {
-			c.MaxPeers = 1
+			c.MaxInboundPeers = 1
 			c.NoDiscover = true
 		},
->>>>>>> ad1b15e0
 	}
 
 	servers, createErr := createServers(3, map[int]*CreateServerParams{
@@ -73,18 +67,12 @@
 }
 
 func TestConnLimit_Outbound(t *testing.T) {
-<<<<<<< HEAD
 	// we should not try to make connections if we are already connected to max peers
-	conf := func(c *Config) {
-		c.MaxOutboundPeers = 1
-		c.NoDiscover = true
-=======
 	defaultConfig := &CreateServerParams{
 		ConfigCallback: func(c *Config) {
 			c.MaxPeers = 1
 			c.NoDiscover = true
 		},
->>>>>>> ad1b15e0
 	}
 
 	servers, createErr := createServers(3, map[int]*CreateServerParams{
@@ -346,30 +334,19 @@
 
 // TestPeerReconnection checks whether the node is able to reconnect with bootnodes on losing all active connections
 func TestPeerReconnection(t *testing.T) {
-<<<<<<< HEAD
-	conf := func(c *Config) {
-		c.MaxInboundPeers = 3
-		c.MaxOutboundPeers = 3
-		c.NoDiscover = false
-	}
-	//Create bootnode
-	firstBootNode := CreateServer(t, conf)
-	secondBootNode := CreateServer(t, conf)
-	conf1 := func(c *Config) {
-		c.MaxInboundPeers = 3
-		c.MaxOutboundPeers = 3
-		c.NoDiscover = false
-		c.Chain.Bootnodes = []string{AddrInfoToString(firstBootNode.AddrInfo()), AddrInfoToString(secondBootNode.AddrInfo())}
-=======
+
+  //Create bootnode config
 	bootnodeConfig1 := &CreateServerParams{
 		ConfigCallback: func(c *Config) {
-			c.MaxPeers = 3
+			c.MaxInboundPeers = 3
+		  c.MaxOutboundPeers = 3
 			c.NoDiscover = false
 		},
 	}
 	bootnodeConfig2 := &CreateServerParams{
 		ConfigCallback: func(c *Config) {
-			c.MaxPeers = 3
+			c.MaxInboundPeers = 3
+		  c.MaxOutboundPeers = 3
 			c.NoDiscover = false
 		},
 	}
@@ -377,7 +354,6 @@
 	bootnodes, createErr := createServers(2, map[int]*CreateServerParams{0: bootnodeConfig1, 1: bootnodeConfig2})
 	if createErr != nil {
 		t.Fatalf("Unable to create servers, %v", createErr)
->>>>>>> ad1b15e0
 	}
 	t.Cleanup(func() {
 		closeTestServers(t, bootnodes)
@@ -597,17 +573,11 @@
 	setupServers := func(t *testing.T, maxPeers []uint64) []*Server {
 		servers := make([]*Server, len(maxPeers))
 		for idx := range servers {
-<<<<<<< HEAD
-			servers[idx] = CreateServer(t, func(c *Config) {
-				c.MaxInboundPeers = maxPeers[idx]
-				c.MaxOutboundPeers = maxPeers[idx]
-				c.NoDiscover = true
-			})
-=======
 			server, createErr := CreateServer(
 				&CreateServerParams{
 					ConfigCallback: func(c *Config) {
-						c.MaxPeers = maxPeers[idx]
+						c.MaxInboundPeers = maxPeers[idx]
+			    	c.MaxOutboundPeers = maxPeers[idx]
 						c.NoDiscover = true
 					},
 				})
@@ -616,7 +586,6 @@
 			}
 
 			servers[idx] = server
->>>>>>> ad1b15e0
 		}
 
 		return servers
