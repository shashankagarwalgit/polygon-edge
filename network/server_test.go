--- conflicted
+++ resolved
@@ -4,11 +4,7 @@
 	"context"
 	"fmt"
 	"net"
-<<<<<<< HEAD
-	"os"
 	"strconv"
-=======
->>>>>>> a9ee5ed1
 	"testing"
 	"time"
 
@@ -483,7 +479,6 @@
 	}
 }
 
-<<<<<<< HEAD
 func TestRunDial(t *testing.T) {
 	// setupServers returns server and list of peer's server
 	setupServers := func(t *testing.T, maxPeers []uint64) []*Server {
@@ -553,7 +548,8 @@
 
 		closeServers(srv, peers[1])
 	})
-=======
+}
+
 func TestMinimumBootNodeCount(t *testing.T) {
 	tests := []struct {
 		name       string
@@ -592,5 +588,4 @@
 		})
 
 	}
->>>>>>> a9ee5ed1
 }