--- conflicted
+++ resolved
@@ -318,7 +318,6 @@
 	})
 }
 
-<<<<<<< HEAD
 func WaitUntilPeerConnectsTo(ctx context.Context, srv *Server, id peer.ID) (bool, error) {
 	res, err := tests.RetryUntilTimeout(ctx, func() (interface{}, bool) {
 		if _, ok := srv.peers[id]; !ok {
@@ -372,7 +371,8 @@
 	reconnected, err := WaitUntilPeerConnectsTo(waitCtx, srv1, bootNode.host.ID())
 	assert.NoError(t, err)
 	assert.True(t, reconnected)
-=======
+  
+  
 func TestReconnectionWithNewIP(t *testing.T) {
 	natIP := "127.0.0.1"
 
@@ -421,7 +421,6 @@
 	assert.True(t, <-connectedCh)
 	assert.Len(t, srv0.peers, 1)
 	assert.Len(t, srv2.peers, 1)
->>>>>>> b54f44f4
 }
 
 func TestSelfConnection_WithBootNodes(t *testing.T) {
