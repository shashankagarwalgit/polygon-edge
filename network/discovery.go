--- conflicted
+++ resolved
@@ -235,27 +235,11 @@
 }
 
 func (d *discovery) handleDiscovery() {
-<<<<<<< HEAD
-	if numPeers := len(d.peers); numPeers > 0 {
-		target := d.peers[rand.Intn(numPeers)]
+	// take a random peer and find peers
+	if d.peersCount() > 0 {
+		target := d.peers[rand.Intn(d.peersCount())]
 		if err := d.call(target.id); err != nil {
-			d.srv.logger.Error("failed to query for near peers", "err", err)
-=======
-	if d.routingTable.Size() == 0 {
-		// if there are no peers on the table try to include the bootnodes
-		for _, node := range d.bootnodes {
-			if _, err := d.routingTable.TryAddPeer(node.ID, false, false); err != nil {
-				d.srv.logger.Error("failed to add bootnode", "err", err)
-			}
-		}
-	} else {
-		// take a random peer and find peers
-		if d.peersCount() > 0 {
-			target := d.peers[rand.Intn(d.peersCount())]
-			if err := d.call(target.id); err != nil {
-				d.srv.logger.Error("failed to dial bootnode", "err", err)
-			}
->>>>>>> 7fe80919
+			d.srv.logger.Error("failed to dial bootnode", "err", err)
 		}
 	}
 }
