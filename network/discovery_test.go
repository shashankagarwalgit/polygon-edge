package network

import (
	"context"
	"testing"
	"time"

	"github.com/stretchr/testify/assert"
)

func discoveryConfig(c *Config) {
	// we limit maxPeers=2 to limit the number of connections
	// since we only want to test discovery
<<<<<<< HEAD
	c.MaxInboundPeers = 1
	c.MaxOutboundPeers = 1
=======
	c.MaxInboundPeers = 2
	c.MaxOutboundPeers = 2
>>>>>>> 85094df5
}

func TestDiscovery_ConnectedPopulatesRoutingTable(t *testing.T) {
	// when two nodes connect, they populate their kademlia routing tables
	servers, createErr := createServers(2, nil)
	if createErr != nil {
		t.Fatalf("Unable to create servers, %v", createErr)
	}

	t.Cleanup(func() {
		closeTestServers(t, servers)
	})

	joinErr := JoinAndWait(servers[0], servers[1], DefaultBufferTimeout, DefaultJoinTimeout)
	if joinErr != nil {
		t.Fatalf("Unable to join peers, %v", joinErr)
	}

	assert.Equal(t, servers[0].discovery.routingTable.Size(), 1)
	assert.Equal(t, servers[1].discovery.routingTable.Size(), 1)
}

func TestDiscovery_ProtocolFindPeers(t *testing.T) {
	servers, createErr := createServers(2, nil)
	if createErr != nil {
		t.Fatalf("Unable to create servers, %v", createErr)
	}

	t.Cleanup(func() {
		closeTestServers(t, servers)
	})

	joinErr := JoinAndWait(servers[0], servers[1], DefaultBufferTimeout, DefaultJoinTimeout)
	if joinErr != nil {
		t.Fatalf("Unable to join peers, %v", joinErr)
	}

	// find peers should not include our identity
	resp, err := servers[0].discovery.findPeersCall(servers[1].AddrInfo().ID)
	assert.NoError(t, err)
	assert.Empty(t, resp)
}

func TestRoutingTable_Connected(t *testing.T) {
	defaultConfig := &CreateServerParams{
		ConfigCallback: func(c *Config) {
			c.MaxInboundPeers = 1
			c.MaxOutboundPeers = 1
		},
	}
	paramsMap := map[int]*CreateServerParams{
		0: defaultConfig,
		1: defaultConfig,
	}

	servers, createErr := createServers(2, paramsMap)
	if createErr != nil {
		t.Fatalf("Unable to create servers, %v", createErr)
	}

	t.Cleanup(func() {
		closeTestServers(t, servers)
	})

	if joinErr := JoinAndWait(servers[0], servers[1], DefaultBufferTimeout, DefaultJoinTimeout); joinErr != nil {
		t.Fatalf("Unable to join peers, %v", joinErr)
	}

	// make sure each routing table has peer
	ctx, cancel := context.WithTimeout(context.Background(), 10*time.Second)

	t.Cleanup(func() {
		cancel()
	})

	if _, err := WaitUntilRoutingTableToBeFilled(ctx, servers[0], 1); err != nil {
		t.Fatalf("server 0 should add a peer to routing table but didn't, peer=%s", servers[1].host.ID())
	}

	if _, err := WaitUntilRoutingTableToBeFilled(ctx, servers[1], 1); err != nil {
		t.Fatalf("server 1 should add a peer to routing table but didn't, peer=%s", servers[0].host.ID())
	}

	assert.Contains(t, servers[0].discovery.routingTable.ListPeers(), servers[1].AddrInfo().ID)
	assert.Contains(t, servers[1].discovery.routingTable.ListPeers(), servers[0].AddrInfo().ID)
}

func TestRoutingTable_Disconnected(t *testing.T) {
	defaultConfig := &CreateServerParams{
		ConfigCallback: func(c *Config) {
			c.MaxInboundPeers = 1
			c.MaxOutboundPeers = 1
		},
	}
	paramsMap := map[int]*CreateServerParams{
		0: defaultConfig,
		1: defaultConfig,
	}

	servers, createErr := createServers(2, paramsMap)
	if createErr != nil {
		t.Fatalf("Unable to create servers, %v", createErr)
	}

	t.Cleanup(func() {
		closeTestServers(t, servers[1:])
	})

	// connect to peer and make sure peer is in routing table
	if joinErr := JoinAndWait(servers[0], servers[1], DefaultBufferTimeout, DefaultJoinTimeout); joinErr != nil {
		t.Fatalf("Unable to join peers, %v", joinErr)
	}

	// make sure each routing table has peer
	ctx, cancel := context.WithTimeout(context.Background(), 10*time.Second)

	t.Cleanup(func() {
		cancel()
	})

	if _, err := WaitUntilRoutingTableToBeFilled(ctx, servers[0], 1); err != nil {
		t.Fatalf("server 0 should add a peer to routing table but didn't, peer=%s", servers[1].host.ID())
	}

	if _, err := WaitUntilRoutingTableToBeFilled(ctx, servers[1], 1); err != nil {
		t.Fatalf("server 1 should add a peer to routing table but didn't, peer=%s", servers[0].host.ID())
	}

	// disconnect the servers by closing server 0 to stop auto-reconnection
	if closeErr := servers[0].Close(); closeErr != nil {
		t.Fatalf("Unable to close server 0, %v", closeErr)
	}

	// make sure each routing table remove a peer
	ctx2, cancel2 := context.WithTimeout(context.Background(), 15*time.Second)

	t.Cleanup(func() {
		cancel2()
	})

	if _, err := WaitUntilRoutingTableToBeFilled(ctx2, servers[1], 0); err != nil {
		t.Fatalf("server 1 should remove a peer from routing table but didn't, peer=%s", servers[0].host.ID())
	}
}

func TestRoutingTable_ConnectionFailure(t *testing.T) {
	defaultConfig := &CreateServerParams{
		ConfigCallback: func(c *Config) {
			c.MaxInboundPeers = 1
			c.MaxOutboundPeers = 1
		},
	}
	paramsMap := map[int]*CreateServerParams{
		0: defaultConfig,
		1: defaultConfig,
	}

	servers, createErr := createServers(3, paramsMap)
	if createErr != nil {
		t.Fatalf("Unable to create servers, %v", createErr)
	}

	t.Cleanup(func() {
		// close only servers[0] because servers[1] has closed already
		closeTestServers(t, servers[:1])
	})

	// close before dialing
	if err := servers[1].Close(); err != nil {
		t.Fatal(err)
	}

	// Set a small join timeout, no need to wait ~40s for the connection to fail
	smallTimeout := time.Second * 10
	if joinErr := JoinAndWait(servers[0], servers[1], smallTimeout+time.Second*5, smallTimeout); joinErr == nil {
		t.Fatalf("should fail to connect to server[1], but connected")
	}

	// routing tables should be empty
	for _, srv := range servers {
		assert.Equal(t, 0, srv.discovery.routingTable.Size())
	}
}

func TestDiscovery_FullNetwork(t *testing.T) {
	defaultConfig := &CreateServerParams{
		ConfigCallback: discoveryConfig,
	}
	paramsMap := map[int]*CreateServerParams{
		0: defaultConfig,
		1: defaultConfig,
		2: defaultConfig,
	}

	servers, createErr := createServers(3, paramsMap)
	if createErr != nil {
		t.Fatalf("Unable to create servers, %v", createErr)
	}

	t.Cleanup(func() {
		closeTestServers(t, servers)
	})

	// Server 0 -> Server 1
	if joinErr := JoinAndWait(servers[0], servers[1], DefaultBufferTimeout, DefaultJoinTimeout); joinErr != nil {
		t.Fatalf("Unable to join peers, %v", joinErr)
	}

	// Server 1 -> Server 2
	if joinErr := JoinAndWait(servers[1], servers[2], DefaultBufferTimeout, DefaultJoinTimeout); joinErr != nil {
		t.Fatalf("Unable to join peers, %v", joinErr)
	}

	// Wait until Server 0 connects to Server 2 by discovery
	discoveryTimeout := time.Second * 25

	connectCtx, connectFn := context.WithTimeout(context.Background(), discoveryTimeout)
	defer connectFn()

	if _, connectErr := WaitUntilPeerConnectsTo(
		connectCtx,
		servers[0],
		servers[2].AddrInfo().ID,
	); connectErr != nil {
		t.Fatalf("Unable to connect to peer, %v", connectErr)
	}

	// Check that all peers are connected to each other
	for _, server := range servers {
		assert.Len(t, server.host.Peerstore().Peers(), 3)
	}
}<|MERGE_RESOLUTION|>--- conflicted
+++ resolved
@@ -9,15 +9,10 @@
 )
 
 func discoveryConfig(c *Config) {
-	// we limit maxPeers=2 to limit the number of connections
+	// we limit maxPeers=1 to limit the number of connections
 	// since we only want to test discovery
-<<<<<<< HEAD
-	c.MaxInboundPeers = 1
-	c.MaxOutboundPeers = 1
-=======
 	c.MaxInboundPeers = 2
 	c.MaxOutboundPeers = 2
->>>>>>> 85094df5
 }
 
 func TestDiscovery_ConnectedPopulatesRoutingTable(t *testing.T) {
