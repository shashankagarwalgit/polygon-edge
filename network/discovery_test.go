package network

import (
	"context"
	"testing"
	"time"

	"github.com/libp2p/go-libp2p-core/peer"
	"github.com/stretchr/testify/assert"
)

func discoveryConfig(c *Config) {
	// we limit maxPeers=1 to limit the number of connections
	// since we only want to test discovery
	c.MaxPeers = 2
}

func TestDiscovery_ConnectedPopulatesRoutingTable(t *testing.T) {
	// when two nodes connect, they populate their kademlia routing tables
	servers, createErr := createServers(2, nil)
	if createErr != nil {
		t.Fatalf("Unable to create servers, %v", createErr)
	}
	t.Cleanup(func() {
		closeTestServers(t, servers)
	})

	joinErr := JoinAndWait(servers[0], servers[1], DefaultBufferTimeout, DefaultJoinTimeout)
	if joinErr != nil {
		t.Fatalf("Unable to join peers, %v", joinErr)
	}

	assert.Equal(t, servers[0].discovery.routingTable.Size(), 1)
	assert.Equal(t, servers[1].discovery.routingTable.Size(), 1)
}

func TestDiscovery_ProtocolFindPeers(t *testing.T) {
	servers, createErr := createServers(2, nil)
	if createErr != nil {
		t.Fatalf("Unable to create servers, %v", createErr)
	}
	t.Cleanup(func() {
		closeTestServers(t, servers)
	})

	joinErr := JoinAndWait(servers[0], servers[1], DefaultBufferTimeout, DefaultJoinTimeout)
	if joinErr != nil {
		t.Fatalf("Unable to join peers, %v", joinErr)
	}

	// find peers should not include our identity
	resp, err := servers[0].discovery.findPeersCall(servers[1].AddrInfo().ID)
	assert.NoError(t, err)
	assert.Empty(t, resp)
}

func TestDiscovery_PeerAdded(t *testing.T) {
<<<<<<< HEAD
	srv0 := CreateServer(t, discoveryConfig)
	srv1 := CreateServer(t, discoveryConfig)
	srv2 := CreateServer(t, discoveryConfig)

	// server0 should connect to server2 by discovery
	connectedCh := asyncWaitForEvent(srv0, 15*time.Second, connectedPeerHandler(srv2.AddrInfo().ID))

	// serial join, srv0 -> srv1 -> srv2
	MultiJoin(t,
		srv0, srv1,
		srv1, srv2,
	)

	// wait until server0 connects to server2
	assert.True(t, <-connectedCh)
	assert.Len(t, srv0.host.Peerstore().Peers(), 3)
	assert.Len(t, srv1.host.Peerstore().Peers(), 3)
	assert.Len(t, srv2.host.Peerstore().Peers(), 3)

	// TODO: We should put MaxPeers to 0 or 1 so that we do not
	// mix data and we only test how the peers are being populated
	// In theory, even if they are connected only to one peer, all of them
	// should end up with the same idea of the network.
}

func TestRoutingTable_Connected(t *testing.T) {
	srv0 := CreateServer(t, discoveryConfig)
	srv1 := CreateServer(t, discoveryConfig)

	peerAddedCh := make(chan peer.ID, 1)
	srv1.discovery.routingTable.PeerAdded = func(id peer.ID) {
		peerAddedCh <- id
	}

	// server0 should connect to server2 by discovery
	connectedCh := asyncWaitForEvent(srv0, 15*time.Second, connectedPeerHandler(srv1.AddrInfo().ID))
	srv0.discovery.addToTable(srv1.AddrInfo())
	assert.True(t, <-connectedCh)

	// wait until peer is added into table
	<-peerAddedCh

	assert.Equal(t, 1, srv0.discovery.routingTable.Size())
	assert.Contains(t, srv0.discovery.routingTable.ListPeers(), srv1.AddrInfo().ID)

	assert.Equal(t, 1, srv1.discovery.routingTable.Size())
	assert.Contains(t, srv1.discovery.routingTable.ListPeers(), srv0.AddrInfo().ID)
}

func TestRoutingTable_Disconnected(t *testing.T) {
	srv0 := CreateServer(t, discoveryConfig)
	srv1 := CreateServer(t, discoveryConfig)

	peerRemovedCh := make(chan peer.ID, 1)
	srv1.discovery.routingTable.PeerRemoved = func(id peer.ID) {
		peerRemovedCh <- id
	}

	connectedCh := asyncWaitForEvent(srv0, 15*time.Second, connectedPeerHandler(srv1.AddrInfo().ID))
	srv0.discovery.addToTable(srv1.AddrInfo())
	assert.True(t, <-connectedCh)

	disconnectedCh := asyncWaitForEvent(srv0, 15*time.Second, disconnectedPeerHandler(srv1.AddrInfo().ID))
	srv1.Disconnect(srv0.AddrInfo().ID, "test")
	assert.True(t, <-disconnectedCh)

	// wait until PeerRemoved are called
	<-peerRemovedCh

	// wait until server0 connects to server2
	assert.Equal(t, 0, srv0.discovery.routingTable.Size())
	assert.Equal(t, 0, srv1.discovery.routingTable.Size())
}

func TestRoutingTable_ConnectionFailure(t *testing.T) {
	srv0 := CreateServer(t, discoveryConfig)
	srv1 := CreateServer(t, discoveryConfig)

	// stop server1 before connecting
	srv1.Close()

	peerRemovedCh := make(chan peer.ID, 1)
	srv0.discovery.routingTable.PeerRemoved = func(id peer.ID) {
		peerRemovedCh <- id
	}

	srv0.discovery.addToTable(srv1.AddrInfo())

	failedConnectionCh := asyncWaitForEvent(srv0, 15*time.Second, failedToConnectToPeerHandler(srv1.AddrInfo().ID))
	assert.True(t, <-failedConnectionCh)

	<-peerRemovedCh
	assert.Equal(t, 0, srv0.discovery.routingTable.Size())
}

func TestDiscovery_FullNetwork(t *testing.T) {
	t.Skip()
=======
	defaultConfig := &CreateServerParams{
		ConfigCallback: discoveryConfig,
	}
	paramsMap := map[int]*CreateServerParams{
		0: defaultConfig,
		1: defaultConfig,
		2: defaultConfig,
	}
>>>>>>> ad1b15e0

	servers, createErr := createServers(3, paramsMap)
	if createErr != nil {
		t.Fatalf("Unable to create servers, %v", createErr)
	}
	t.Cleanup(func() {
		closeTestServers(t, servers)
	})

	// Server 0 -> Server 1
	if joinErr := JoinAndWait(servers[0], servers[1], DefaultBufferTimeout, DefaultJoinTimeout); joinErr != nil {
		t.Fatalf("Unable to join peers, %v", joinErr)
	}

	// Server 1 -> Server 2
	if joinErr := JoinAndWait(servers[1], servers[2], DefaultBufferTimeout, DefaultJoinTimeout); joinErr != nil {
		t.Fatalf("Unable to join peers, %v", joinErr)
	}

	// Wait until Server 0 connects to Server 2 by discovery
	discoveryTimeout := time.Second * 25
	connectCtx, connectFn := context.WithTimeout(context.Background(), discoveryTimeout)
	defer connectFn()
	if _, connectErr := WaitUntilPeerConnectsTo(
		connectCtx,
		servers[0],
		servers[2].AddrInfo().ID,
	); connectErr != nil {
		t.Fatalf("Unable to connect to peer, %v", connectErr)
	}

	// Check that all peers are connected to each other
	for _, server := range servers {
		assert.Len(t, server.host.Peerstore().Peers(), 3)
	}
}<|MERGE_RESOLUTION|>--- conflicted
+++ resolved
@@ -5,7 +5,6 @@
 	"testing"
 	"time"
 
-	"github.com/libp2p/go-libp2p-core/peer"
 	"github.com/stretchr/testify/assert"
 )
 
@@ -55,105 +54,6 @@
 }
 
 func TestDiscovery_PeerAdded(t *testing.T) {
-<<<<<<< HEAD
-	srv0 := CreateServer(t, discoveryConfig)
-	srv1 := CreateServer(t, discoveryConfig)
-	srv2 := CreateServer(t, discoveryConfig)
-
-	// server0 should connect to server2 by discovery
-	connectedCh := asyncWaitForEvent(srv0, 15*time.Second, connectedPeerHandler(srv2.AddrInfo().ID))
-
-	// serial join, srv0 -> srv1 -> srv2
-	MultiJoin(t,
-		srv0, srv1,
-		srv1, srv2,
-	)
-
-	// wait until server0 connects to server2
-	assert.True(t, <-connectedCh)
-	assert.Len(t, srv0.host.Peerstore().Peers(), 3)
-	assert.Len(t, srv1.host.Peerstore().Peers(), 3)
-	assert.Len(t, srv2.host.Peerstore().Peers(), 3)
-
-	// TODO: We should put MaxPeers to 0 or 1 so that we do not
-	// mix data and we only test how the peers are being populated
-	// In theory, even if they are connected only to one peer, all of them
-	// should end up with the same idea of the network.
-}
-
-func TestRoutingTable_Connected(t *testing.T) {
-	srv0 := CreateServer(t, discoveryConfig)
-	srv1 := CreateServer(t, discoveryConfig)
-
-	peerAddedCh := make(chan peer.ID, 1)
-	srv1.discovery.routingTable.PeerAdded = func(id peer.ID) {
-		peerAddedCh <- id
-	}
-
-	// server0 should connect to server2 by discovery
-	connectedCh := asyncWaitForEvent(srv0, 15*time.Second, connectedPeerHandler(srv1.AddrInfo().ID))
-	srv0.discovery.addToTable(srv1.AddrInfo())
-	assert.True(t, <-connectedCh)
-
-	// wait until peer is added into table
-	<-peerAddedCh
-
-	assert.Equal(t, 1, srv0.discovery.routingTable.Size())
-	assert.Contains(t, srv0.discovery.routingTable.ListPeers(), srv1.AddrInfo().ID)
-
-	assert.Equal(t, 1, srv1.discovery.routingTable.Size())
-	assert.Contains(t, srv1.discovery.routingTable.ListPeers(), srv0.AddrInfo().ID)
-}
-
-func TestRoutingTable_Disconnected(t *testing.T) {
-	srv0 := CreateServer(t, discoveryConfig)
-	srv1 := CreateServer(t, discoveryConfig)
-
-	peerRemovedCh := make(chan peer.ID, 1)
-	srv1.discovery.routingTable.PeerRemoved = func(id peer.ID) {
-		peerRemovedCh <- id
-	}
-
-	connectedCh := asyncWaitForEvent(srv0, 15*time.Second, connectedPeerHandler(srv1.AddrInfo().ID))
-	srv0.discovery.addToTable(srv1.AddrInfo())
-	assert.True(t, <-connectedCh)
-
-	disconnectedCh := asyncWaitForEvent(srv0, 15*time.Second, disconnectedPeerHandler(srv1.AddrInfo().ID))
-	srv1.Disconnect(srv0.AddrInfo().ID, "test")
-	assert.True(t, <-disconnectedCh)
-
-	// wait until PeerRemoved are called
-	<-peerRemovedCh
-
-	// wait until server0 connects to server2
-	assert.Equal(t, 0, srv0.discovery.routingTable.Size())
-	assert.Equal(t, 0, srv1.discovery.routingTable.Size())
-}
-
-func TestRoutingTable_ConnectionFailure(t *testing.T) {
-	srv0 := CreateServer(t, discoveryConfig)
-	srv1 := CreateServer(t, discoveryConfig)
-
-	// stop server1 before connecting
-	srv1.Close()
-
-	peerRemovedCh := make(chan peer.ID, 1)
-	srv0.discovery.routingTable.PeerRemoved = func(id peer.ID) {
-		peerRemovedCh <- id
-	}
-
-	srv0.discovery.addToTable(srv1.AddrInfo())
-
-	failedConnectionCh := asyncWaitForEvent(srv0, 15*time.Second, failedToConnectToPeerHandler(srv1.AddrInfo().ID))
-	assert.True(t, <-failedConnectionCh)
-
-	<-peerRemovedCh
-	assert.Equal(t, 0, srv0.discovery.routingTable.Size())
-}
-
-func TestDiscovery_FullNetwork(t *testing.T) {
-	t.Skip()
-=======
 	defaultConfig := &CreateServerParams{
 		ConfigCallback: discoveryConfig,
 	}
@@ -162,7 +62,6 @@
 		1: defaultConfig,
 		2: defaultConfig,
 	}
->>>>>>> ad1b15e0
 
 	servers, createErr := createServers(3, paramsMap)
 	if createErr != nil {
@@ -198,4 +97,176 @@
 	for _, server := range servers {
 		assert.Len(t, server.host.Peerstore().Peers(), 3)
 	}
+}
+
+func TestRoutingTable_Connected(t *testing.T) {
+	defaultConfig := &CreateServerParams{
+		ConfigCallback: func(c *Config) {
+			c.MaxPeers = 1
+		},
+	}
+	paramsMap := map[int]*CreateServerParams{
+		0: defaultConfig,
+		1: defaultConfig,
+	}
+
+	servers, createErr := createServers(2, paramsMap)
+	if createErr != nil {
+		t.Fatalf("Unable to create servers, %v", createErr)
+	}
+	t.Cleanup(func() {
+		closeTestServers(t, servers)
+	})
+
+	if joinErr := JoinAndWait(servers[0], servers[1], DefaultBufferTimeout, DefaultJoinTimeout); joinErr != nil {
+		t.Fatalf("Unable to join peers, %v", joinErr)
+	}
+
+	// make sure each routing table has peer
+	ctx, cancel := context.WithTimeout(context.Background(), 10*time.Second)
+	t.Cleanup(func() {
+		cancel()
+	})
+	if _, err := WaitUntilRoutingTableToBeFilled(ctx, servers[0], 1); err != nil {
+		t.Fatalf("server 0 should add a peer to routing table but didn't, peer=%s", servers[1].host.ID())
+	}
+	if _, err := WaitUntilRoutingTableToBeFilled(ctx, servers[1], 1); err != nil {
+		t.Fatalf("server 1 should add a peer to routing table but didn't, peer=%s", servers[0].host.ID())
+	}
+
+	assert.Contains(t, servers[0].discovery.routingTable.ListPeers(), servers[1].AddrInfo().ID)
+	assert.Contains(t, servers[1].discovery.routingTable.ListPeers(), servers[0].AddrInfo().ID)
+}
+
+func TestRoutingTable_Disconnected(t *testing.T) {
+	defaultConfig := &CreateServerParams{
+		ConfigCallback: func(c *Config) {
+			c.MaxPeers = 1
+		},
+	}
+	paramsMap := map[int]*CreateServerParams{
+		0: defaultConfig,
+		1: defaultConfig,
+	}
+
+	servers, createErr := createServers(3, paramsMap)
+	if createErr != nil {
+		t.Fatalf("Unable to create servers, %v", createErr)
+	}
+	t.Cleanup(func() {
+		closeTestServers(t, servers)
+	})
+
+	// connect to peer and make sure peer is in routing table
+	if joinErr := JoinAndWait(servers[0], servers[1], DefaultBufferTimeout, DefaultJoinTimeout); joinErr != nil {
+		t.Fatalf("Unable to join peers, %v", joinErr)
+	}
+
+	// make sure each routing table has peer
+	ctx, cancel := context.WithTimeout(context.Background(), 10*time.Second)
+	t.Cleanup(func() {
+		cancel()
+	})
+	if _, err := WaitUntilRoutingTableToBeFilled(ctx, servers[0], 1); err != nil {
+		t.Fatalf("server 0 should add a peer to routing table but didn't, peer=%s", servers[1].host.ID())
+	}
+	if _, err := WaitUntilRoutingTableToBeFilled(ctx, servers[1], 1); err != nil {
+		t.Fatalf("server 1 should add a peer to routing table but didn't, peer=%s", servers[0].host.ID())
+	}
+
+	// disconnect
+	if leaveErr := LeaveAndWait(servers[1], servers[0], DefaultLeaveTimeout); leaveErr != nil {
+		t.Fatalf("Unable to disconnect from server[0], err=%v", leaveErr)
+	}
+
+	// make sure each routing table remove a peer
+	ctx2, cancel2 := context.WithTimeout(context.Background(), 10*time.Second)
+	t.Cleanup(func() {
+		cancel2()
+	})
+	if _, err := WaitUntilRoutingTableToBeFilled(ctx2, servers[0], 0); err != nil {
+		t.Fatalf("server 0 should remove a peer from routing table but didn't, peer=%s", servers[1].host.ID())
+	}
+	if _, err := WaitUntilRoutingTableToBeFilled(ctx2, servers[1], 0); err != nil {
+		t.Fatalf("server 1 should remove a peer from routing table but didn't, peer=%s", servers[0].host.ID())
+	}
+}
+
+func TestRoutingTable_ConnectionFailure(t *testing.T) {
+	defaultConfig := &CreateServerParams{
+		ConfigCallback: func(c *Config) {
+			c.MaxPeers = 1
+		},
+	}
+	paramsMap := map[int]*CreateServerParams{
+		0: defaultConfig,
+		1: defaultConfig,
+	}
+
+	servers, createErr := createServers(3, paramsMap)
+	if createErr != nil {
+		t.Fatalf("Unable to create servers, %v", createErr)
+	}
+	t.Cleanup(func() {
+		// close only servers[0] because servers[0] has closed already
+		closeTestServers(t, servers[:1])
+	})
+
+	// close before dialing
+	servers[1].Close()
+
+	if joinErr := JoinAndWait(servers[0], servers[1], DefaultBufferTimeout, DefaultJoinTimeout); joinErr == nil {
+		t.Fatalf("should failed to connect to server[1], but connected")
+	}
+
+	// routing tables should be empty
+	for _, srv := range servers {
+		assert.Equal(t, 0, srv.discovery.routingTable.Size())
+	}
+}
+
+func TestDiscovery_FullNetwork(t *testing.T) {
+	defaultConfig := &CreateServerParams{
+		ConfigCallback: discoveryConfig,
+	}
+	paramsMap := map[int]*CreateServerParams{
+		0: defaultConfig,
+		1: defaultConfig,
+		2: defaultConfig,
+	}
+
+	servers, createErr := createServers(3, paramsMap)
+	if createErr != nil {
+		t.Fatalf("Unable to create servers, %v", createErr)
+	}
+	t.Cleanup(func() {
+		closeTestServers(t, servers)
+	})
+
+	// Server 0 -> Server 1
+	if joinErr := JoinAndWait(servers[0], servers[1], DefaultBufferTimeout, DefaultJoinTimeout); joinErr != nil {
+		t.Fatalf("Unable to join peers, %v", joinErr)
+	}
+
+	// Server 1 -> Server 2
+	if joinErr := JoinAndWait(servers[1], servers[2], DefaultBufferTimeout, DefaultJoinTimeout); joinErr != nil {
+		t.Fatalf("Unable to join peers, %v", joinErr)
+	}
+
+	// Wait until Server 0 connects to Server 2 by discovery
+	discoveryTimeout := time.Second * 25
+	connectCtx, connectFn := context.WithTimeout(context.Background(), discoveryTimeout)
+	defer connectFn()
+	if _, connectErr := WaitUntilPeerConnectsTo(
+		connectCtx,
+		servers[0],
+		servers[2].AddrInfo().ID,
+	); connectErr != nil {
+		t.Fatalf("Unable to connect to peer, %v", connectErr)
+	}
+
+	// Check that all peers are connected to each other
+	for _, server := range servers {
+		assert.Len(t, server.host.Peerstore().Peers(), 3)
+	}
 }