--- conflicted
+++ resolved
@@ -22,11 +22,7 @@
 )
 
 const (
-<<<<<<< HEAD
 	DefaultLeaveTimeout = 30 * time.Second
-=======
-	DefaultLeaveTimeout = 20 * time.Second
->>>>>>> 75acfdb7
 )
 
 // JoinAndWait is a helper method for joining a destination server
