package consensus

import (
	"context"
	"log"

	"github.com/0xPolygon/polygon-edge/blockchain"
	"github.com/0xPolygon/polygon-edge/chain"
	"github.com/0xPolygon/polygon-edge/helper/progress"
	"github.com/0xPolygon/polygon-edge/network"
	"github.com/0xPolygon/polygon-edge/secrets"
	"github.com/0xPolygon/polygon-edge/state"
	"github.com/0xPolygon/polygon-edge/txpool"
	"github.com/0xPolygon/polygon-edge/types"
	"github.com/hashicorp/go-hclog"
	"google.golang.org/grpc"
)

// Consensus is the public interface for consensus mechanism
// Each consensus mechanism must implement this interface in order to be valid
type Consensus interface {
	// VerifyHeader verifies the header is correct
	VerifyHeader(header *types.Header) error

	// ProcessHeaders updates the snapshot based on the verified headers
	ProcessHeaders(headers []*types.Header) error

	// GetBlockCreator retrieves the block creator (or signer) given the block header
	GetBlockCreator(header *types.Header) (types.Address, error)

	// PreStateCommit a hook to be called before finalizing state transition on inserting block
	PreStateCommit(header *types.Header, txn *state.Transition) error

	// GetSyncProgression retrieves the current sync progression, if any
	GetSyncProgression() *progress.Progression

	// Initialize initializes the consensus (e.g. setup data)
	Initialize() error

	// Start starts the consensus and servers
	Start() error

	// Close closes the connection
	Close() error
}

// Config is the configuration for the consensus
type Config struct {
	// Logger to be used by the consensus
	Logger *log.Logger

	// Params are the params of the chain and the consensus
	Params *chain.Params

	// Config defines specific configuration parameters for the consensus
	Config map[string]interface{}

	// Path is the directory path for the consensus protocol tos tore information
	Path string
}

<<<<<<< HEAD
type ConsensusParams struct {
	Context         context.Context
	Seal            bool
	Config          *Config
	Txpool          *txpool.TxPool
	Network         *network.Server
	Blockchain      *blockchain.Blockchain
	Executor        *state.Executor
	Grpc            *grpc.Server
	Logger          hclog.Logger
	Metrics         *Metrics
	SecretsManager  secrets.SecretsManager
	BlockTime       uint64
	IBFTBaseTimeout uint64
	BLS             bool
=======
type Params struct {
	Context        context.Context
	Seal           bool
	Config         *Config
	TxPool         *txpool.TxPool
	Network        *network.Server
	Blockchain     *blockchain.Blockchain
	Executor       *state.Executor
	Grpc           *grpc.Server
	Logger         hclog.Logger
	Metrics        *Metrics
	SecretsManager secrets.SecretsManager
	BlockTime      uint64
>>>>>>> e89c5898
}

// Factory is the factory function to create a discovery consensus
type Factory func(*Params) (Consensus, error)<|MERGE_RESOLUTION|>--- conflicted
+++ resolved
@@ -59,23 +59,6 @@
 	Path string
 }
 
-<<<<<<< HEAD
-type ConsensusParams struct {
-	Context         context.Context
-	Seal            bool
-	Config          *Config
-	Txpool          *txpool.TxPool
-	Network         *network.Server
-	Blockchain      *blockchain.Blockchain
-	Executor        *state.Executor
-	Grpc            *grpc.Server
-	Logger          hclog.Logger
-	Metrics         *Metrics
-	SecretsManager  secrets.SecretsManager
-	BlockTime       uint64
-	IBFTBaseTimeout uint64
-	BLS             bool
-=======
 type Params struct {
 	Context        context.Context
 	Seal           bool
@@ -89,7 +72,7 @@
 	Metrics        *Metrics
 	SecretsManager secrets.SecretsManager
 	BlockTime      uint64
->>>>>>> e89c5898
+	BLS            bool
 }
 
 // Factory is the factory function to create a discovery consensus
