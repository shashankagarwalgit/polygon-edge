package consensus

import (
	"context"
	"github.com/0xPolygon/polygon-sdk/protocol"
	"log"

	"github.com/0xPolygon/polygon-sdk/blockchain"
	"github.com/0xPolygon/polygon-sdk/chain"
	"github.com/0xPolygon/polygon-sdk/network"
	"github.com/0xPolygon/polygon-sdk/secrets"
	"github.com/0xPolygon/polygon-sdk/state"
	"github.com/0xPolygon/polygon-sdk/txpool"
	"github.com/0xPolygon/polygon-sdk/types"
	"github.com/hashicorp/go-hclog"
	"google.golang.org/grpc"
)

// Consensus is the public interface for consensus mechanism
// Each consensus mechanism must implement this interface in order to be valid
type Consensus interface {
	// VerifyHeader verifies the header is correct
	VerifyHeader(parent, header *types.Header) error

	// GetBlockCreator retrieves the block creator (or signer) given the block header
	GetBlockCreator(header *types.Header) (types.Address, error)

<<<<<<< HEAD
	// GetSyncProgression retrieves the current sync progression, if any
	GetSyncProgression() *protocol.Progression

	// Start starts the consensus
=======
	// Initialize initializes the consensus (e.g. setup data)
	Initialize() error

	// Start starts the consensus and servers
>>>>>>> 527a0671
	Start() error

	// Close closes the connection
	Close() error
}

// Config is the configuration for the consensus
type Config struct {
	// Logger to be used by the backend
	Logger *log.Logger

	// Params are the params of the chain and the consensus
	Params *chain.Params

	// Config defines specific configuration parameters for the backend
	Config map[string]interface{}

	// Path is the directory path for the consensus protocol tos tore information
	Path string
}

type ConsensusParams struct {
	Context        context.Context
	Seal           bool
	Config         *Config
	Txpool         *txpool.TxPool
	Network        *network.Server
	Blockchain     *blockchain.Blockchain
	Executor       *state.Executor
	Grpc           *grpc.Server
	Logger         hclog.Logger
	Metrics        *Metrics
	SecretsManager secrets.SecretsManager
}

// Factory is the factory function to create a discovery backend
type Factory func(
	*ConsensusParams,
) (Consensus, error)<|MERGE_RESOLUTION|>--- conflicted
+++ resolved
@@ -2,8 +2,9 @@
 
 import (
 	"context"
+	"log"
+
 	"github.com/0xPolygon/polygon-sdk/protocol"
-	"log"
 
 	"github.com/0xPolygon/polygon-sdk/blockchain"
 	"github.com/0xPolygon/polygon-sdk/chain"
@@ -25,17 +26,13 @@
 	// GetBlockCreator retrieves the block creator (or signer) given the block header
 	GetBlockCreator(header *types.Header) (types.Address, error)
 
-<<<<<<< HEAD
 	// GetSyncProgression retrieves the current sync progression, if any
 	GetSyncProgression() *protocol.Progression
 
-	// Start starts the consensus
-=======
 	// Initialize initializes the consensus (e.g. setup data)
 	Initialize() error
 
 	// Start starts the consensus and servers
->>>>>>> 527a0671
 	Start() error
 
 	// Close closes the connection
