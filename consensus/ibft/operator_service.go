--- conflicted
+++ resolved
@@ -18,16 +18,9 @@
 )
 
 type operator struct {
-<<<<<<< HEAD
-	ibft *Ibft
-=======
+	proto.UnimplementedIbftOperatorServer
+
 	ibft *backendIBFT
-
-	candidatesLock sync.Mutex
-	candidates     []*proto.Candidate
-
->>>>>>> d1fe5bbb
-	proto.UnimplementedIbftOperatorServer
 }
 
 // Status returns the status of the IBFT client
@@ -113,18 +106,8 @@
 		return &empty.Empty{}, err
 	}
 
-<<<<<<< HEAD
 	if err := votableSet.Propose(candidate, req.Auth, o.ibft.currentSigner.Address()); err != nil {
 		return &empty.Empty{}, err
-=======
-	if req.Latest {
-		snap, err = o.ibft.getLatestSnapshot()
-	} else {
-		snap = o.ibft.getSnapshot(req.Number)
-		if snap == nil {
-			err = errSnapshotNotFound
-		}
->>>>>>> d1fe5bbb
 	}
 
 	return &empty.Empty{}, nil
