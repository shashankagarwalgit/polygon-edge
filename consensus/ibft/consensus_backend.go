package ibft

import (
	"fmt"
	"math"
	"time"

	"github.com/0xPolygon/go-ibft/messages"
	protoIBFT "github.com/0xPolygon/go-ibft/messages/proto"
	"github.com/0xPolygon/polygon-edge/consensus"
	"github.com/0xPolygon/polygon-edge/consensus/ibft/signer"
	"github.com/0xPolygon/polygon-edge/state"
	"github.com/0xPolygon/polygon-edge/types"
)

func (i *backendIBFT) BuildProposal(view *protoIBFT.View) []byte {
	var (
		latestHeader      = i.blockchain.Header()
		latestBlockNumber = latestHeader.Number
	)

	if latestBlockNumber+1 != view.Height {
		i.logger.Error(
			"unable to build block, due to lack of parent block",
			"num",
			latestBlockNumber,
		)

		return nil
	}

	block, err := i.buildBlock(latestHeader)
	if err != nil {
		i.logger.Error("cannot build block", "num", view.Height, "err", err)

		return nil
	}

	return block.MarshalRLP()
}

func (i *backendIBFT) InsertBlock(
	proposal []byte,
	committedSeals []*messages.CommittedSeal,
) {
	newBlock := &types.Block{}
	if err := newBlock.UnmarshalRLP(proposal); err != nil {
		i.logger.Error("cannot unmarshal proposal", "err", err)

		return
	}

	committedSealsMap := make(map[types.Address][]byte, len(committedSeals))

	for _, cm := range committedSeals {
		committedSealsMap[types.BytesToAddress(cm.Signer)] = cm.Signature
	}

	// Push the committed seals to the header
	header, err := i.currentSigner.WriteCommittedSeals(newBlock.Header, committedSealsMap)
	if err != nil {
		i.logger.Error("cannot write committed seals", "err", err)

		return
	}

	newBlock.Header = header

	// Save the block locally
	if err := i.blockchain.WriteBlock(newBlock, "consensus"); err != nil {
		i.logger.Error("cannot write block", "err", err)

		return
	}

	i.updateMetrics(newBlock)

	i.logger.Info(
		"block committed",
		"number", newBlock.Number(),
		"hash", newBlock.Hash(),
		"validation_type", i.currentSigner.Type(),
		"validators", i.currentValidators.Len(),
		"committed", len(committedSeals),
	)

	if err := i.currentHooks.PostInsertBlock(newBlock); err != nil {
		i.logger.Error(
			"failed to call PostInsertBlock hook",
			"height", newBlock.Number(),
			"hash", newBlock.Hash(),
			"err", err,
		)

		return
	}

	// after the block has been written we reset the txpool so that
	// the old transactions are removed
	i.txpool.ResetWithHeaders(newBlock.Header)
}

func (i *backendIBFT) ID() []byte {
	return i.currentSigner.Address().Bytes()
}

func (i *backendIBFT) quorum(blockNumber uint64) uint64 {
	validators, err := i.forkManager.GetValidators(blockNumber)
	if err != nil {
		i.logger.Error(
			"failed to get validators when calculation quorum",
			"height", blockNumber,
			"err", err,
		)

		// return Math.MaxInt32 to prevent overflow when casting to int in go-ibft package
		return math.MaxInt32
	}

	quorumFn := i.quorumSize(blockNumber)

	return uint64(quorumFn(validators))
}

// HasQuorum returns true if quorum is reached for the given blockNumber
func (i *backendIBFT) HasQuorum(
	blockNumber uint64,
	messages []*protoIBFT.Message,
	msgType protoIBFT.MessageType,
) bool {
	quorum := i.quorum(blockNumber)

	switch msgType {
	case protoIBFT.MessageType_PREPREPARE:
		return len(messages) >= 1
	case protoIBFT.MessageType_PREPARE:
<<<<<<< HEAD
		for _, message := range messages {
			if message.Type == protoIBFT.MessageType_PREPREPARE {
				return len(messages) >= int(quorum)
			}
=======
		// two cases -> first message is MessageType_PREPREPARE, and other -> MessageType_PREPREPARE is not included
		if len(messages) > 0 && messages[0].Type == protoIBFT.MessageType_PREPREPARE {
			return len(messages) >= int(quorum)
>>>>>>> b8d35ac6
		}

		return len(messages) >= int(quorum)-1
	case protoIBFT.MessageType_ROUND_CHANGE, protoIBFT.MessageType_COMMIT:
		return len(messages) >= int(quorum)
	}

	return false
}

// buildBlock builds the block, based on the passed in snapshot and parent header
func (i *backendIBFT) buildBlock(parent *types.Header) (*types.Block, error) {
	header := &types.Header{
		ParentHash: parent.Hash,
		Number:     parent.Number + 1,
		Miner:      types.ZeroAddress.Bytes(),
		Nonce:      types.Nonce{},
		MixHash:    signer.IstanbulDigest,
		// this is required because blockchain needs difficulty to organize blocks and forks
		Difficulty: parent.Number + 1,
		StateRoot:  types.EmptyRootHash, // this avoids needing state for now
		Sha3Uncles: types.EmptyUncleHash,
		GasLimit:   parent.GasLimit, // Inherit from parent for now, will need to adjust dynamically later.
	}

	// calculate gas limit based on parent header
	gasLimit, err := i.blockchain.CalculateGasLimit(header.Number)
	if err != nil {
		return nil, err
	}

	header.GasLimit = gasLimit

	if err := i.currentHooks.ModifyHeader(header, i.currentSigner.Address()); err != nil {
		return nil, err
	}

	// set the timestamp
	header.Timestamp = uint64(time.Now().Unix())

	parentCommittedSeals, err := i.extractParentCommittedSeals(parent)
	if err != nil {
		return nil, err
	}

	i.currentSigner.InitIBFTExtra(header, i.currentValidators, parentCommittedSeals)

	transition, err := i.executor.BeginTxn(parent.StateRoot, header, i.currentSigner.Address())
	if err != nil {
		return nil, err
	}

	txs := i.writeTransactions(gasLimit, header.Number, transition)

	if err := i.PreCommitState(header, transition); err != nil {
		return nil, err
	}

	_, root := transition.Commit()
	header.StateRoot = root
	header.GasUsed = transition.TotalGas()

	// build the block
	block := consensus.BuildBlock(consensus.BuildBlockParams{
		Header:   header,
		Txns:     txs,
		Receipts: transition.Receipts(),
	})

	// write the seal of the block after all the fields are completed
	header, err = i.currentSigner.WriteProposerSeal(header)
	if err != nil {
		return nil, err
	}

	block.Header = header

	// compute the hash, this is only a provisional hash since the final one
	// is sealed after all the committed seals
	block.Header.ComputeHash()

	i.logger.Info("build block", "number", header.Number, "txs", len(txs))

	return block, nil
}

type status uint8

const (
	success status = iota
	fail
	skip
)

type txExeResult struct {
	tx     *types.Transaction
	status status
}

type transitionInterface interface {
	Write(txn *types.Transaction) error
	WriteFailedReceipt(txn *types.Transaction) error
}

func (i *backendIBFT) writeTransactions(
	gasLimit,
	blockNumber uint64,
	transition transitionInterface,
) (executed []*types.Transaction) {
	executed = make([]*types.Transaction, 0)

	if !i.currentHooks.ShouldWriteTransactions(blockNumber) {
		return
	}

	var (
		blockTimer = time.NewTimer(i.blockTime)

		successful = 0
		failed     = 0
		skipped    = 0
	)

	defer func() {
		i.logger.Info(
			"executed txs",
			"successful", successful,
			"failed", failed,
			"skipped", skipped,
			"remaining", i.txpool.Length(),
		)
	}()

	i.txpool.Prepare()

write:
	for {
		select {
		case <-blockTimer.C:
			return
		default:
			// execute transactions one by one
			result, ok := i.writeTransaction(
				i.txpool.Peek(),
				transition,
				gasLimit,
			)

			if !ok {
				break write
			}

			tx := result.tx

			switch result.status {
			case success:
				executed = append(executed, tx)
				successful++
			case fail:
				failed++
			case skip:
				skipped++
			}
		}
	}

	//	wait for the timer to expire
	<-blockTimer.C

	return
}

func (i *backendIBFT) writeTransaction(
	tx *types.Transaction,
	transition transitionInterface,
	gasLimit uint64,
) (*txExeResult, bool) {
	if tx == nil {
		return nil, false
	}

	if tx.ExceedsBlockGasLimit(gasLimit) {
		i.txpool.Drop(tx)

		if err := transition.WriteFailedReceipt(tx); err != nil {
			i.logger.Error(
				fmt.Sprintf(
					"unable to write failed receipt for transaction %s",
					tx.Hash,
				),
			)
		}

		// continue processing
		return &txExeResult{tx, fail}, true
	}

	if err := transition.Write(tx); err != nil {
		if _, ok := err.(*state.GasLimitReachedTransitionApplicationError); ok { //nolint:errorlint
			// stop processing
			return nil, false
		} else if appErr, ok := err.(*state.TransitionApplicationError); ok && appErr.IsRecoverable { //nolint:errorlint
			i.txpool.Demote(tx)

			return &txExeResult{tx, skip}, true
		} else {
			i.txpool.Drop(tx)

			return &txExeResult{tx, fail}, true
		}
	}

	i.txpool.Pop(tx)

	return &txExeResult{tx, success}, true
}

// extractCommittedSeals extracts CommittedSeals from header
func (i *backendIBFT) extractCommittedSeals(
	header *types.Header,
) (signer.Seals, error) {
	signer, err := i.forkManager.GetSigner(header.Number)
	if err != nil {
		return nil, err
	}

	extra, err := signer.GetIBFTExtra(header)
	if err != nil {
		return nil, err
	}

	return extra.CommittedSeals, nil
}

// extractParentCommittedSeals extracts ParentCommittedSeals from header
func (i *backendIBFT) extractParentCommittedSeals(
	header *types.Header,
) (signer.Seals, error) {
	if header.Number == 0 {
		return nil, nil
	}

	return i.extractCommittedSeals(header)
}<|MERGE_RESOLUTION|>--- conflicted
+++ resolved
@@ -134,16 +134,9 @@
 	case protoIBFT.MessageType_PREPREPARE:
 		return len(messages) >= 1
 	case protoIBFT.MessageType_PREPARE:
-<<<<<<< HEAD
-		for _, message := range messages {
-			if message.Type == protoIBFT.MessageType_PREPREPARE {
-				return len(messages) >= int(quorum)
-			}
-=======
 		// two cases -> first message is MessageType_PREPREPARE, and other -> MessageType_PREPREPARE is not included
 		if len(messages) > 0 && messages[0].Type == protoIBFT.MessageType_PREPREPARE {
 			return len(messages) >= int(quorum)
->>>>>>> b8d35ac6
 		}
 
 		return len(messages) >= int(quorum)-1
