package ibft

import (
	"errors"
	"fmt"

	"github.com/0xPolygon/polygon-edge/types"
)

var (
	// Magic nonce number to vote on adding a new validator
	nonceAuthVote = types.Nonce{0xff, 0xff, 0xff, 0xff, 0xff, 0xff, 0xff, 0xff}

	// Magic nonce number to vote on removing a validator.
	nonceDropVote = types.Nonce{0x00, 0x00, 0x00, 0x00, 0x00, 0x00, 0x00, 0x00}
)

var (
	ErrInvalidNonce = errors.New("invalid nonce specified")
)

// PoAMechanism defines specific hooks for the Proof of Authority IBFT mechanism
type PoAMechanism struct {
	BaseConsensusMechanism
}

// PoAFactory initializes the required data
// for the Proof of Authority mechanism
func PoAFactory(ibft *backendIBFT, params *IBFTFork) (ConsensusMechanism, error) {
	poa := &PoAMechanism{
		BaseConsensusMechanism: BaseConsensusMechanism{
			mechanismType: PoA,
			ibft:          ibft,
		},
	}

	if err := poa.initializeParams(params); err != nil {
		return nil, err
	}

	poa.initializeHookMap()

	return poa, nil
}

// IsAvailable returns indicates if mechanism should be called at given height
func (poa *PoAMechanism) IsAvailable(hookType HookType, height uint64) bool {
	switch hookType {
	case VerifyHeadersHook, ProcessHeadersHook, CandidateVoteHook:
		return poa.IsInRange(height)
	default:
		return false
	}
}

<<<<<<< HEAD
// acceptStateLogHook logs the current snapshot with the number of votes
func (poa *PoAMechanism) acceptStateLogHook(snapParam interface{}) error {
	// Cast the param to a *Snapshot
	snap, ok := snapParam.(*Snapshot)
	if !ok {
		return ErrInvalidHookParam
	}

	// Log the info message
	poa.ibft.logger.Info(
		"current snapshot",
		"validators",
		snap.Set.Len(),
		"votes",
		len(snap.Votes),
	)

	return nil
}

=======
>>>>>>> e89c5898
// verifyHeadersHook verifies that the header nonce conforms to the IBFT PoA proposal format
func (poa *PoAMechanism) verifyHeadersHook(nonceParam interface{}) error {
	// Cast the param to the nonce
	nonce, ok := nonceParam.(types.Nonce)
	if !ok {
		return ErrInvalidHookParam
	}

	// Check the nonce format.
	// The nonce field must have either an AUTH or DROP vote value.
	// Block nonce values are not taken into account when the Miner field is set to zeroes, indicating
	// no vote casting is taking place within a block
	if nonce != nonceDropVote && nonce != nonceAuthVote {
		return ErrInvalidNonce
	}

	return nil
}

// processHeadersHookParams are the params passed into the processHeadersHook
type processHeadersHookParams struct {
	header     *types.Header
	snap       *Snapshot
	parentSnap *Snapshot
	proposer   types.Address
	saveSnap   func(h *types.Header)
}

// processHeadersHook does the required logic for PoA header processing
func (poa *PoAMechanism) processHeadersHook(hookParam interface{}) error {
	// Cast the params to processHeadersHookParams
	params, ok := hookParam.(*processHeadersHookParams)
	if !ok {
		return ErrInvalidHookParam
	}

	number := params.header.Number
	if number%poa.ibft.epochSize == 0 {
		// during a checkpoint block, we reset the votes
		// and there cannot be any proposals
		params.snap.Votes = nil
		params.saveSnap(params.header)

		// remove in-memory snapshots from two epochs before this one
		epoch := int(number/poa.ibft.epochSize) - 2
		if epoch > 0 {
			purgeBlock := uint64(epoch) * poa.ibft.epochSize
			poa.ibft.store.deleteLower(purgeBlock)
		}

		return nil
	}

	// if we have a miner address, this might be a vote
	if params.header.Miner == types.ZeroAddress {
		return nil
	}

	// the nonce selects the action
	var authorize bool

	switch params.header.Nonce {
	case nonceAuthVote:
		authorize = true
	case nonceDropVote:
		authorize = false
	default:
		return fmt.Errorf("incorrect vote nonce")
	}

	// validate the vote
	if authorize {
		// we can only authorize if they are not on the validators list
		if params.snap.Set.Includes(params.header.Miner) {
			return nil
		}
	} else {
		// we can only remove if they are part of the validators list
		if !params.snap.Set.Includes(params.header.Miner) {
			return nil
		}
	}

	voteCount := params.snap.Count(func(v *Vote) bool {
		return v.Validator == params.proposer && v.Address == params.header.Miner
	})

	if voteCount > 1 {
		// there can only be one vote per validator per address
		return fmt.Errorf("more than one proposal per validator per address found")
	}

	if voteCount == 0 {
		// cast the new vote since there is no one yet
		params.snap.Votes = append(params.snap.Votes, &Vote{
			Validator: params.proposer,
			Address:   params.header.Miner,
			Authorize: authorize,
		})
	}

	// check the tally for the proposed validator
	tally := params.snap.Count(func(v *Vote) bool {
		return v.Address == params.header.Miner
	})

	// If more than a half of all validators voted
	if tally > params.snap.Set.Len()/2 {
		if authorize {
			// FIXME: Add support for voting in the next PR

			// add the candidate to the validators list
			// params.snap.Set.Add(params.header.Miner)
		} else {
			// remove the candidate from the validators list
			// params.snap.Set.Del(params.header.Miner)

			// remove any votes casted by the removed validator
			params.snap.RemoveVotes(func(v *Vote) bool {
				return v.Validator == params.header.Miner
			})
		}

		// remove all the votes that promoted this validator
		params.snap.RemoveVotes(func(v *Vote) bool {
			return v.Address == params.header.Miner
		})
	}

	return nil
}

// candidateVoteHookParams are the params passed into the candidateVoteHook
type candidateVoteHookParams struct {
	header *types.Header
	snap   *Snapshot
}

// candidateVoteHook checks if any candidate is up for voting by the operator
// and casts a vote in the Nonce field of the block being built
func (poa *PoAMechanism) candidateVoteHook(hookParams interface{}) error {
	// Cast the params to candidateVoteHookParams
	params, ok := hookParams.(*candidateVoteHookParams)
	if !ok {
		return ErrInvalidHookParam
	}

	// try to pick a candidate
	if candidate := poa.ibft.operator.getNextCandidate(params.snap); candidate != nil {
		params.header.Miner = types.StringToAddress(candidate.Address)
		if candidate.Auth {
			params.header.Nonce = nonceAuthVote
		} else {
			params.header.Nonce = nonceDropVote
		}
	}

	return nil
}

// initializeHookMap registers the hooks that the PoA mechanism
// should have
func (poa *PoAMechanism) initializeHookMap() {
	// Create the hook map
	poa.hookMap = make(map[HookType]func(interface{}) error)

	// Register the VerifyHeadersHook
	poa.hookMap[VerifyHeadersHook] = poa.verifyHeadersHook

	// Register the ProcessHeadersHook
	poa.hookMap[ProcessHeadersHook] = poa.processHeadersHook

	// Register the CandidateVoteHook
	poa.hookMap[CandidateVoteHook] = poa.candidateVoteHook
}

// ShouldWriteTransactions indicates if transactions should be written to a block
func (poa *PoAMechanism) ShouldWriteTransactions(blockNumber uint64) bool {
	// The PoA mechanism doesn't have special cases where transactions
	// shouldn't be written to a block
	return poa.IsInRange(blockNumber)
}<|MERGE_RESOLUTION|>--- conflicted
+++ resolved
@@ -53,29 +53,6 @@
 	}
 }
 
-<<<<<<< HEAD
-// acceptStateLogHook logs the current snapshot with the number of votes
-func (poa *PoAMechanism) acceptStateLogHook(snapParam interface{}) error {
-	// Cast the param to a *Snapshot
-	snap, ok := snapParam.(*Snapshot)
-	if !ok {
-		return ErrInvalidHookParam
-	}
-
-	// Log the info message
-	poa.ibft.logger.Info(
-		"current snapshot",
-		"validators",
-		snap.Set.Len(),
-		"votes",
-		len(snap.Votes),
-	)
-
-	return nil
-}
-
-=======
->>>>>>> e89c5898
 // verifyHeadersHook verifies that the header nonce conforms to the IBFT PoA proposal format
 func (poa *PoAMechanism) verifyHeadersHook(nonceParam interface{}) error {
 	// Cast the param to the nonce
