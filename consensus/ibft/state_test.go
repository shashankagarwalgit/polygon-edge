package ibft

import (
	"strconv"
	"testing"

	"github.com/stretchr/testify/assert"
)

func TestState_FaultyNodes(t *testing.T) {
	cases := []struct {
		Network, Faulty uint64
	}{
		{1, 0},
		{2, 0},
		{3, 0},
		{4, 1},
		{5, 1},
		{6, 1},
		{7, 2},
		{8, 2},
		{9, 2},
	}
	for _, c := range cases {
		pool := newTesterAccountPool(t, int(c.Network))
		vals := pool.ValidatorSet()
		assert.Equal(t, CalcMaxFaultyNodes(vals), int(c.Faulty))
	}
}

//	TestNumValid checks if the quorum size is calculated
//	correctly based on number of validators (network size).
func TestNumValid(t *testing.T) {
	cases := []struct {
		Network, Quorum uint64
	}{
		{1, 1},
		{2, 2},
		{3, 3},
		{4, 3},
		{5, 4},
		{6, 4},
		{7, 5},
		{8, 6},
		{9, 6},
	}

	addAccounts := func(
		pool *testerAccountPool,
		numAccounts int,
	) {
		// add accounts
		for i := 0; i < numAccounts; i++ {
			pool.add(strconv.Itoa(i))
		}
	}

	for _, c := range cases {
		pool := newTesterAccountPool(t, int(c.Network))
		addAccounts(pool, int(c.Network))

		assert.Equal(t,
			int(c.Quorum),
			OptimalQuorumSize(pool.ValidatorSet()),
		)
	}
<<<<<<< HEAD
}

func TestState_AddMessages(t *testing.T) {
	pool := newTesterAccountPool(t)
	pool.add("A", "B", "C", "D")

	c := newState()
	c.validators = pool.ValidatorSet()

	msg := func(acct string, typ proto.MessageReq_Type, round ...uint64) *proto.MessageReq {
		msg := &proto.MessageReq{
			From: pool.get(acct).Address().String(),
			Type: typ,
			View: &proto.View{Round: 0},
		}
		r := uint64(0)

		if len(round) > 0 {
			r = round[0]
		}

		msg.View.Round = r

		return msg
	}

	// -- test committed messages --
	c.addMessage(msg("A", proto.MessageReq_Commit))
	c.addMessage(msg("B", proto.MessageReq_Commit))
	c.addMessage(msg("B", proto.MessageReq_Commit))

	assert.Equal(t, c.numCommitted(), 2)

	// -- test prepare messages --
	c.addMessage(msg("C", proto.MessageReq_Prepare))
	c.addMessage(msg("C", proto.MessageReq_Prepare))
	c.addMessage(msg("D", proto.MessageReq_Prepare))

	assert.Equal(t, c.numPrepared(), 2)
=======
>>>>>>> e89c5898
}<|MERGE_RESOLUTION|>--- conflicted
+++ resolved
@@ -64,46 +64,4 @@
 			OptimalQuorumSize(pool.ValidatorSet()),
 		)
 	}
-<<<<<<< HEAD
-}
-
-func TestState_AddMessages(t *testing.T) {
-	pool := newTesterAccountPool(t)
-	pool.add("A", "B", "C", "D")
-
-	c := newState()
-	c.validators = pool.ValidatorSet()
-
-	msg := func(acct string, typ proto.MessageReq_Type, round ...uint64) *proto.MessageReq {
-		msg := &proto.MessageReq{
-			From: pool.get(acct).Address().String(),
-			Type: typ,
-			View: &proto.View{Round: 0},
-		}
-		r := uint64(0)
-
-		if len(round) > 0 {
-			r = round[0]
-		}
-
-		msg.View.Round = r
-
-		return msg
-	}
-
-	// -- test committed messages --
-	c.addMessage(msg("A", proto.MessageReq_Commit))
-	c.addMessage(msg("B", proto.MessageReq_Commit))
-	c.addMessage(msg("B", proto.MessageReq_Commit))
-
-	assert.Equal(t, c.numCommitted(), 2)
-
-	// -- test prepare messages --
-	c.addMessage(msg("C", proto.MessageReq_Prepare))
-	c.addMessage(msg("C", proto.MessageReq_Prepare))
-	c.addMessage(msg("D", proto.MessageReq_Prepare))
-
-	assert.Equal(t, c.numPrepared(), 2)
-=======
->>>>>>> e89c5898
 }