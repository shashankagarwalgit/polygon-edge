package ibft

import (
	"encoding/json"
	"errors"
	"fmt"
	lru "github.com/hashicorp/golang-lru"
	"io/ioutil"
	"os"
	"path/filepath"
	"sort"
	"sync"
	"sync/atomic"

	"github.com/0xPolygon/polygon-edge/consensus/ibft/proto"
	"github.com/0xPolygon/polygon-edge/types"
	"github.com/0xPolygon/polygon-edge/validators"
	"github.com/hashicorp/go-hclog"
)

var (
	errMetadataNotFound       = errors.New("snapshot metadata not found")
	errSnapshotNotFound       = errors.New("snapshot not found")
	errParentSnapshotNotFound = errors.New("parent snapshot not found")
)

// setupSnapshot sets up the snapshot store for the IBFT object
func (i *backendIBFT) setupSnapshot() error {
	i.store = newSnapshotStore()

	// Read from storage
	if i.config.Path != "" {
		if err := i.store.loadFromPath(i.config.Path, i.logger); err != nil {
			return err
		}
	}

	header := i.blockchain.Header()
	meta := i.getSnapshotMetadata()

	if meta == nil {
		return errMetadataNotFound
	}

	if header.Number == 0 {
		// Add genesis
		if err := i.addHeaderSnap(header); err != nil {
			return err
		}
	}

	// If the snapshot is not found, or the latest snapshot belongs to a previous epoch,
	// we need to start rebuilding the snapshot from the beginning of the current epoch
	// in order to have all the votes and validators correctly set in the snapshot,
	// since they reset every epoch.

	// Get epoch of latest header and saved metadata
	currentEpoch := header.Number / i.epochSize
	metaEpoch := meta.LastBlock / i.epochSize
	snapshot := i.getSnapshot(header.Number)

	if snapshot == nil || metaEpoch < currentEpoch {
		// Restore snapshot at the beginning of the current epoch by block header
		// if list doesn't have any snapshots to calculate snapshot for the next header
		i.logger.Info("snapshot was not found, restore snapshot at beginning of current epoch", "current epoch", currentEpoch)
		beginHeight := currentEpoch * i.epochSize
		beginHeader, ok := i.blockchain.GetHeaderByNumber(beginHeight)

		if !ok {
			return fmt.Errorf("header at %d not found", beginHeight)
		}

		if err := i.addHeaderSnap(beginHeader); err != nil {
			return err
		}

		i.store.updateLastBlock(beginHeight)

		if meta = i.getSnapshotMetadata(); meta == nil {
			return errMetadataNotFound
		}
	}

	// Process headers if we missed some blocks in the current epoch
	if header.Number > meta.LastBlock {
		i.logger.Info("syncing past snapshots", "from", meta.LastBlock, "to", header.Number)

		for num := meta.LastBlock + 1; num <= header.Number; num++ {
			if num == 0 {
				continue
			}

			header, ok := i.blockchain.GetHeaderByNumber(num)
			if !ok {
				return fmt.Errorf("header %d not found", num)
			}

			if err := i.processHeaders([]*types.Header{header}); err != nil {
				return err
			}
		}
	}

	return nil
}

// addHeaderSnap creates the initial snapshot, and adds it to the snapshot store
func (i *backendIBFT) addHeaderSnap(header *types.Header) error {
	// Genesis header needs to be set by hand, all the other
	// snapshots are set as part of processHeaders
	extra, err := i.signer.GetIBFTExtra(header)
	if err != nil {
		return err
	}

	// Create the first snapshot from the genesis
	snap := &Snapshot{
		Hash:   header.Hash.String(),
		Number: header.Number,
		Votes:  []*Vote{},
		Set:    extra.Validators,
	}

	i.store.add(snap)

	return nil
}

// getLatestSnapshot returns the latest snapshot object
func (i *backendIBFT) getLatestSnapshot() (*Snapshot, error) {
	meta := i.getSnapshotMetadata()
	if meta == nil {
		return nil, errMetadataNotFound
	}

	snap := i.getSnapshot(meta.LastBlock)
	if snap == nil {
		return nil, errSnapshotNotFound
	}

	return snap, nil
}

// processHeaders is the powerhouse method in the snapshot module.

// It processes passed in headers, and updates the snapshot / snapshot store
func (i *backendIBFT) processHeaders(headers []*types.Header) error {
	if len(headers) == 0 {
		return nil
	}

	parentSnap := i.getSnapshot(headers[0].Number - 1)
	if parentSnap == nil {
		return errParentSnapshotNotFound
	}

	snap := parentSnap.Copy()

	// saveSnap is a callback function to set height and hash in current snapshot with given header
	// and store the snapshot to snapshot store
	saveSnap := func(h *types.Header) {
		snap.Number = h.Number
		snap.Hash = h.Hash.String()
		i.store.add(snap)

		// use saved snapshot as new parent and clone it for next
		parentSnap = snap
		snap = parentSnap.Copy()
	}

	for _, h := range headers {
<<<<<<< HEAD
		proposer, err := i.signer.EcrecoverFromHeader(h)
=======
		proposer, err := ecrecoverProposer(h)
>>>>>>> e89c5898
		if err != nil {
			return err
		}

		// Check if the recovered proposer is part of the validator set
		if !snap.Set.Includes(proposer) {
			return fmt.Errorf("unauthorized proposer")
		}

		if hookErr := i.runHook(
			ProcessHeadersHook,
			h.Number,
			&processHeadersHookParams{
				header:     h,
				snap:       snap,
				parentSnap: parentSnap,
				proposer:   proposer,
				saveSnap:   saveSnap,
			}); hookErr != nil {
			return hookErr
		}

		if !snap.Equal(parentSnap) {
			saveSnap(h)
		}
	}

	// update the metadata
	i.store.updateLastBlock(headers[len(headers)-1].Number)

	return nil
}

// getSnapshotMetadata returns the latest snapshot metadata
func (i *backendIBFT) getSnapshotMetadata() *snapshotMetadata {
	meta := &snapshotMetadata{
		LastBlock: i.store.getLastBlock(),
	}

	return meta
}

// getSnapshot returns the snapshot at the specified block height
func (i *backendIBFT) getSnapshot(num uint64) *Snapshot {
	//	get it from the snapshot first
	raw, ok := i.store.cache.Get(num)
	if ok {
		snap, _ := raw.(*Snapshot)

		return snap
	}

	//	find it in the store
	snap := i.store.find(num)

	if snap != nil {
		//	add it to cache for future reference if found
		i.store.cache.Add(snap.Number, snap)
	}

	return snap
}

// Vote defines the vote structure
type Vote struct {
	Validator types.Address
	Address   types.Address
	Authorize bool
}

// Equal checks if two votes are equal
func (v *Vote) Equal(vv *Vote) bool {
	if v.Validator != vv.Validator {
		return false
	}

	if v.Address != vv.Address {
		return false
	}

	if v.Authorize != vv.Authorize {
		return false
	}

	return true
}

// Copy makes a copy of the vote, and returns it
func (v *Vote) Copy() *Vote {
	vv := new(Vote)
	*vv = *v

	return vv
}

// Snapshot is the current state at a given point in time for validators and votes
type Snapshot struct {
	// block number when the snapshot was created
	Number uint64

	// block hash when the snapshot was created
	Hash string

	// votes casted in chronological order
	Votes []*Vote

	// current set of validators
	Set validators.ValidatorSet
}

func (s *Snapshot) UnmarshalJSON(data []byte) error {
	raw := struct {
		Number uint64
		Hash   string
		Votes  []*Vote
		Set    []interface{}
	}{}

	if err := json.Unmarshal(data, &raw); err != nil {
		return err
	}

	s.Number = raw.Number
	s.Hash = raw.Hash
	s.Votes = raw.Votes

	if len(raw.Set) > 0 {
		switch raw.Set[0].(type) {
		case string:
			set := validators.ECDSAValidatorSet{}

			for _, x := range raw.Set {
				addrString, ok := x.(string)
				if !ok {
					return errors.New("invalid address type")
				}

				set.Add(&validators.ECDSAValidator{
					Address: types.StringToAddress(addrString),
				})
			}

			s.Set = &set
		case map[string]interface{}:
			set := validators.BLSValidatorSet{}

			for _, x := range raw.Set {
				m, ok := x.(map[string]interface{})
				if !ok {
					return fmt.Errorf("expected map")
				}

				rawAddr, ok := m["Address"].(string)
				if !ok {
					return fmt.Errorf("expected Address")
				}

				addr := types.StringToAddress(rawAddr)

				rawBLSPubkey, ok := m["BLSPubKey"].(string)
				if !ok {
					return fmt.Errorf("expected BLSPubKey")
				}

				set.Add(&validators.BLSValidator{
					Address:      addr,
					BLSPublicKey: []byte(rawBLSPubkey),
				})
			}

			s.Set = &set
		}
	}

	return nil
}

// snapshotMetadata defines the metadata for the snapshot
type snapshotMetadata struct {
	// LastBlock represents the latest block in the snapshot
	LastBlock uint64
}

// Equal checks if two snapshots are equal
func (s *Snapshot) Equal(ss *Snapshot) bool {
	// we only check if Votes and Set are equal since Number and Hash
	// are only meant to be used for indexing
	if len(s.Votes) != len(ss.Votes) {
		return false
	}

	for indx := range s.Votes {
		if !s.Votes[indx].Equal(ss.Votes[indx]) {
			return false
		}
	}

	return s.Set.Equal(ss.Set)
}

// Count returns the vote tally.
// The count increases if the callback function returns true
func (s *Snapshot) Count(h func(v *Vote) bool) (count int) {
	for _, v := range s.Votes {
		if h(v) {
			count++
		}
	}

	return
}

// RemoveVotes removes votes from the snapshot, based on the passed in callback
func (s *Snapshot) RemoveVotes(h func(v *Vote) bool) {
	for i := 0; i < len(s.Votes); i++ {
		if h(s.Votes[i]) {
			s.Votes = append(s.Votes[:i], s.Votes[i+1:]...)
			i--
		}
	}
}

// Copy makes a copy of the snapshot
func (s *Snapshot) Copy() *Snapshot {
	// Do not need to copy Number and Hash
	ss := &Snapshot{
		Votes: make([]*Vote, len(s.Votes)),
		Set:   s.Set.Copy(),
	}

	for indx, vote := range s.Votes {
		ss.Votes[indx] = vote.Copy()
	}

	return ss
}

// ToProto converts the snapshot to a Proto snapshot
func (s *Snapshot) ToProto() *proto.Snapshot {
	resp := &proto.Snapshot{
		Validators: make([]*proto.Snapshot_Validator, s.Set.Len()),
		Votes:      make([]*proto.Snapshot_Vote, len(s.Votes)),
		Number:     s.Number,
		Hash:       s.Hash,
	}

	// add votes
	for index, vote := range s.Votes {
		resp.Votes[index] = &proto.Snapshot_Vote{
			Validator: vote.Validator.String(),
			Proposed:  vote.Address.String(),
			Auth:      vote.Authorize,
		}
	}

	// add addresses
	setSize := s.Set.Len()
	for index := 0; index < setSize; index++ {
		resp.Validators[index] = &proto.Snapshot_Validator{
			Address: s.Set.At(uint64(index)).Addr().String(),
		}
	}

	return resp
}

// snapshotStore defines the structure of the stored snapshots
type snapshotStore struct {
	// lastNumber is the latest block number stored
	lastNumber uint64

	// lock is the snapshotStore mutex
	lock sync.Mutex

	// list represents the actual snapshot sorted list
	list snapshotSortedList

	cache *lru.Cache
}

// newSnapshotStore returns a new snapshot store
func newSnapshotStore() *snapshotStore {
	cache, err := lru.New(100)
	if err != nil {
		return nil
	}

	return &snapshotStore{
		cache: cache,
		list:  snapshotSortedList{},
	}
}

// loadFromPath loads a saved snapshot store from the specified file system path
func (s *snapshotStore) loadFromPath(path string, l hclog.Logger) error {
	// Load metadata
	var meta *snapshotMetadata
	if err := readDataStore(filepath.Join(path, "metadata"), &meta); err != nil {
		// if we can't read metadata file delete it
		// and log the error that we've encountered
		l.Error("Could not read metadata snapshot store file", "err", err.Error())
		os.Remove(filepath.Join(path, "metadata"))
		l.Error("Removed invalid metadata snapshot store file")
	}

	if meta != nil {
		s.lastNumber = meta.LastBlock
	}

	// Load snapshots
	snaps := []*Snapshot{}
	if err := readDataStore(filepath.Join(path, "snapshots"), &snaps); err != nil {
		// if we can't read snapshot store file delete it
		// and log the error that we've encountered
		l.Error("Could not read snapshot store file", "err", err.Error())
		os.Remove(filepath.Join(path, "snapshots"))
		l.Error("Removed invalid snapshot store file")
	}

	for _, snap := range snaps {
		s.add(snap)
	}

	return nil
}

// saveToPath saves the snapshot store as a file to the specified path
func (s *snapshotStore) saveToPath(path string) error {
	// Write snapshots
	if err := writeDataStore(filepath.Join(path, "snapshots"), s.list); err != nil {
		return err
	}

	// Write metadata
	meta := &snapshotMetadata{
		LastBlock: s.lastNumber,
	}
	if err := writeDataStore(filepath.Join(path, "metadata"), meta); err != nil {
		return err
	}

	return nil
}

// getLastBlock returns the latest block number from the snapshot store. [Thread safe]
func (s *snapshotStore) getLastBlock() uint64 {
	return atomic.LoadUint64(&s.lastNumber)
}

// updateLastBlock sets the latest block number in the snapshot store. [Thread safe]
func (s *snapshotStore) updateLastBlock(num uint64) {
	atomic.StoreUint64(&s.lastNumber, num)
}

// deleteLower deletes snapshots that have a block number lower than the passed in parameter
func (s *snapshotStore) deleteLower(num uint64) {
	s.lock.Lock()
	defer s.lock.Unlock()

	i := sort.Search(len(s.list), func(i int) bool {
		return s.list[i].Number >= num
	})
	s.list = s.list[i:]
}

// find returns the index of the first closest snapshot to the number specified
func (s *snapshotStore) find(num uint64) *Snapshot {
	s.lock.Lock()
	defer s.lock.Unlock()

	if len(s.list) == 0 {
		return nil
	}

	// fast track, check the last item
	if last := s.list[len(s.list)-1]; last.Number < num {
		return last
	}

	i := sort.Search(len(s.list), func(i int) bool {
		return s.list[i].Number >= num
	})

	if i < len(s.list) {
		if i == 0 {
			return s.list[0]
		}

		if s.list[i].Number == num {
			return s.list[i]
		}

		return s.list[i-1]
	}

	return nil
}

// add adds a new snapshot to the snapshot store
func (s *snapshotStore) add(snap *Snapshot) {
	s.lock.Lock()
	defer s.lock.Unlock()

	s.cache.Add(snap.Number, snap)

	// append and sort the list
	s.list = append(s.list, snap)
	sort.Sort(&s.list)
}

func (s *snapshotStore) replace(snap *Snapshot) {
	s.lock.Lock()
	defer s.lock.Unlock()

	for i, sn := range s.list {
		if sn.Number == snap.Number {
			s.list[i] = snap
			s.cache.Add(snap.Number, snap)

			return
		}
	}
}

// snapshotSortedList defines the sorted snapshot list
type snapshotSortedList []*Snapshot

// Len returns the size of the sorted snapshot list
func (s snapshotSortedList) Len() int {
	return len(s)
}

// Swap swaps two values in the sorted snapshot list
func (s snapshotSortedList) Swap(i, j int) {
	s[i], s[j] = s[j], s[i]
}

// Less checks if the element at index I has a lower number than the element at index J
func (s snapshotSortedList) Less(i, j int) bool {
	return s[i].Number < s[j].Number
}

// readDataStore attempts to read the specific file from file storage
func readDataStore(path string, obj interface{}) error {
	if _, err := os.Stat(path); os.IsNotExist(err) {
		return nil
	}

	data, err := ioutil.ReadFile(path)
	if err != nil {
		return err
	}

	if err := json.Unmarshal(data, obj); err != nil {
		return err
	}

	return nil
}

// writeDataStore attempts to write the specific file to file storage
func writeDataStore(path string, obj interface{}) error {
	data, err := json.Marshal(obj)
	if err != nil {
		return err
	}

	//nolint: gosec
	if err := ioutil.WriteFile(path, data, 0755); err != nil {
		return err
	}

	return nil
}<|MERGE_RESOLUTION|>--- conflicted
+++ resolved
@@ -4,7 +4,6 @@
 	"encoding/json"
 	"errors"
 	"fmt"
-	lru "github.com/hashicorp/golang-lru"
 	"io/ioutil"
 	"os"
 	"path/filepath"
@@ -12,6 +11,8 @@
 	"sync"
 	"sync/atomic"
 
+	lru "github.com/hashicorp/golang-lru"
+
 	"github.com/0xPolygon/polygon-edge/consensus/ibft/proto"
 	"github.com/0xPolygon/polygon-edge/types"
 	"github.com/0xPolygon/polygon-edge/validators"
@@ -169,11 +170,7 @@
 	}
 
 	for _, h := range headers {
-<<<<<<< HEAD
 		proposer, err := i.signer.EcrecoverFromHeader(h)
-=======
-		proposer, err := ecrecoverProposer(h)
->>>>>>> e89c5898
 		if err != nil {
 			return err
 		}
@@ -284,6 +281,55 @@
 	Set validators.ValidatorSet
 }
 
+func (s *Snapshot) MarshalJSON() ([]byte, error) {
+	var rawSet interface{}
+
+	switch typedSet := s.Set.(type) {
+	case *validators.ECDSAValidatorSet:
+		set := make([]string, typedSet.Len())
+
+		for idx := 0; idx < typedSet.Len(); idx++ {
+			typedVal, ok := typedSet.At(uint64(idx)).(*validators.ECDSAValidator)
+			if !ok {
+				continue
+			}
+
+			set[idx] = typedVal.Address.String()
+		}
+
+		rawSet = set
+
+	case *validators.BLSValidatorSet:
+		set := make([]map[string]interface{}, typedSet.Len())
+		for idx := 0; idx < typedSet.Len(); idx++ {
+			typedVal, ok := typedSet.At(uint64(idx)).(*validators.BLSValidator)
+			if !ok {
+				continue
+			}
+
+			set[idx] = make(map[string]interface{})
+			set[idx]["Address"] = typedVal.Address
+			set[idx]["BLSPubKey"] = typedVal.BLSPublicKey
+		}
+
+		rawSet = set
+	}
+
+	jsonData := struct {
+		Number uint64
+		Hash   string
+		Votes  []*Vote
+		Set    interface{}
+	}{
+		Number: s.Number,
+		Hash:   s.Hash,
+		Votes:  s.Votes,
+		Set:    rawSet,
+	}
+
+	return json.Marshal(jsonData)
+}
+
 func (s *Snapshot) UnmarshalJSON(data []byte) error {
 	raw := struct {
 		Number uint64
