--- conflicted
+++ resolved
@@ -39,7 +39,7 @@
 // IsAvailable returns indicates if mechanism should be called at given height
 func (pos *PoSMechanism) IsAvailable(hookType HookType, height uint64) bool {
 	switch hookType {
-	case AcceptStateLogHook, VerifyBlockHook:
+	case AcceptStateLogHook, VerifyBlockHook, CalculateProposerHook:
 		return pos.IsInRange(height)
 	case PreStateCommitHook:
 		// deploy contract on ContractDeployment
@@ -174,13 +174,11 @@
 	// Register the VerifyBlockHook
 	pos.hookMap[VerifyBlockHook] = pos.verifyBlockHook
 
-<<<<<<< HEAD
 	// Register the PreStateCommitHook
 	pos.hookMap[PreStateCommitHook] = pos.preStateCommitHook
-=======
+
 	// Register the CalculateProposerHook
 	pos.hookMap[CalculateProposerHook] = pos.calculateProposerHook
->>>>>>> 59c9e724
 }
 
 // ShouldWriteTransactions indicates if transactions should be written to a block
