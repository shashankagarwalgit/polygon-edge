package ibft

<<<<<<< HEAD
// func TestTransition_ValidateState_Prepare(t *testing.T) {
// 	t.Skip()

// 	// we receive enough prepare messages to lock and commit the block
// 	i := newMockIbft(t, []string{"A", "B", "C", "D"}, "A")
// 	i.setState(ValidateState)

// 	i.emitMsg(&proto.MessageReq{
// 		From: "A",
// 		Type: proto.MessageReq_Prepare,
// 		View: proto.ViewMsg(1, 0),
// 	})
// 	i.emitMsg(&proto.MessageReq{
// 		From: "B",
// 		Type: proto.MessageReq_Prepare,
// 		View: proto.ViewMsg(1, 0),
// 	})
// 	// repeated message is not included
// 	i.emitMsg(&proto.MessageReq{
// 		From: "B",
// 		Type: proto.MessageReq_Prepare,
// 		View: proto.ViewMsg(1, 0),
// 	})
// 	i.emitMsg(&proto.MessageReq{
// 		From: "C",
// 		Type: proto.MessageReq_Prepare,
// 		View: proto.ViewMsg(1, 0),
// 	})
// 	i.Close()

// 	i.runCycle()

// 	i.expect(expectResult{
// 		sequence:    1,
// 		state:       ValidateState,
// 		prepareMsgs: 3,
// 		commitMsgs:  1, // A commit message
// 		locked:      true,
// 		outgoing:    1, // A commit message
// 	})
// }

// func TestTransition_ValidateState_CommitFastTrack(t *testing.T) {
// 	t.Skip()

// 	// we can directly receive the commit messages and fast track to the commit state
// 	// even when we do not have yet the preprepare messages
// 	i := newMockIbft(t, []string{"A", "B", "C", "D"}, "A")

// 	seal := hex.EncodeToHex(make([]byte, IstanbulExtraSeal))

// 	i.setState(ValidateState)
// 	i.state.view = proto.ViewMsg(1, 0)
// 	i.state.block = i.DummyBlock()
// 	i.state.locked = true

// 	i.emitMsg(&proto.MessageReq{
// 		From: "A",
// 		Type: proto.MessageReq_Commit,
// 		View: proto.ViewMsg(1, 0),
// 		Seal: seal,
// 	})
// 	i.emitMsg(&proto.MessageReq{
// 		From: "B",
// 		Type: proto.MessageReq_Commit,
// 		View: proto.ViewMsg(1, 0),
// 		Seal: seal,
// 	})
// 	i.emitMsg(&proto.MessageReq{
// 		From: "B",
// 		Type: proto.MessageReq_Commit,
// 		View: proto.ViewMsg(1, 0),
// 		Seal: seal,
// 	})
// 	i.emitMsg(&proto.MessageReq{
// 		From: "C",
// 		Type: proto.MessageReq_Commit,
// 		View: proto.ViewMsg(1, 0),
// 		Seal: seal,
// 	})

// 	i.runCycle()

// 	i.expect(expectResult{
// 		sequence:   1,
// 		commitMsgs: 3,
// 		outgoing:   1,
// 		locked:     false, // unlock after commit
// 	})
// }

// func TestTransition_AcceptState_ToSync(t *testing.T) {
// 	// we are in AcceptState and we are not in the validators list
// 	// means that we have been removed as validator, move to sync state
// 	i := newMockIbft(t, []string{"A", "B", "C", "D"}, "")
// 	i.setState(AcceptState)
// 	i.Close()

// 	// we are the proposer and we need to build a block
// 	i.runCycle()

// 	i.expect(expectResult{
// 		sequence: 1,
// 		state:    SyncState,
// 	})
// }

// func TestTransition_AcceptState_Proposer_Locked(t *testing.T) {
// 	// If we are the proposer and there is a lock value we need to propose it
// 	i := newMockIbft(t, []string{"A", "B", "C", "D"}, "A")
// 	i.setState(AcceptState)

// 	i.state.locked = true
// 	i.state.block = &types.Block{
// 		Header: &types.Header{
// 			Number: 10,
// 		},
// 	}

// 	i.runCycle()

// 	i.expect(expectResult{
// 		sequence: 1,
// 		state:    ValidateState,
// 		locked:   true,
// 		outgoing: 2, // preprepare and prepare
// 	})

// 	if i.state.block.Number() != 10 {
// 		t.Fatal("bad block")
// 	}
// }

// func TestTransition_AcceptState_Validator_VerifyCorrect(t *testing.T) {
// 	i := newMockIbft(t, []string{"A", "B", "C"}, "B")
// 	i.state.view = proto.ViewMsg(1, 0)
// 	i.setState(AcceptState)

// 	block := i.DummyBlock()
// 	header, err := writeSeal(i.pool.get("A").priv, block.Header)

// 	assert.NoError(t, err)

// 	block.Header = header

// 	// A sends the message
// 	i.emitMsg(&proto.MessageReq{
// 		From: "A",
// 		Type: proto.MessageReq_Preprepare,
// 		Proposal: &anypb.Any{
// 			Value: block.MarshalRLP(),
// 		},
// 		View: proto.ViewMsg(1, 0),
// 	})

// 	i.runCycle()

// 	i.expect(expectResult{
// 		sequence: 1,
// 		state:    ValidateState,
// 		outgoing: 1, // prepare
// 	})
// }

// func TestTransition_AcceptState_Validator_VerifyFails(t *testing.T) {
// 	i := newMockIbft(t, []string{"A", "B", "C"}, "B")
// 	i.state.view = proto.ViewMsg(1, 0)
// 	i.setState(AcceptState)

// 	block := i.DummyBlock()
// 	block.Header.MixHash = types.Hash{} // invalidates the block

// 	header, err := writeSeal(i.pool.get("A").priv, block.Header)

// 	assert.NoError(t, err)

// 	block.Header = header

// 	// A sends the message
// 	i.emitMsg(&proto.MessageReq{
// 		From: "A",
// 		Type: proto.MessageReq_Preprepare,
// 		Proposal: &anypb.Any{
// 			Value: block.MarshalRLP(),
// 		},
// 		View: proto.ViewMsg(1, 0),
// 	})

// 	i.runCycle()

// 	i.expect(expectResult{
// 		sequence: 1,
// 		state:    RoundChangeState,
// 		err:      errBlockVerificationFailed,
// 	})
// }

// func TestTransition_AcceptState_Validator_ProposerInvalid(t *testing.T) {
// 	i := newMockIbft(t, []string{"A", "B", "C"}, "B")
// 	i.state.view = proto.ViewMsg(1, 0)
// 	i.setState(AcceptState)

// 	// A is the proposer but C sends the propose, we do not fail
// 	// but wait for timeout to move to roundChange state
// 	i.emitMsg(&proto.MessageReq{
// 		From: "C",
// 		Type: proto.MessageReq_Preprepare,
// 		Proposal: &anypb.Any{
// 			Value: i.DummyBlock().MarshalRLP(),
// 		},
// 		View: proto.ViewMsg(1, 0),
// 	})
// 	i.forceTimeout()

// 	i.runCycle()

// 	i.expect(expectResult{
// 		sequence: 1,
// 		state:    RoundChangeState,
// 	})
// }

// func TestTransition_AcceptState_Validator_LockWrong(t *testing.T) {
// 	i := newMockIbft(t, []string{"A", "B", "C"}, "B")
// 	i.state.view = proto.ViewMsg(1, 0)
// 	i.setState(AcceptState)

// 	// locked block
// 	block := i.DummyBlock()
// 	block.Header.Number = 1
// 	block.Header.ComputeHash()

// 	i.state.block = block
// 	i.state.locked = true

// 	// proposed block
// 	block1 := i.DummyBlock()
// 	block1.Header.Number = 2
// 	block1.Header.ComputeHash()

// 	i.emitMsg(&proto.MessageReq{
// 		From: "A",
// 		Type: proto.MessageReq_Preprepare,
// 		Proposal: &anypb.Any{
// 			Value: block1.MarshalRLP(),
// 		},
// 		View: proto.ViewMsg(1, 0),
// 	})

// 	i.runCycle()

// 	i.expect(expectResult{
// 		sequence: 1,
// 		state:    RoundChangeState,
// 		locked:   true,
// 		err:      errIncorrectBlockLocked,
// 	})
// }

// func TestTransition_AcceptState_Validator_LockCorrect(t *testing.T) {
// 	i := newMockIbft(t, []string{"A", "B", "C"}, "B")
// 	i.state.view = proto.ViewMsg(1, 0)
// 	i.setState(AcceptState)

// 	// locked block
// 	block := i.DummyBlock()
// 	block.Header.Number = 1
// 	block.Header.ComputeHash()

// 	i.state.block = block
// 	i.state.locked = true

// 	i.emitMsg(&proto.MessageReq{
// 		From: "A",
// 		Type: proto.MessageReq_Preprepare,
// 		Proposal: &anypb.Any{
// 			Value: block.MarshalRLP(),
// 		},
// 		View: proto.ViewMsg(1, 0),
// 	})

// 	i.runCycle()

// 	i.expect(expectResult{
// 		sequence: 1,
// 		state:    ValidateState,
// 		locked:   true,
// 		outgoing: 1, // prepare message
// 	})
// }

// func TestTransition_RoundChangeState_CatchupRound(t *testing.T) {
// 	m := newMockIbft(t, []string{"A", "B", "C", "D"}, "A")
// 	m.setState(RoundChangeState)

// 	// new messages arrive with round number 2
// 	m.emitMsg(&proto.MessageReq{
// 		From: "B",
// 		Type: proto.MessageReq_RoundChange,
// 		View: proto.ViewMsg(1, 2),
// 	})
// 	m.emitMsg(&proto.MessageReq{
// 		From: "C",
// 		Type: proto.MessageReq_RoundChange,
// 		View: proto.ViewMsg(1, 2),
// 	})
// 	m.emitMsg(&proto.MessageReq{
// 		From: "D",
// 		Type: proto.MessageReq_RoundChange,
// 		View: proto.ViewMsg(1, 2),
// 	})
// 	m.Close()

// 	// as soon as it starts it will move to round 1 because it has
// 	// not processed all the messages yet.
// 	// After it receives 3 Round change messages higher than his own
// 	// round it will change round again and move to accept
// 	m.runCycle()

// 	m.expect(expectResult{
// 		sequence: 1,
// 		round:    2,
// 		outgoing: 2, // our new round change
// 		state:    AcceptState,
// 	})
// }

// func TestTransition_RoundChangeState_Timeout(t *testing.T) {
// 	m := newMockIbft(t, []string{"A", "B", "C", "D"}, "A")

// 	m.forceTimeout()
// 	m.setState(RoundChangeState)
// 	m.Close()

// 	// increases to round 1 at the beginning of the round and sends
// 	// one RoundChange message.
// 	// After the timeout, it increases to round 2 and sends another
// 	/// RoundChange message.
// 	m.runCycle()

// 	m.expect(expectResult{
// 		sequence: 1,
// 		round:    2,
// 		outgoing: 2, // two round change messages
// 		state:    RoundChangeState,
// 	})
// }

// func TestTransition_RoundChangeState_WeakCertificate(t *testing.T) {
// 	m := newMockIbft(t, []string{"A", "B", "C", "D", "E", "F", "G"}, "A")
// 	m.setState(RoundChangeState)

// 	// send three roundChange messages which are enough to force a
// 	// weak change where the client moves to that new round state
// 	m.emitMsg(&proto.MessageReq{
// 		From: "B",
// 		Type: proto.MessageReq_RoundChange,
// 		View: proto.ViewMsg(1, 2),
// 	})
// 	m.emitMsg(&proto.MessageReq{
// 		From: "C",
// 		Type: proto.MessageReq_RoundChange,
// 		View: proto.ViewMsg(1, 2),
// 	})
// 	m.emitMsg(&proto.MessageReq{
// 		From: "D",
// 		Type: proto.MessageReq_RoundChange,
// 		View: proto.ViewMsg(1, 2),
// 	})
// 	m.Close()

// 	m.runCycle()

// 	m.expect(expectResult{
// 		sequence: 1,
// 		round:    2,
// 		outgoing: 2, // two round change messages (0->1, 1->2 after weak certificate)
// 		state:    RoundChangeState,
// 	})
// }

// func TestTransition_RoundChangeState_ErrStartNewRound(t *testing.T) {
// 	// if we start a round change because there was an error we start
// 	// a new round right away
// 	m := newMockIbft(t, []string{"A", "B"}, "A")
// 	m.Close()

// 	m.state.err = errBlockVerificationFailed

// 	m.setState(RoundChangeState)
// 	m.runCycle()

// 	m.expect(expectResult{
// 		sequence: 1,
// 		round:    1,
// 		state:    RoundChangeState,
// 		outgoing: 1,
// 	})
// }

// func TestTransition_RoundChangeState_StartNewRound(t *testing.T) {
// 	// if we start round change due to a state timeout and we are on the
// 	// correct sequence, we start a new round
// 	m := newMockIbft(t, []string{"A", "B"}, "A")
// 	m.Close()

// 	m.state.view.Sequence = 1

// 	m.setState(RoundChangeState)
// 	m.runCycle()

// 	m.expect(expectResult{
// 		sequence: 1,
// 		round:    1,
// 		state:    RoundChangeState,
// 		outgoing: 1,
// 	})
// }

// func TestTransition_RoundChangeState_MaxRound(t *testing.T) {
// 	// if we start round change due to a state timeout we try to catch up
// 	// with the highest round seen.
// 	m := newMockIbft(t, []string{"A", "B", "C"}, "A")
// 	m.Close()

// 	m.addMessage(&proto.MessageReq{
// 		From: "B",
// 		Type: proto.MessageReq_RoundChange,
// 		View: &proto.View{
// 			Round:    10,
// 			Sequence: 1,
// 		},
// 	})

// 	m.setState(RoundChangeState)
// 	m.runCycle()

// 	m.expect(expectResult{
// 		sequence: 1,
// 		round:    10,
// 		state:    RoundChangeState,
// 		outgoing: 1,
// 	})
// }

// func TestWriteTransactions(t *testing.T) {
// 	type testParams struct {
// 		txns                        []*types.Transaction
// 		recoverableTxnsIndexes      []int
// 		unrecoverableTxnsIndexes    []int
// 		gasLimitReachedTxnIndex     int
// 		expectedTxPoolLength        int
// 		expectedIncludedTxnsCount   int
// 		expectedFailReceiptsWritten int
// 	}

// 	type testCase struct {
// 		description string
// 		params      testParams
// 	}

// 	setupMockTransition := func(test testCase, mockTxPool *mockTxPool) *mockTransition {
// 		mockTransition := &mockTransition{}
// 		for _, i := range test.params.recoverableTxnsIndexes {
// 			mockTransition.recoverableTransactions = append(
// 				mockTransition.recoverableTransactions,
// 				mockTxPool.transactions[i],
// 			)
// 		}

// 		for _, i := range test.params.unrecoverableTxnsIndexes {
// 			mockTransition.unrecoverableTransactions = append(
// 				mockTransition.unrecoverableTransactions,
// 				mockTxPool.transactions[i],
// 			)
// 		}

// 		if test.params.gasLimitReachedTxnIndex > 0 {
// 			mockTransition.gasLimitReachedTransaction = mockTxPool.transactions[test.params.gasLimitReachedTxnIndex]
// 		}

// 		return mockTransition
// 	}

// 	testCases := []testCase{
// 		{
// 			"transaction whose gas exceeds block gas limit is included but with failedReceipt",
// 			testParams{
// 				[]*types.Transaction{{Nonce: 1, Gas: 10000000000001}, {Nonce: 2, Gas: 10000000000002}, {Nonce: 1}},
// 				nil,
// 				nil,
// 				-1,
// 				0,
// 				3,
// 				2,
// 			},
// 		},
// 		{
// 			"valid transaction is included in transition",
// 			testParams{
// 				[]*types.Transaction{{Nonce: 1}},
// 				nil,
// 				nil,
// 				-1,
// 				0,
// 				1,
// 				0,
// 			},
// 		},
// 		{
// 			"recoverable transaction is returned to pool and not included in transition",
// 			testParams{
// 				[]*types.Transaction{{Nonce: 1}},
// 				[]int{0},
// 				nil,
// 				-1,
// 				1,
// 				0,
// 				0,
// 			},
// 		},
// 		{
// 			"unrecoverable transaction is not returned to pool and not included in transition",
// 			testParams{
// 				[]*types.Transaction{{Nonce: 1}},
// 				nil,
// 				[]int{0},
// 				-1,
// 				0,
// 				0,
// 				0,
// 			},
// 		},
// 		{
// 			"only valid transactions are ever included in transition",
// 			testParams{
// 				[]*types.Transaction{{Nonce: 1}, {Nonce: 2}, {Nonce: 3}, {Nonce: 4}, {Nonce: 5}},
// 				[]int{0},
// 				[]int{3, 4},
// 				-1,
// 				1,
// 				2,
// 				0,
// 			},
// 		},
// 		{
// 			"write stops when next included transaction reaches block gas limit",
// 			testParams{
// 				[]*types.Transaction{
// 					{Nonce: 1},             // recoverable - returned to pool
// 					{Nonce: 2},             // unrecoverable
// 					{Nonce: 3},             // included
// 					{Nonce: 4, Gas: 10001}, // exceeds block gas limit
// 					{Nonce: 5},             // included
// 					{Nonce: 6},             // reaches gas limit - returned to pool
// 					{Nonce: 7}},            // not considered - stays in pool
// 				[]int{0},
// 				[]int{1},
// 				5,
// 				3,
// 				3,
// 				1,
// 			},
// 		},
// 	}

// 	for _, test := range testCases {
// 		t.Run(test.description, func(t *testing.T) {
// 			m := newMockIbft(t, []string{"A", "B", "C"}, "A")
// 			mockTxPool := &mockTxPool{}
// 			mockTxPool.transactions = append(mockTxPool.transactions, test.params.txns...)
// 			m.txpool = mockTxPool
// 			mockTransition := setupMockTransition(test, mockTxPool)

// 			included := m.writeTransactions(1000, mockTransition)

// 			assert.Equal(t, uint64(test.params.expectedTxPoolLength), m.txpool.Length())
// 			assert.Equal(t, test.params.expectedFailReceiptsWritten, len(mockTransition.failReceiptsWritten))
// 			assert.Equal(t, test.params.expectedIncludedTxnsCount, len(included))
// 			for _, recoverable := range mockTransition.recoverableTransactions {
// 				assert.False(t, mockTxPool.nonceDecreased[recoverable])
// 			}
// 			for _, unrecoverable := range mockTransition.unrecoverableTransactions {
// 				assert.True(t, mockTxPool.nonceDecreased[unrecoverable])
// 			}
// 		})
// 	}
// }

// func TestRunSyncState_NewHeadReceivedFromPeer_CallsTxPoolResetWithHeaders(t *testing.T) {
// 	m := newMockIbft(t, []string{"A", "B", "C"}, "A")
// 	m.setState(SyncState)

// 	expectedNewBlockToSync := &types.Block{Header: &types.Header{Number: 1}}
// 	mockSyncer := &mockSyncer{}
// 	mockSyncer.receivedNewHeadFromPeer = expectedNewBlockToSync
// 	m.syncer = mockSyncer
// 	mockTxPool := &mockTxPool{}
// 	m.txpool = mockTxPool

// 	// we need to change state from Sync in order to break from the loop inside runSyncState
// 	stateChangeDelay := time.After(100 * time.Millisecond)

// 	go func() {
// 		<-stateChangeDelay
// 		m.setState(AcceptState)
// 	}()

// 	m.runSyncState()

// 	assert.True(t, mockTxPool.resetWithHeaderCalled)
// 	assert.Equal(t, expectedNewBlockToSync.Header, mockTxPool.resetWithHeadersParam[0])
// 	assert.True(t, mockSyncer.broadcastCalled)
// 	assert.Equal(t, expectedNewBlockToSync, mockSyncer.broadcastedBlock)
// }

// func TestRunSyncState_BulkSyncWithPeer_CallsTxPoolResetWithHeaders(t *testing.T) {
// 	m := newMockIbft(t, []string{"A", "B", "C"}, "A")
// 	m.setState(SyncState)

// 	expectedNewBlocksToSync := []*types.Block{
// 		{Header: &types.Header{Number: 1}},
// 		{Header: &types.Header{Number: 2}},
// 		{Header: &types.Header{Number: 3}},
// 	}
// 	mockSyncer := &mockSyncer{}
// 	mockSyncer.bulkSyncBlocksFromPeer = expectedNewBlocksToSync
// 	m.syncer = mockSyncer
// 	mockTxPool := &mockTxPool{}
// 	m.txpool = mockTxPool

// 	// we need to change state from Sync in order to break from the loop inside runSyncState
// 	stateChangeDelay := time.After(100 * time.Millisecond)

// 	go func() {
// 		<-stateChangeDelay
// 		m.setState(AcceptState)
// 	}()

// 	m.runSyncState()

// 	assert.True(t, mockTxPool.resetWithHeaderCalled)
// 	assert.Equal(t,
// 		expectedNewBlocksToSync[len(expectedNewBlocksToSync)-1].Header,
// 		mockTxPool.resetWithHeadersParam[0],
// 	)
// }

// type mockSyncer struct {
// 	bulkSyncBlocksFromPeer  []*types.Block
// 	receivedNewHeadFromPeer *types.Block
// 	broadcastedBlock        *types.Block
// 	broadcastCalled         bool
// }

// func (s *mockSyncer) Start() {}

// func (s *mockSyncer) BestPeer() *protocol.SyncPeer {
// 	return &protocol.SyncPeer{}
// }

// func (s *mockSyncer) BulkSyncWithPeer(p *protocol.SyncPeer, handler func(block *types.Block)) error {
// 	for _, block := range s.bulkSyncBlocksFromPeer {
// 		handler(block)
// 	}

// 	return nil
// }

// func (s *mockSyncer) WatchSyncWithPeer(p *protocol.SyncPeer, handler func(b *types.Block) bool) {
// 	if s.receivedNewHeadFromPeer != nil {
// 		handler(s.receivedNewHeadFromPeer)
// 	}
// }

// func (s *mockSyncer) GetSyncProgression() *progress.Progression {
// 	return nil
// }

// func (s *mockSyncer) Broadcast(b *types.Block) {
// 	s.broadcastCalled = true
// 	s.broadcastedBlock = b
// }

// type mockTxPool struct {
// 	transactions          []*types.Transaction
// 	demoted               []*types.Transaction
// 	nonceDecreased        map[*types.Transaction]bool
// 	resetWithHeaderCalled bool
// 	resetWithHeadersParam []*types.Header
// }

// func (p *mockTxPool) Prepare() {

// }

// func (p *mockTxPool) Length() uint64 {
// 	return uint64(len(p.transactions) + len(p.demoted))
// }

// func (p *mockTxPool) Peek() *types.Transaction {
// 	if len(p.transactions) == 0 {
// 		return nil
// 	}

// 	return p.transactions[0]
// }

// func (p *mockTxPool) Pop(tx *types.Transaction) {
// 	if len(p.transactions) == 0 {
// 		return
// 	}

// 	p.transactions = p.transactions[1:]
// }

// func (p *mockTxPool) Demote(tx *types.Transaction) {
// 	p.Pop(tx)
// 	p.demoted = append(p.demoted, tx)
// }

// func (p *mockTxPool) Drop(tx *types.Transaction) {
// 	if p.nonceDecreased == nil {
// 		p.nonceDecreased = make(map[*types.Transaction]bool)
// 	}

// 	p.Pop(tx)
// 	p.nonceDecreased[tx] = true
// }

// func (p *mockTxPool) ResetWithHeaders(headers ...*types.Header) {
// 	p.resetWithHeaderCalled = true
// 	p.resetWithHeadersParam = headers
// }

// type mockTransition struct {
// 	failReceiptsWritten        []*types.Transaction
// 	successReceiptsWritten     []*types.Transaction
// 	recoverableTransactions    []*types.Transaction
// 	unrecoverableTransactions  []*types.Transaction
// 	gasLimitReachedTransaction *types.Transaction
// }

// func (t *mockTransition) WriteFailedReceipt(txn *types.Transaction) error {
// 	t.failReceiptsWritten = append(t.failReceiptsWritten, txn)

// 	return nil
// }

// func (t *mockTransition) Write(txn *types.Transaction) error {
// 	if txn == t.gasLimitReachedTransaction {
// 		return state.NewGasLimitReachedTransitionApplicationError(nil)
// 	}

// 	for _, recoverable := range t.recoverableTransactions {
// 		if txn == recoverable {
// 			return state.NewTransitionApplicationError(nil, true)
// 		}
// 	}

// 	for _, unrecoverable := range t.unrecoverableTransactions {
// 		if txn == unrecoverable {
// 			return state.NewTransitionApplicationError(nil, false)
// 		}
// 	}

// 	t.successReceiptsWritten = append(t.successReceiptsWritten, txn)

// 	return nil
// }

// type mockIbft struct {
// 	t *testing.T
// 	*Ibft

// 	blockchain *blockchain.Blockchain
// 	pool       *testerAccountPool
// 	respMsg    []*proto.MessageReq
// }

// func (m *mockIbft) DummyBlock() *types.Block {
// 	parent, ok := m.blockchain.GetHeaderByNumber(0)
// 	assert.True(m.t, ok, "genesis block not found")

// 	num := parent.Number + 1
// 	gasLimit, err := m.CalculateGasLimit(num)
// 	assert.NoError(m.t, err, "failed to calculate next gas limit")

// 	block := &types.Block{
// 		Header: &types.Header{
// 			Number:     num,
// 			Difficulty: num,
// 			ParentHash: parent.Hash,
// 			ExtraData:  parent.ExtraData,
// 			MixHash:    IstanbulDigest,
// 			Sha3Uncles: types.EmptyUncleHash,
// 			GasLimit:   gasLimit,
// 		},
// 	}

// 	return block
// }

// func (m *mockIbft) Header() *types.Header {
// 	return m.blockchain.Header()
// }

// func (m *mockIbft) GetHeaderByNumber(i uint64) (*types.Header, bool) {
// 	return m.blockchain.GetHeaderByNumber(i)
// }

// func (m *mockIbft) WriteBlock(block *types.Block) error {
// 	return nil
// }

// func (m *mockIbft) emitMsg(msg *proto.MessageReq) {
// 	// convert the address from the address pool
// 	from := m.pool.get(msg.From).Address()
// 	msg.From = from.String()

// 	m.Ibft.pushMessage(msg)
// }

// func (m *mockIbft) addMessage(msg *proto.MessageReq) {
// 	// convert the address from the address pool
// 	from := m.pool.get(msg.From).Address()
// 	msg.From = from.String()

// 	m.state.addMessage(msg)
// }

// func (m *mockIbft) Gossip(msg *proto.MessageReq) error {
// 	m.respMsg = append(m.respMsg, msg)

// 	return nil
// }

// func (m *mockIbft) CalculateGasLimit(number uint64) (uint64, error) {
// 	return m.blockchain.CalculateGasLimit(number)
// }

// func newMockIbft(t *testing.T, accounts []string, account string) *mockIbft {
// 	t.Helper()

// 	pool := newTesterAccountPool()
// 	pool.add(accounts...)

// 	m := &mockIbft{
// 		t:          t,
// 		pool:       pool,
// 		blockchain: blockchain.TestBlockchain(t, pool.genesis()),
// 		respMsg:    []*proto.MessageReq{},
// 	}

// 	var addr *testerAccount

// 	if account == "" {
// 		// account not in validator set, create a new one that is not part
// 		// of the genesis
// 		pool.add("xx")
// 		addr = pool.get("xx")
// 	} else {
// 		addr = pool.get(account)
// 	}

// 	ibft := &Ibft{
// 		logger:           hclog.NewNullLogger(),
// 		config:           &consensus.Config{},
// 		blockchain:       m,
// 		validatorKey:     addr.priv,
// 		validatorKeyAddr: addr.Address(),
// 		closeCh:          make(chan struct{}),
// 		updateCh:         make(chan struct{}),
// 		operator:         &operator{},
// 		state:            newState(),
// 		epochSize:        DefaultEpochSize,
// 		metrics:          consensus.NilMetrics(),
// 	}

// 	initIbftMechanism(PoA, ibft)

// 	// by default set the state to (1, 0)
// 	ibft.state.view = proto.ViewMsg(1, 0)

// 	m.Ibft = ibft

// 	assert.NoError(t, ibft.setupSnapshot())
// 	assert.NoError(t, ibft.createKey())

// 	// set the initial validators frrom the snapshot
// 	ibft.state.validators = pool.ValidatorSet()

// 	m.Ibft.transport = m

// 	return m
// }

// type expectResult struct {
// 	state    IbftState
// 	sequence uint64
// 	round    uint64
// 	locked   bool
// 	err      error

// 	// num of messages
// 	prepareMsgs uint64
// 	commitMsgs  uint64

// 	// outgoing messages
// 	outgoing uint64
// }

// func (m *mockIbft) expect(res expectResult) {
// 	if sequence := m.state.view.Sequence; sequence != res.sequence {
// 		m.t.Fatalf("incorrect sequence %d %d", sequence, res.sequence)
// 	}

// 	if round := m.state.view.Round; round != res.round {
// 		m.t.Fatalf("incorrect round %d %d", round, res.round)
// 	}

// 	if m.getState() != res.state {
// 		m.t.Fatalf("incorrect state %s %s", m.getState(), res.state)
// 	}

// 	if size := len(m.state.prepared); uint64(size) != res.prepareMsgs {
// 		m.t.Fatalf("incorrect prepared messages %d %d", size, res.prepareMsgs)
// 	}

// 	if size := len(m.state.committed); uint64(size) != res.commitMsgs {
// 		m.t.Fatalf("incorrect commit messages %d %d", size, res.commitMsgs)
// 	}

// 	if m.state.locked != res.locked {
// 		m.t.Fatalf("incorrect locked %v %v", m.state.locked, res.locked)
// 	}

// 	if size := len(m.respMsg); uint64(size) != res.outgoing {
// 		m.t.Fatalf("incorrect outgoing messages %v %v", size, res.outgoing)
// 	}

// 	if !errors.Is(m.state.err, res.err) {
// 		m.t.Fatalf("incorrect error %v %v", m.state.err, res.err)
// 	}
// }

// var (
// 	hookTypes = []HookType{
// 		VerifyHeadersHook,
// 		ProcessHeadersHook,
// 		InsertBlockHook,
// 		CandidateVoteHook,
// 		AcceptStateLogHook,
// 		VerifyBlockHook,
// 		PreStateCommitHook,
// 	}
// )

// type mockMechanism struct {
// 	BaseConsensusMechanism
// 	fired                   map[HookType]uint
// 	isAvailable             func(HookType, uint64) bool
// 	shouldWriteTransactions func(uint64) bool
// }

// func newMockMechanism(t *testing.T, i *Ibft, params *IBFTFork) *mockMechanism {
// 	t.Helper()

// 	m := &mockMechanism{
// 		BaseConsensusMechanism: BaseConsensusMechanism{
// 			mechanismType: PoA,
// 			ibft:          i,
// 		},
// 		fired: make(map[HookType]uint),
// 	}

// 	if err := m.initializeParams(params); err != nil {
// 		t.Fatal(err)
// 	}

// 	m.initializeHookMap()

// 	return m
// }

// func (m *mockMechanism) IsAvailable(hook HookType, height uint64) bool {
// 	if m.isAvailable != nil {
// 		return m.isAvailable(hook, height)
// 	}

// 	return true
// }

// func (m *mockMechanism) ShouldWriteTransactions(height uint64) bool {
// 	if m.shouldWriteTransactions != nil {
// 		return m.shouldWriteTransactions(height)
// 	}

// 	return true
// }

// func (m *mockMechanism) initializeHookMap() {
// 	// Create the hook map
// 	m.hookMap = make(map[HookType]func(interface{}) error)

// 	for _, hook := range hookTypes {
// 		// reassign as local variable
// 		hook := hook

// 		m.hookMap[hook] = func(_param interface{}) error {
// 			m.fired[hook]++

// 			return nil
// 		}
// 	}
// }

// func (m *mockMechanism) resetFiredCount() {
// 	m.fired = make(map[HookType]uint)
// }

// func Test_runHook(t *testing.T) {
// 	i := newMockIbft(t, []string{"A", "B", "C", "D"}, "A")
// 	mockMechanism := newMockMechanism(t, i.Ibft, &IBFTFork{
// 		Type: PoA,
// 		From: common.JSONNumber{Value: 0},
// 	})
// 	i.mechanisms = []ConsensusMechanism{mockMechanism}

// 	for _, hook := range hookTypes {
// 		name := fmt.Sprintf("IBFT should emit %s", string(hook))
// 		t.Run(name, func(t *testing.T) {
// 			mockMechanism.resetFiredCount()

// 			assert.NoError(t, i.runHook(hook, 0, nil))

// 			for _, h := range hookTypes {
// 				shouldReceive := h == hook
// 				received := mockMechanism.fired[h] > 0

// 				// check fired or not
// 				if received != shouldReceive {
// 					if shouldReceive {
// 						t.Fatalf("should fire %s hook but it was not called", string(h))
// 					} else {
// 						t.Fatalf("shouldn't fire %s hook but it was called", string(h))
// 					}
// 				}

// 				// check fired only one time
// 				if shouldReceive && received {
// 					assert.Equalf(t,
// 						uint(1),
// 						mockMechanism.fired[h],
// 						"should fire %s hook only once, but it was called multiple times",
// 						string(h),
// 					)
// 				}
// 			}
// 		})
// 	}
// }

// func Test_shouldWriteTransactions(t *testing.T) {
// 	tests := []struct {
// 		name                    string
// 		mechanismShouldWriteTxs []func(uint64) bool
// 		res                     bool
// 	}{
// 		{
// 			name: "should return true because all mechanisms returns true",
// 			mechanismShouldWriteTxs: []func(uint64) bool{
// 				func(_h uint64) bool {
// 					return true
// 				},
// 				func(_h uint64) bool {
// 					return true
// 				},
// 			},
// 			res: true,
// 		},
// 		{
// 			name: "should return false because all mechanisms return false",
// 			mechanismShouldWriteTxs: []func(uint64) bool{
// 				func(_h uint64) bool {
// 					return false
// 				},
// 				func(_h uint64) bool {
// 					return false
// 				},
// 			},
// 			res: false,
// 		},
// 		{
// 			name: "should return true because one of the mechanisms return true",
// 			mechanismShouldWriteTxs: []func(uint64) bool{
// 				func(_h uint64) bool {
// 					return true
// 				},
// 				func(_h uint64) bool {
// 					return false
// 				},
// 			},
// 			res: true,
// 		},
// 	}

// 	i := newMockIbft(t, []string{"A", "B", "C", "D"}, "A")
// 	mockMechanism1 := newMockMechanism(t, i.Ibft, &IBFTFork{
// 		Type: PoA,
// 		From: common.JSONNumber{Value: 0},
// 	})
// 	mockMechanism2 := newMockMechanism(t, i.Ibft, &IBFTFork{
// 		Type: PoA,
// 		From: common.JSONNumber{Value: 0},
// 	})
// 	i.mechanisms = []ConsensusMechanism{mockMechanism1, mockMechanism2}

// 	for _, testcase := range tests {
// 		t.Run(testcase.name, func(t *testing.T) {
// 			mockMechanism1.shouldWriteTransactions = testcase.mechanismShouldWriteTxs[0]
// 			mockMechanism2.shouldWriteTransactions = testcase.mechanismShouldWriteTxs[1]

// 			res := i.shouldWriteTransactions(0)
// 			assert.Equalf(t, testcase.res, res, "shouldWriteTransactions should return %t", testcase.res)
// 		})
// 	}
// }

// func TestBaseConsensusMechanismIsInRange(t *testing.T) {
// 	tests := []struct {
// 		name string
// 		// mechanism field
// 		from common.JSONNumber
// 		to   *common.JSONNumber
// 		// arg
// 		height uint64
// 		// expected
// 		res bool
// 	}{
// 		{
// 			name:   "should return true if the given height equals to from and to is not set",
// 			from:   common.JSONNumber{Value: 0},
// 			to:     nil,
// 			height: 0,
// 			res:    true,
// 		},
// 		{
// 			name:   "should return true if the given height is greater than from and to is not set",
// 			from:   common.JSONNumber{Value: 0},
// 			to:     nil,
// 			height: 10,
// 			res:    true,
// 		},
// 		{
// 			name:   "should return true if the given height equals to from and less than to",
// 			from:   common.JSONNumber{Value: 0},
// 			to:     &common.JSONNumber{Value: 10},
// 			height: 0,
// 			res:    true,
// 		},
// 		{
// 			name:   "should return true if the given height is grater than from and less than to",
// 			from:   common.JSONNumber{Value: 0},
// 			to:     &common.JSONNumber{Value: 10},
// 			height: 5,
// 			res:    true,
// 		},
// 		{
// 			name:   "should return true if the given height is grater than from and equals to to",
// 			from:   common.JSONNumber{Value: 0},
// 			to:     &common.JSONNumber{Value: 10},
// 			height: 10,
// 			res:    true,
// 		},
// 		{
// 			name:   "should return false if the given height is less than from and to",
// 			from:   common.JSONNumber{Value: 5},
// 			to:     &common.JSONNumber{Value: 10},
// 			height: 0,
// 			res:    false,
// 		},
// 		{
// 			name:   "should return false if the given height is greater than from and to",
// 			from:   common.JSONNumber{Value: 5},
// 			to:     &common.JSONNumber{Value: 10},
// 			height: 15,
// 			res:    false,
// 		},
// 	}

// 	i := newMockIbft(t, []string{"A", "B", "C", "D"}, "A")

// 	for _, testcase := range tests {
// 		t.Run(testcase.name, func(t *testing.T) {
// 			mockMechanism := newMockMechanism(t, i.Ibft, &IBFTFork{
// 				Type: PoA,
// 				From: testcase.from,
// 				To:   testcase.to,
// 			})
// 			i.mechanisms = []ConsensusMechanism{mockMechanism}

// 			res := mockMechanism.IsInRange(testcase.height)

// 			assert.Equal(t, testcase.res, res)
// 		})
// 	}
// }

// func TestGetIBFTForks(t *testing.T) {
// 	tests := []struct {
// 		name       string
// 		ibftConfig map[string]interface{}
// 		forks      []IBFTFork
// 		err        error
// 	}{
// 		{
// 			name: "should return a IBFTFork when ibftConfig has type",
// 			ibftConfig: map[string]interface{}{
// 				"type": string(PoA),
// 			},
// 			forks: []IBFTFork{
// 				{
// 					Type: PoA,
// 					From: common.JSONNumber{Value: 0},
// 				},
// 			},
// 			err: nil,
// 		},
// 		{
// 			name: "should return multiple IBFTForks when ibftConfig has types",
// 			ibftConfig: map[string]interface{}{
// 				"types": []interface{}{
// 					map[string]interface{}{
// 						"type": PoA,
// 						"from": 0,
// 						"to":   100,
// 					},
// 					map[string]interface{}{
// 						"type":       PoS,
// 						"deployment": "0x32", // 50
// 						"from":       "0x65", // 101
// 					},
// 				},
// 			},
// 			forks: []IBFTFork{
// 				{
// 					Type: PoA,
// 					From: common.JSONNumber{Value: 0},
// 					To:   &common.JSONNumber{Value: 100},
// 				},
// 				{
// 					Type:       PoS,
// 					Deployment: &common.JSONNumber{Value: 50},
// 					From:       common.JSONNumber{Value: 101},
// 				},
// 			},
// 			err: nil,
// 		},
// 		{
// 			name: "should return error if neither type and types is not set",
// 			ibftConfig: map[string]interface{}{
// 				"foo": string(PoA),
// 			},
// 			forks: nil,
// 			err:   errors.New("current IBFT type not found"),
// 		},
// 	}

// 	for _, testcase := range tests {
// 		t.Run(testcase.name, func(t *testing.T) {
// 			forks, err := GetIBFTForks(testcase.ibftConfig)
// 			assert.Equal(t, testcase.forks, forks)
// 			assert.Equal(t, testcase.err, err)
// 		})
// 	}
// }
=======
import (
	"errors"
	"fmt"
	"testing"
	"time"

	"github.com/0xPolygon/polygon-edge/blockchain"
	"github.com/0xPolygon/polygon-edge/consensus"
	"github.com/0xPolygon/polygon-edge/consensus/ibft/proto"
	"github.com/0xPolygon/polygon-edge/helper/common"
	"github.com/0xPolygon/polygon-edge/helper/hex"
	"github.com/0xPolygon/polygon-edge/helper/progress"
	"github.com/0xPolygon/polygon-edge/protocol"
	"github.com/0xPolygon/polygon-edge/state"
	"github.com/0xPolygon/polygon-edge/types"
	"github.com/hashicorp/go-hclog"
	"github.com/stretchr/testify/assert"
	anypb "google.golang.org/protobuf/types/known/anypb"
)

func TestTransition_ValidateState_Prepare(t *testing.T) {
	t.Skip()

	// we receive enough prepare messages to lock and commit the block
	i := newMockIbft(t, []string{"A", "B", "C", "D"}, "A")
	i.setState(ValidateState)

	i.emitMsg(&proto.MessageReq{
		From: "A",
		Type: proto.MessageReq_Prepare,
		View: proto.ViewMsg(1, 0),
	})
	i.emitMsg(&proto.MessageReq{
		From: "B",
		Type: proto.MessageReq_Prepare,
		View: proto.ViewMsg(1, 0),
	})
	// repeated message is not included
	i.emitMsg(&proto.MessageReq{
		From: "B",
		Type: proto.MessageReq_Prepare,
		View: proto.ViewMsg(1, 0),
	})
	i.emitMsg(&proto.MessageReq{
		From: "C",
		Type: proto.MessageReq_Prepare,
		View: proto.ViewMsg(1, 0),
	})
	i.Close()

	i.runCycle()

	i.expect(expectResult{
		sequence:    1,
		state:       ValidateState,
		prepareMsgs: 3,
		commitMsgs:  1, // A commit message
		locked:      true,
		outgoing:    1, // A commit message
	})
}

func TestTransition_ValidateState_CommitFastTrack(t *testing.T) {
	t.Skip()

	// we can directly receive the commit messages and fast track to the commit state
	// even when we do not have yet the preprepare messages
	i := newMockIbft(t, []string{"A", "B", "C", "D"}, "A")

	seal := hex.EncodeToHex(make([]byte, IstanbulExtraSeal))

	i.setState(ValidateState)
	i.state.view = proto.ViewMsg(1, 0)
	i.state.block = i.DummyBlock()
	i.state.locked = true

	i.emitMsg(&proto.MessageReq{
		From: "A",
		Type: proto.MessageReq_Commit,
		View: proto.ViewMsg(1, 0),
		Seal: seal,
	})
	i.emitMsg(&proto.MessageReq{
		From: "B",
		Type: proto.MessageReq_Commit,
		View: proto.ViewMsg(1, 0),
		Seal: seal,
	})
	i.emitMsg(&proto.MessageReq{
		From: "B",
		Type: proto.MessageReq_Commit,
		View: proto.ViewMsg(1, 0),
		Seal: seal,
	})
	i.emitMsg(&proto.MessageReq{
		From: "C",
		Type: proto.MessageReq_Commit,
		View: proto.ViewMsg(1, 0),
		Seal: seal,
	})

	i.runCycle()

	i.expect(expectResult{
		sequence:   1,
		commitMsgs: 3,
		outgoing:   1,
		locked:     false, // unlock after commit
	})
}

func TestTransition_AcceptState_ToSync(t *testing.T) {
	// we are in AcceptState and we are not in the validators list
	// means that we have been removed as validator, move to sync state
	i := newMockIbft(t, []string{"A", "B", "C", "D"}, "")
	i.setState(AcceptState)
	i.Close()

	// we are the proposer and we need to build a block
	i.runCycle()

	i.expect(expectResult{
		sequence: 1,
		state:    SyncState,
	})
}

func TestTransition_AcceptState_Proposer_Locked(t *testing.T) {
	// If we are the proposer and there is a lock value we need to propose it
	i := newMockIbft(t, []string{"A", "B", "C", "D"}, "A")
	i.setState(AcceptState)

	i.state.locked = true
	i.state.block = &types.Block{
		Header: &types.Header{
			Number: 10,
		},
	}

	i.runCycle()

	i.expect(expectResult{
		sequence: 1,
		state:    ValidateState,
		locked:   true,
		outgoing: 2, // preprepare and prepare
	})

	if i.state.block.Number() != 10 {
		t.Fatal("bad block")
	}
}

func TestTransition_AcceptState_Validator_VerifyCorrect(t *testing.T) {
	i := newMockIbft(t, []string{"A", "B", "C"}, "B")
	i.state.view = proto.ViewMsg(1, 0)
	i.setState(AcceptState)

	block := i.DummyBlock()
	header, err := writeSeal(i.pool.get("A").priv, block.Header)

	assert.NoError(t, err)

	block.Header = header

	// A sends the message
	i.emitMsg(&proto.MessageReq{
		From: "A",
		Type: proto.MessageReq_Preprepare,
		Proposal: &anypb.Any{
			Value: block.MarshalRLP(),
		},
		View: proto.ViewMsg(1, 0),
	})

	i.runCycle()

	i.expect(expectResult{
		sequence: 1,
		state:    ValidateState,
		outgoing: 1, // prepare
	})
}

func TestTransition_AcceptState_Validator_VerifyFails(t *testing.T) {
	i := newMockIbft(t, []string{"A", "B", "C"}, "B")
	i.state.view = proto.ViewMsg(1, 0)
	i.setState(AcceptState)

	block := i.DummyBlock()
	block.Header.MixHash = types.Hash{} // invalidates the block

	header, err := writeSeal(i.pool.get("A").priv, block.Header)

	assert.NoError(t, err)

	block.Header = header

	// A sends the message
	i.emitMsg(&proto.MessageReq{
		From: "A",
		Type: proto.MessageReq_Preprepare,
		Proposal: &anypb.Any{
			Value: block.MarshalRLP(),
		},
		View: proto.ViewMsg(1, 0),
	})

	i.runCycle()

	i.expect(expectResult{
		sequence: 1,
		state:    RoundChangeState,
		err:      errBlockVerificationFailed,
	})
}

func TestTransition_AcceptState_Validator_ProposerInvalid(t *testing.T) {
	i := newMockIbft(t, []string{"A", "B", "C"}, "B")
	i.state.view = proto.ViewMsg(1, 0)
	i.setState(AcceptState)

	// A is the proposer but C sends the propose, we do not fail
	// but wait for timeout to move to roundChange state
	i.emitMsg(&proto.MessageReq{
		From: "C",
		Type: proto.MessageReq_Preprepare,
		Proposal: &anypb.Any{
			Value: i.DummyBlock().MarshalRLP(),
		},
		View: proto.ViewMsg(1, 0),
	})
	i.forceTimeout()

	i.runCycle()

	i.expect(expectResult{
		sequence: 1,
		state:    RoundChangeState,
	})
}

func TestTransition_AcceptState_Validator_LockWrong(t *testing.T) {
	i := newMockIbft(t, []string{"A", "B", "C"}, "B")
	i.state.view = proto.ViewMsg(1, 0)
	i.setState(AcceptState)

	// locked block
	block := i.DummyBlock()
	block.Header.Number = 1
	block.Header.ComputeHash()

	i.state.block = block
	i.state.locked = true

	// proposed block
	block1 := i.DummyBlock()
	block1.Header.Number = 2
	block1.Header.ComputeHash()

	i.emitMsg(&proto.MessageReq{
		From: "A",
		Type: proto.MessageReq_Preprepare,
		Proposal: &anypb.Any{
			Value: block1.MarshalRLP(),
		},
		View: proto.ViewMsg(1, 0),
	})

	i.runCycle()

	i.expect(expectResult{
		sequence: 1,
		state:    RoundChangeState,
		locked:   true,
		err:      errIncorrectBlockLocked,
	})
}

func TestTransition_AcceptState_Validator_LockCorrect(t *testing.T) {
	i := newMockIbft(t, []string{"A", "B", "C"}, "B")
	i.state.view = proto.ViewMsg(1, 0)
	i.setState(AcceptState)

	// locked block
	block := i.DummyBlock()
	block.Header.Number = 1
	block.Header.ComputeHash()

	i.state.block = block
	i.state.locked = true

	i.emitMsg(&proto.MessageReq{
		From: "A",
		Type: proto.MessageReq_Preprepare,
		Proposal: &anypb.Any{
			Value: block.MarshalRLP(),
		},
		View: proto.ViewMsg(1, 0),
	})

	i.runCycle()

	i.expect(expectResult{
		sequence: 1,
		state:    ValidateState,
		locked:   true,
		outgoing: 1, // prepare message
	})
}

func TestTransition_RoundChangeState_CatchupRound(t *testing.T) {
	m := newMockIbft(t, []string{"A", "B", "C", "D"}, "A")
	m.setState(RoundChangeState)

	// new messages arrive with round number 2
	m.emitMsg(&proto.MessageReq{
		From: "B",
		Type: proto.MessageReq_RoundChange,
		View: proto.ViewMsg(1, 2),
	})
	m.emitMsg(&proto.MessageReq{
		From: "C",
		Type: proto.MessageReq_RoundChange,
		View: proto.ViewMsg(1, 2),
	})
	m.emitMsg(&proto.MessageReq{
		From: "D",
		Type: proto.MessageReq_RoundChange,
		View: proto.ViewMsg(1, 2),
	})
	m.Close()

	// as soon as it starts it will move to round 1 because it has
	// not processed all the messages yet.
	// After it receives 3 Round change messages higher than his own
	// round it will change round again and move to accept
	m.runCycle()

	m.expect(expectResult{
		sequence: 1,
		round:    2,
		outgoing: 2, // our new round change
		state:    AcceptState,
	})
}

func TestTransition_RoundChangeState_Timeout(t *testing.T) {
	m := newMockIbft(t, []string{"A", "B", "C", "D"}, "A")

	m.forceTimeout()
	m.setState(RoundChangeState)
	m.Close()

	// increases to round 1 at the beginning of the round and sends
	// one RoundChange message.
	// After the timeout, it increases to round 2 and sends another
	/// RoundChange message.
	m.runCycle()

	m.expect(expectResult{
		sequence: 1,
		round:    2,
		outgoing: 2, // two round change messages
		state:    RoundChangeState,
	})
}

func TestTransition_RoundChangeState_WeakCertificate(t *testing.T) {
	m := newMockIbft(t, []string{"A", "B", "C", "D", "E", "F", "G"}, "A")
	m.setState(RoundChangeState)

	// send three roundChange messages which are enough to force a
	// weak change where the client moves to that new round state
	m.emitMsg(&proto.MessageReq{
		From: "B",
		Type: proto.MessageReq_RoundChange,
		View: proto.ViewMsg(1, 2),
	})
	m.emitMsg(&proto.MessageReq{
		From: "C",
		Type: proto.MessageReq_RoundChange,
		View: proto.ViewMsg(1, 2),
	})
	m.emitMsg(&proto.MessageReq{
		From: "D",
		Type: proto.MessageReq_RoundChange,
		View: proto.ViewMsg(1, 2),
	})
	m.Close()

	m.runCycle()

	m.expect(expectResult{
		sequence: 1,
		round:    2,
		outgoing: 2, // two round change messages (0->1, 1->2 after weak certificate)
		state:    RoundChangeState,
	})
}

func TestTransition_RoundChangeState_ErrStartNewRound(t *testing.T) {
	// if we start a round change because there was an error we start
	// a new round right away
	m := newMockIbft(t, []string{"A", "B"}, "A")
	m.Close()

	m.state.err = errBlockVerificationFailed

	m.setState(RoundChangeState)
	m.runCycle()

	m.expect(expectResult{
		sequence: 1,
		round:    1,
		state:    RoundChangeState,
		outgoing: 1,
	})
}

func TestTransition_RoundChangeState_StartNewRound(t *testing.T) {
	// if we start round change due to a state timeout and we are on the
	// correct sequence, we start a new round
	m := newMockIbft(t, []string{"A", "B"}, "A")
	m.Close()

	m.state.view.Sequence = 1

	m.setState(RoundChangeState)
	m.runCycle()

	m.expect(expectResult{
		sequence: 1,
		round:    1,
		state:    RoundChangeState,
		outgoing: 1,
	})
}

func TestTransition_RoundChangeState_MaxRound(t *testing.T) {
	// if we start round change due to a state timeout we try to catch up
	// with the highest round seen.
	m := newMockIbft(t, []string{"A", "B", "C"}, "A")
	m.Close()

	m.addMessage(&proto.MessageReq{
		From: "B",
		Type: proto.MessageReq_RoundChange,
		View: &proto.View{
			Round:    10,
			Sequence: 1,
		},
	})

	m.setState(RoundChangeState)
	m.runCycle()

	m.expect(expectResult{
		sequence: 1,
		round:    10,
		state:    RoundChangeState,
		outgoing: 1,
	})
}

func TestWriteTransactions(t *testing.T) {
	type testParams struct {
		txns                        []*types.Transaction
		recoverableTxnsIndexes      []int
		unrecoverableTxnsIndexes    []int
		gasLimitReachedTxnIndex     int
		expectedTxPoolLength        int
		expectedIncludedTxnsCount   int
		expectedFailReceiptsWritten int
	}

	type testCase struct {
		description string
		params      testParams
	}

	setupMockTransition := func(test testCase, mockTxPool *mockTxPool) *mockTransition {
		mockTransition := &mockTransition{}
		for _, i := range test.params.recoverableTxnsIndexes {
			mockTransition.recoverableTransactions = append(
				mockTransition.recoverableTransactions,
				mockTxPool.transactions[i],
			)
		}

		for _, i := range test.params.unrecoverableTxnsIndexes {
			mockTransition.unrecoverableTransactions = append(
				mockTransition.unrecoverableTransactions,
				mockTxPool.transactions[i],
			)
		}

		if test.params.gasLimitReachedTxnIndex > 0 {
			mockTransition.gasLimitReachedTransaction = mockTxPool.transactions[test.params.gasLimitReachedTxnIndex]
		}

		return mockTransition
	}

	testCases := []testCase{
		{
			"transaction whose gas exceeds block gas limit is included but with failedReceipt",
			testParams{
				[]*types.Transaction{{Nonce: 1, Gas: 10000000000001}, {Nonce: 2, Gas: 10000000000002}, {Nonce: 1}},
				nil,
				nil,
				-1,
				0,
				3,
				2,
			},
		},
		{
			"valid transaction is included in transition",
			testParams{
				[]*types.Transaction{{Nonce: 1}},
				nil,
				nil,
				-1,
				0,
				1,
				0,
			},
		},
		{
			"recoverable transaction is returned to pool and not included in transition",
			testParams{
				[]*types.Transaction{{Nonce: 1}},
				[]int{0},
				nil,
				-1,
				1,
				0,
				0,
			},
		},
		{
			"unrecoverable transaction is not returned to pool and not included in transition",
			testParams{
				[]*types.Transaction{{Nonce: 1}},
				nil,
				[]int{0},
				-1,
				0,
				0,
				0,
			},
		},
		{
			"only valid transactions are ever included in transition",
			testParams{
				[]*types.Transaction{{Nonce: 1}, {Nonce: 2}, {Nonce: 3}, {Nonce: 4}, {Nonce: 5}},
				[]int{0},
				[]int{3, 4},
				-1,
				1,
				2,
				0,
			},
		},
		{
			"write stops when next included transaction reaches block gas limit",
			testParams{
				[]*types.Transaction{
					{Nonce: 1},             // recoverable - returned to pool
					{Nonce: 2},             // unrecoverable
					{Nonce: 3},             // included
					{Nonce: 4, Gas: 10001}, // exceeds block gas limit
					{Nonce: 5},             // included
					{Nonce: 6},             // reaches gas limit - returned to pool
					{Nonce: 7}},            // not considered - stays in pool
				[]int{0},
				[]int{1},
				5,
				3,
				3,
				1,
			},
		},
	}

	for _, test := range testCases {
		t.Run(test.description, func(t *testing.T) {
			m := newMockIbft(t, []string{"A", "B", "C"}, "A")
			mockTxPool := &mockTxPool{}
			mockTxPool.transactions = append(mockTxPool.transactions, test.params.txns...)
			m.txpool = mockTxPool
			mockTransition := setupMockTransition(test, mockTxPool)

			included := m.writeTransactions(1000, mockTransition)

			assert.Equal(t, uint64(test.params.expectedTxPoolLength), m.txpool.Length())
			assert.Equal(t, test.params.expectedFailReceiptsWritten, len(mockTransition.failReceiptsWritten))
			assert.Equal(t, test.params.expectedIncludedTxnsCount, len(included))
			for _, recoverable := range mockTransition.recoverableTransactions {
				assert.False(t, mockTxPool.nonceDecreased[recoverable])
			}
			for _, unrecoverable := range mockTransition.unrecoverableTransactions {
				assert.True(t, mockTxPool.nonceDecreased[unrecoverable])
			}
		})
	}
}

func TestRunSyncState_NewHeadReceivedFromPeer_CallsTxPoolResetWithHeaders(t *testing.T) {
	m := newMockIbft(t, []string{"A", "B", "C"}, "A")
	m.setState(SyncState)

	expectedNewBlockToSync := &types.Block{Header: &types.Header{Number: 1}}
	mockSyncer := &mockSyncer{}
	mockSyncer.receivedNewHeadFromPeer = expectedNewBlockToSync
	m.syncer = mockSyncer
	mockTxPool := &mockTxPool{}
	m.txpool = mockTxPool

	// we need to change state from Sync in order to break from the loop inside runSyncState
	stateChangeDelay := time.After(100 * time.Millisecond)

	go func() {
		<-stateChangeDelay
		m.setState(AcceptState)
	}()

	m.runSyncState()

	assert.True(t, mockTxPool.resetWithHeaderCalled)
	assert.Equal(t, expectedNewBlockToSync.Header, mockTxPool.resetWithHeadersParam[0])
	assert.True(t, mockSyncer.broadcastCalled)
	assert.Equal(t, expectedNewBlockToSync, mockSyncer.broadcastedBlock)
}

func TestRunSyncState_BulkSyncWithPeer_CallsTxPoolResetWithHeaders(t *testing.T) {
	m := newMockIbft(t, []string{"A", "B", "C"}, "A")
	m.setState(SyncState)

	expectedNewBlocksToSync := []*types.Block{
		{Header: &types.Header{Number: 1}},
		{Header: &types.Header{Number: 2}},
		{Header: &types.Header{Number: 3}},
	}
	mockSyncer := &mockSyncer{}
	mockSyncer.bulkSyncBlocksFromPeer = expectedNewBlocksToSync
	m.syncer = mockSyncer
	mockTxPool := &mockTxPool{}
	m.txpool = mockTxPool

	// we need to change state from Sync in order to break from the loop inside runSyncState
	stateChangeDelay := time.After(100 * time.Millisecond)

	go func() {
		<-stateChangeDelay
		m.setState(AcceptState)
	}()

	m.runSyncState()

	assert.True(t, mockTxPool.resetWithHeaderCalled)
	assert.Equal(t,
		expectedNewBlocksToSync[len(expectedNewBlocksToSync)-1].Header,
		mockTxPool.resetWithHeadersParam[0],
	)
}

type mockSyncer struct {
	bulkSyncBlocksFromPeer  []*types.Block
	receivedNewHeadFromPeer *types.Block
	broadcastedBlock        *types.Block
	broadcastCalled         bool
}

func (s *mockSyncer) Start() {}

func (s *mockSyncer) BestPeer() *protocol.SyncPeer {
	return &protocol.SyncPeer{}
}

func (s *mockSyncer) BulkSyncWithPeer(p *protocol.SyncPeer, handler func(block *types.Block)) error {
	for _, block := range s.bulkSyncBlocksFromPeer {
		handler(block)
	}

	return nil
}

func (s *mockSyncer) WatchSyncWithPeer(
	p *protocol.SyncPeer,
	newBlockHandler func(b *types.Block) bool,
	blockTimeout time.Duration,
) {
	if s.receivedNewHeadFromPeer != nil {
		newBlockHandler(s.receivedNewHeadFromPeer)
	}
}

func (s *mockSyncer) GetSyncProgression() *progress.Progression {
	return nil
}

func (s *mockSyncer) Broadcast(b *types.Block) {
	s.broadcastCalled = true
	s.broadcastedBlock = b
}

type mockTxPool struct {
	transactions          []*types.Transaction
	demoted               []*types.Transaction
	nonceDecreased        map[*types.Transaction]bool
	resetWithHeaderCalled bool
	resetWithHeadersParam []*types.Header
}

func (p *mockTxPool) Prepare() {

}

func (p *mockTxPool) Length() uint64 {
	return uint64(len(p.transactions) + len(p.demoted))
}

func (p *mockTxPool) Peek() *types.Transaction {
	if len(p.transactions) == 0 {
		return nil
	}

	return p.transactions[0]
}

func (p *mockTxPool) Pop(tx *types.Transaction) {
	if len(p.transactions) == 0 {
		return
	}

	p.transactions = p.transactions[1:]
}

func (p *mockTxPool) Demote(tx *types.Transaction) {
	p.Pop(tx)
	p.demoted = append(p.demoted, tx)
}

func (p *mockTxPool) Drop(tx *types.Transaction) {
	if p.nonceDecreased == nil {
		p.nonceDecreased = make(map[*types.Transaction]bool)
	}

	p.Pop(tx)
	p.nonceDecreased[tx] = true
}

func (p *mockTxPool) ResetWithHeaders(headers ...*types.Header) {
	p.resetWithHeaderCalled = true
	p.resetWithHeadersParam = headers
}

type mockTransition struct {
	failReceiptsWritten        []*types.Transaction
	successReceiptsWritten     []*types.Transaction
	recoverableTransactions    []*types.Transaction
	unrecoverableTransactions  []*types.Transaction
	gasLimitReachedTransaction *types.Transaction
}

func (t *mockTransition) WriteFailedReceipt(txn *types.Transaction) error {
	t.failReceiptsWritten = append(t.failReceiptsWritten, txn)

	return nil
}

func (t *mockTransition) Write(txn *types.Transaction) error {
	if txn == t.gasLimitReachedTransaction {
		return state.NewGasLimitReachedTransitionApplicationError(nil)
	}

	for _, recoverable := range t.recoverableTransactions {
		if txn == recoverable {
			return state.NewTransitionApplicationError(nil, true)
		}
	}

	for _, unrecoverable := range t.unrecoverableTransactions {
		if txn == unrecoverable {
			return state.NewTransitionApplicationError(nil, false)
		}
	}

	t.successReceiptsWritten = append(t.successReceiptsWritten, txn)

	return nil
}

type mockIbft struct {
	t *testing.T
	*Ibft

	blockchain *blockchain.Blockchain
	pool       *testerAccountPool
	respMsg    []*proto.MessageReq
}

func (m *mockIbft) DummyBlock() *types.Block {
	parent, ok := m.blockchain.GetHeaderByNumber(0)
	assert.True(m.t, ok, "genesis block not found")

	num := parent.Number + 1
	gasLimit, err := m.CalculateGasLimit(num)
	assert.NoError(m.t, err, "failed to calculate next gas limit")

	block := &types.Block{
		Header: &types.Header{
			Number:     num,
			Difficulty: num,
			ParentHash: parent.Hash,
			ExtraData:  parent.ExtraData,
			MixHash:    IstanbulDigest,
			Sha3Uncles: types.EmptyUncleHash,
			GasLimit:   gasLimit,
		},
	}

	return block
}

func (m *mockIbft) Header() *types.Header {
	return m.blockchain.Header()
}

func (m *mockIbft) GetHeaderByNumber(i uint64) (*types.Header, bool) {
	return m.blockchain.GetHeaderByNumber(i)
}

func (m *mockIbft) WriteBlock(block *types.Block) error {
	return nil
}

func (m *mockIbft) VerifyPotentialBlock(block *types.Block) error {
	return nil
}

func (m *mockIbft) emitMsg(msg *proto.MessageReq) {
	// convert the address from the address pool
	from := m.pool.get(msg.From).Address()
	msg.From = from.String()

	m.Ibft.pushMessage(msg)
}

func (m *mockIbft) addMessage(msg *proto.MessageReq) {
	// convert the address from the address pool
	from := m.pool.get(msg.From).Address()
	msg.From = from.String()

	m.state.addMessage(msg)
}

func (m *mockIbft) Gossip(msg *proto.MessageReq) error {
	m.respMsg = append(m.respMsg, msg)

	return nil
}

func (m *mockIbft) CalculateGasLimit(number uint64) (uint64, error) {
	return m.blockchain.CalculateGasLimit(number)
}

func newMockIbft(t *testing.T, accounts []string, account string) *mockIbft {
	t.Helper()

	pool := newTesterAccountPool()
	pool.add(accounts...)

	m := &mockIbft{
		t:          t,
		pool:       pool,
		blockchain: blockchain.TestBlockchain(t, pool.genesis()),
		respMsg:    []*proto.MessageReq{},
	}

	var addr *testerAccount

	if account == "" {
		// account not in validator set, create a new one that is not part
		// of the genesis
		pool.add("xx")
		addr = pool.get("xx")
	} else {
		addr = pool.get(account)
	}

	ibft := &Ibft{
		logger:           hclog.NewNullLogger(),
		config:           &consensus.Config{},
		blockchain:       m,
		validatorKey:     addr.priv,
		validatorKeyAddr: addr.Address(),
		closeCh:          make(chan struct{}),
		updateCh:         make(chan struct{}),
		operator:         &operator{},
		state:            newState(),
		epochSize:        DefaultEpochSize,
		metrics:          consensus.NilMetrics(),
	}

	initIbftMechanism(PoA, ibft)

	// by default set the state to (1, 0)
	ibft.state.view = proto.ViewMsg(1, 0)

	m.Ibft = ibft

	assert.NoError(t, ibft.setupSnapshot())
	assert.NoError(t, ibft.createKey())

	// set the initial validators frrom the snapshot
	ibft.state.validators = pool.ValidatorSet()

	m.Ibft.transport = m

	return m
}

type expectResult struct {
	state    IbftState
	sequence uint64
	round    uint64
	locked   bool
	err      error

	// num of messages
	prepareMsgs uint64
	commitMsgs  uint64

	// outgoing messages
	outgoing uint64
}

func (m *mockIbft) expect(res expectResult) {
	if sequence := m.state.view.Sequence; sequence != res.sequence {
		m.t.Fatalf("incorrect sequence %d %d", sequence, res.sequence)
	}

	if round := m.state.view.Round; round != res.round {
		m.t.Fatalf("incorrect round %d %d", round, res.round)
	}

	if m.getState() != res.state {
		m.t.Fatalf("incorrect state %s %s", m.getState(), res.state)
	}

	if size := len(m.state.prepared); uint64(size) != res.prepareMsgs {
		m.t.Fatalf("incorrect prepared messages %d %d", size, res.prepareMsgs)
	}

	if size := len(m.state.committed); uint64(size) != res.commitMsgs {
		m.t.Fatalf("incorrect commit messages %d %d", size, res.commitMsgs)
	}

	if m.state.locked != res.locked {
		m.t.Fatalf("incorrect locked %v %v", m.state.locked, res.locked)
	}

	if size := len(m.respMsg); uint64(size) != res.outgoing {
		m.t.Fatalf("incorrect outgoing messages %v %v", size, res.outgoing)
	}

	if !errors.Is(m.state.err, res.err) {
		m.t.Fatalf("incorrect error %v %v", m.state.err, res.err)
	}
}

var (
	hookTypes = []HookType{
		VerifyHeadersHook,
		ProcessHeadersHook,
		InsertBlockHook,
		CandidateVoteHook,
		AcceptStateLogHook,
		VerifyBlockHook,
		PreStateCommitHook,
	}
)

type mockMechanism struct {
	BaseConsensusMechanism
	fired                   map[HookType]uint
	isAvailable             func(HookType, uint64) bool
	shouldWriteTransactions func(uint64) bool
}

func newMockMechanism(t *testing.T, i *Ibft, params *IBFTFork) *mockMechanism {
	t.Helper()

	m := &mockMechanism{
		BaseConsensusMechanism: BaseConsensusMechanism{
			mechanismType: PoA,
			ibft:          i,
		},
		fired: make(map[HookType]uint),
	}

	if err := m.initializeParams(params); err != nil {
		t.Fatal(err)
	}

	m.initializeHookMap()

	return m
}

func (m *mockMechanism) IsAvailable(hook HookType, height uint64) bool {
	if m.isAvailable != nil {
		return m.isAvailable(hook, height)
	}

	return true
}

func (m *mockMechanism) ShouldWriteTransactions(height uint64) bool {
	if m.shouldWriteTransactions != nil {
		return m.shouldWriteTransactions(height)
	}

	return true
}

func (m *mockMechanism) initializeHookMap() {
	// Create the hook map
	m.hookMap = make(map[HookType]func(interface{}) error)

	for _, hook := range hookTypes {
		// reassign as local variable
		hook := hook

		m.hookMap[hook] = func(_param interface{}) error {
			m.fired[hook]++

			return nil
		}
	}
}

func (m *mockMechanism) resetFiredCount() {
	m.fired = make(map[HookType]uint)
}

func Test_runHook(t *testing.T) {
	i := newMockIbft(t, []string{"A", "B", "C", "D"}, "A")
	mockMechanism := newMockMechanism(t, i.Ibft, &IBFTFork{
		Type: PoA,
		From: common.JSONNumber{Value: 0},
	})
	i.mechanisms = []ConsensusMechanism{mockMechanism}

	for _, hook := range hookTypes {
		name := fmt.Sprintf("IBFT should emit %s", string(hook))
		t.Run(name, func(t *testing.T) {
			mockMechanism.resetFiredCount()

			assert.NoError(t, i.runHook(hook, 0, nil))

			for _, h := range hookTypes {
				shouldReceive := h == hook
				received := mockMechanism.fired[h] > 0

				// check fired or not
				if received != shouldReceive {
					if shouldReceive {
						t.Fatalf("should fire %s hook but it was not called", string(h))
					} else {
						t.Fatalf("shouldn't fire %s hook but it was called", string(h))
					}
				}

				// check fired only one time
				if shouldReceive && received {
					assert.Equalf(t,
						uint(1),
						mockMechanism.fired[h],
						"should fire %s hook only once, but it was called multiple times",
						string(h),
					)
				}
			}
		})
	}
}

func Test_shouldWriteTransactions(t *testing.T) {
	tests := []struct {
		name                    string
		mechanismShouldWriteTxs []func(uint64) bool
		res                     bool
	}{
		{
			name: "should return true because all mechanisms returns true",
			mechanismShouldWriteTxs: []func(uint64) bool{
				func(_h uint64) bool {
					return true
				},
				func(_h uint64) bool {
					return true
				},
			},
			res: true,
		},
		{
			name: "should return false because all mechanisms return false",
			mechanismShouldWriteTxs: []func(uint64) bool{
				func(_h uint64) bool {
					return false
				},
				func(_h uint64) bool {
					return false
				},
			},
			res: false,
		},
		{
			name: "should return true because one of the mechanisms return true",
			mechanismShouldWriteTxs: []func(uint64) bool{
				func(_h uint64) bool {
					return true
				},
				func(_h uint64) bool {
					return false
				},
			},
			res: true,
		},
	}

	i := newMockIbft(t, []string{"A", "B", "C", "D"}, "A")
	mockMechanism1 := newMockMechanism(t, i.Ibft, &IBFTFork{
		Type: PoA,
		From: common.JSONNumber{Value: 0},
	})
	mockMechanism2 := newMockMechanism(t, i.Ibft, &IBFTFork{
		Type: PoA,
		From: common.JSONNumber{Value: 0},
	})
	i.mechanisms = []ConsensusMechanism{mockMechanism1, mockMechanism2}

	for _, testcase := range tests {
		t.Run(testcase.name, func(t *testing.T) {
			mockMechanism1.shouldWriteTransactions = testcase.mechanismShouldWriteTxs[0]
			mockMechanism2.shouldWriteTransactions = testcase.mechanismShouldWriteTxs[1]

			res := i.shouldWriteTransactions(0)
			assert.Equalf(t, testcase.res, res, "shouldWriteTransactions should return %t", testcase.res)
		})
	}
}

func TestBaseConsensusMechanismIsInRange(t *testing.T) {
	tests := []struct {
		name string
		// mechanism field
		from common.JSONNumber
		to   *common.JSONNumber
		// arg
		height uint64
		// expected
		res bool
	}{
		{
			name:   "should return true if the given height equals to from and to is not set",
			from:   common.JSONNumber{Value: 0},
			to:     nil,
			height: 0,
			res:    true,
		},
		{
			name:   "should return true if the given height is greater than from and to is not set",
			from:   common.JSONNumber{Value: 0},
			to:     nil,
			height: 10,
			res:    true,
		},
		{
			name:   "should return true if the given height equals to from and less than to",
			from:   common.JSONNumber{Value: 0},
			to:     &common.JSONNumber{Value: 10},
			height: 0,
			res:    true,
		},
		{
			name:   "should return true if the given height is grater than from and less than to",
			from:   common.JSONNumber{Value: 0},
			to:     &common.JSONNumber{Value: 10},
			height: 5,
			res:    true,
		},
		{
			name:   "should return true if the given height is grater than from and equals to to",
			from:   common.JSONNumber{Value: 0},
			to:     &common.JSONNumber{Value: 10},
			height: 10,
			res:    true,
		},
		{
			name:   "should return false if the given height is less than from and to",
			from:   common.JSONNumber{Value: 5},
			to:     &common.JSONNumber{Value: 10},
			height: 0,
			res:    false,
		},
		{
			name:   "should return false if the given height is greater than from and to",
			from:   common.JSONNumber{Value: 5},
			to:     &common.JSONNumber{Value: 10},
			height: 15,
			res:    false,
		},
	}

	i := newMockIbft(t, []string{"A", "B", "C", "D"}, "A")

	for _, testcase := range tests {
		t.Run(testcase.name, func(t *testing.T) {
			mockMechanism := newMockMechanism(t, i.Ibft, &IBFTFork{
				Type: PoA,
				From: testcase.from,
				To:   testcase.to,
			})
			i.mechanisms = []ConsensusMechanism{mockMechanism}

			res := mockMechanism.IsInRange(testcase.height)

			assert.Equal(t, testcase.res, res)
		})
	}
}

func TestGetIBFTForks(t *testing.T) {
	tests := []struct {
		name       string
		ibftConfig map[string]interface{}
		forks      []IBFTFork
		err        error
	}{
		{
			name: "should return a IBFTFork when ibftConfig has type",
			ibftConfig: map[string]interface{}{
				"type": string(PoA),
			},
			forks: []IBFTFork{
				{
					Type: PoA,
					From: common.JSONNumber{Value: 0},
				},
			},
			err: nil,
		},
		{
			name: "should return multiple IBFTForks when ibftConfig has types",
			ibftConfig: map[string]interface{}{
				"types": []interface{}{
					map[string]interface{}{
						"type": PoA,
						"from": 0,
						"to":   100,
					},
					map[string]interface{}{
						"type":       PoS,
						"deployment": "0x32", // 50
						"from":       "0x65", // 101
					},
				},
			},
			forks: []IBFTFork{
				{
					Type: PoA,
					From: common.JSONNumber{Value: 0},
					To:   &common.JSONNumber{Value: 100},
				},
				{
					Type:       PoS,
					Deployment: &common.JSONNumber{Value: 50},
					From:       common.JSONNumber{Value: 101},
				},
			},
			err: nil,
		},
		{
			name: "should return error if neither type and types is not set",
			ibftConfig: map[string]interface{}{
				"foo": string(PoA),
			},
			forks: nil,
			err:   errors.New("current IBFT type not found"),
		},
	}

	for _, testcase := range tests {
		t.Run(testcase.name, func(t *testing.T) {
			forks, err := GetIBFTForks(testcase.ibftConfig)
			assert.Equal(t, testcase.forks, forks)
			assert.Equal(t, testcase.err, err)
		})
	}
}

func TestQuorumSizeSwitch(t *testing.T) {
	t.Parallel()

	testTable := []struct {
		name           string
		switchBlock    uint64
		currentBlock   uint64
		set            ValidatorSet
		expectedQuorum int
	}{
		{
			"use old quorum calculation",
			10,
			5,
			[]types.Address{
				types.ZeroAddress,
				types.ZeroAddress,
				types.ZeroAddress,
				types.ZeroAddress,
				types.ZeroAddress,
				types.ZeroAddress,
			},
			3,
		},
		{
			"use new quorum calculation",
			10,
			15,
			[]types.Address{
				types.ZeroAddress,
				types.ZeroAddress,
				types.ZeroAddress,
				types.ZeroAddress,
				types.ZeroAddress,
				types.ZeroAddress,
			},
			4,
		},
	}

	for _, test := range testTable {
		test := test
		t.Run(test.name, func(t *testing.T) {
			t.Parallel()

			ibft := &Ibft{
				quorumSizeBlockNum: test.switchBlock,
			}

			assert.Equal(t,
				test.expectedQuorum,
				ibft.quorumSize(test.currentBlock)(test.set),
			)
		})
	}
}
>>>>>>> ba29ca15
<|MERGE_RESOLUTION|>--- conflicted
+++ resolved
@@ -1,1284 +1,5 @@
 package ibft
 
-<<<<<<< HEAD
-// func TestTransition_ValidateState_Prepare(t *testing.T) {
-// 	t.Skip()
-
-// 	// we receive enough prepare messages to lock and commit the block
-// 	i := newMockIbft(t, []string{"A", "B", "C", "D"}, "A")
-// 	i.setState(ValidateState)
-
-// 	i.emitMsg(&proto.MessageReq{
-// 		From: "A",
-// 		Type: proto.MessageReq_Prepare,
-// 		View: proto.ViewMsg(1, 0),
-// 	})
-// 	i.emitMsg(&proto.MessageReq{
-// 		From: "B",
-// 		Type: proto.MessageReq_Prepare,
-// 		View: proto.ViewMsg(1, 0),
-// 	})
-// 	// repeated message is not included
-// 	i.emitMsg(&proto.MessageReq{
-// 		From: "B",
-// 		Type: proto.MessageReq_Prepare,
-// 		View: proto.ViewMsg(1, 0),
-// 	})
-// 	i.emitMsg(&proto.MessageReq{
-// 		From: "C",
-// 		Type: proto.MessageReq_Prepare,
-// 		View: proto.ViewMsg(1, 0),
-// 	})
-// 	i.Close()
-
-// 	i.runCycle()
-
-// 	i.expect(expectResult{
-// 		sequence:    1,
-// 		state:       ValidateState,
-// 		prepareMsgs: 3,
-// 		commitMsgs:  1, // A commit message
-// 		locked:      true,
-// 		outgoing:    1, // A commit message
-// 	})
-// }
-
-// func TestTransition_ValidateState_CommitFastTrack(t *testing.T) {
-// 	t.Skip()
-
-// 	// we can directly receive the commit messages and fast track to the commit state
-// 	// even when we do not have yet the preprepare messages
-// 	i := newMockIbft(t, []string{"A", "B", "C", "D"}, "A")
-
-// 	seal := hex.EncodeToHex(make([]byte, IstanbulExtraSeal))
-
-// 	i.setState(ValidateState)
-// 	i.state.view = proto.ViewMsg(1, 0)
-// 	i.state.block = i.DummyBlock()
-// 	i.state.locked = true
-
-// 	i.emitMsg(&proto.MessageReq{
-// 		From: "A",
-// 		Type: proto.MessageReq_Commit,
-// 		View: proto.ViewMsg(1, 0),
-// 		Seal: seal,
-// 	})
-// 	i.emitMsg(&proto.MessageReq{
-// 		From: "B",
-// 		Type: proto.MessageReq_Commit,
-// 		View: proto.ViewMsg(1, 0),
-// 		Seal: seal,
-// 	})
-// 	i.emitMsg(&proto.MessageReq{
-// 		From: "B",
-// 		Type: proto.MessageReq_Commit,
-// 		View: proto.ViewMsg(1, 0),
-// 		Seal: seal,
-// 	})
-// 	i.emitMsg(&proto.MessageReq{
-// 		From: "C",
-// 		Type: proto.MessageReq_Commit,
-// 		View: proto.ViewMsg(1, 0),
-// 		Seal: seal,
-// 	})
-
-// 	i.runCycle()
-
-// 	i.expect(expectResult{
-// 		sequence:   1,
-// 		commitMsgs: 3,
-// 		outgoing:   1,
-// 		locked:     false, // unlock after commit
-// 	})
-// }
-
-// func TestTransition_AcceptState_ToSync(t *testing.T) {
-// 	// we are in AcceptState and we are not in the validators list
-// 	// means that we have been removed as validator, move to sync state
-// 	i := newMockIbft(t, []string{"A", "B", "C", "D"}, "")
-// 	i.setState(AcceptState)
-// 	i.Close()
-
-// 	// we are the proposer and we need to build a block
-// 	i.runCycle()
-
-// 	i.expect(expectResult{
-// 		sequence: 1,
-// 		state:    SyncState,
-// 	})
-// }
-
-// func TestTransition_AcceptState_Proposer_Locked(t *testing.T) {
-// 	// If we are the proposer and there is a lock value we need to propose it
-// 	i := newMockIbft(t, []string{"A", "B", "C", "D"}, "A")
-// 	i.setState(AcceptState)
-
-// 	i.state.locked = true
-// 	i.state.block = &types.Block{
-// 		Header: &types.Header{
-// 			Number: 10,
-// 		},
-// 	}
-
-// 	i.runCycle()
-
-// 	i.expect(expectResult{
-// 		sequence: 1,
-// 		state:    ValidateState,
-// 		locked:   true,
-// 		outgoing: 2, // preprepare and prepare
-// 	})
-
-// 	if i.state.block.Number() != 10 {
-// 		t.Fatal("bad block")
-// 	}
-// }
-
-// func TestTransition_AcceptState_Validator_VerifyCorrect(t *testing.T) {
-// 	i := newMockIbft(t, []string{"A", "B", "C"}, "B")
-// 	i.state.view = proto.ViewMsg(1, 0)
-// 	i.setState(AcceptState)
-
-// 	block := i.DummyBlock()
-// 	header, err := writeSeal(i.pool.get("A").priv, block.Header)
-
-// 	assert.NoError(t, err)
-
-// 	block.Header = header
-
-// 	// A sends the message
-// 	i.emitMsg(&proto.MessageReq{
-// 		From: "A",
-// 		Type: proto.MessageReq_Preprepare,
-// 		Proposal: &anypb.Any{
-// 			Value: block.MarshalRLP(),
-// 		},
-// 		View: proto.ViewMsg(1, 0),
-// 	})
-
-// 	i.runCycle()
-
-// 	i.expect(expectResult{
-// 		sequence: 1,
-// 		state:    ValidateState,
-// 		outgoing: 1, // prepare
-// 	})
-// }
-
-// func TestTransition_AcceptState_Validator_VerifyFails(t *testing.T) {
-// 	i := newMockIbft(t, []string{"A", "B", "C"}, "B")
-// 	i.state.view = proto.ViewMsg(1, 0)
-// 	i.setState(AcceptState)
-
-// 	block := i.DummyBlock()
-// 	block.Header.MixHash = types.Hash{} // invalidates the block
-
-// 	header, err := writeSeal(i.pool.get("A").priv, block.Header)
-
-// 	assert.NoError(t, err)
-
-// 	block.Header = header
-
-// 	// A sends the message
-// 	i.emitMsg(&proto.MessageReq{
-// 		From: "A",
-// 		Type: proto.MessageReq_Preprepare,
-// 		Proposal: &anypb.Any{
-// 			Value: block.MarshalRLP(),
-// 		},
-// 		View: proto.ViewMsg(1, 0),
-// 	})
-
-// 	i.runCycle()
-
-// 	i.expect(expectResult{
-// 		sequence: 1,
-// 		state:    RoundChangeState,
-// 		err:      errBlockVerificationFailed,
-// 	})
-// }
-
-// func TestTransition_AcceptState_Validator_ProposerInvalid(t *testing.T) {
-// 	i := newMockIbft(t, []string{"A", "B", "C"}, "B")
-// 	i.state.view = proto.ViewMsg(1, 0)
-// 	i.setState(AcceptState)
-
-// 	// A is the proposer but C sends the propose, we do not fail
-// 	// but wait for timeout to move to roundChange state
-// 	i.emitMsg(&proto.MessageReq{
-// 		From: "C",
-// 		Type: proto.MessageReq_Preprepare,
-// 		Proposal: &anypb.Any{
-// 			Value: i.DummyBlock().MarshalRLP(),
-// 		},
-// 		View: proto.ViewMsg(1, 0),
-// 	})
-// 	i.forceTimeout()
-
-// 	i.runCycle()
-
-// 	i.expect(expectResult{
-// 		sequence: 1,
-// 		state:    RoundChangeState,
-// 	})
-// }
-
-// func TestTransition_AcceptState_Validator_LockWrong(t *testing.T) {
-// 	i := newMockIbft(t, []string{"A", "B", "C"}, "B")
-// 	i.state.view = proto.ViewMsg(1, 0)
-// 	i.setState(AcceptState)
-
-// 	// locked block
-// 	block := i.DummyBlock()
-// 	block.Header.Number = 1
-// 	block.Header.ComputeHash()
-
-// 	i.state.block = block
-// 	i.state.locked = true
-
-// 	// proposed block
-// 	block1 := i.DummyBlock()
-// 	block1.Header.Number = 2
-// 	block1.Header.ComputeHash()
-
-// 	i.emitMsg(&proto.MessageReq{
-// 		From: "A",
-// 		Type: proto.MessageReq_Preprepare,
-// 		Proposal: &anypb.Any{
-// 			Value: block1.MarshalRLP(),
-// 		},
-// 		View: proto.ViewMsg(1, 0),
-// 	})
-
-// 	i.runCycle()
-
-// 	i.expect(expectResult{
-// 		sequence: 1,
-// 		state:    RoundChangeState,
-// 		locked:   true,
-// 		err:      errIncorrectBlockLocked,
-// 	})
-// }
-
-// func TestTransition_AcceptState_Validator_LockCorrect(t *testing.T) {
-// 	i := newMockIbft(t, []string{"A", "B", "C"}, "B")
-// 	i.state.view = proto.ViewMsg(1, 0)
-// 	i.setState(AcceptState)
-
-// 	// locked block
-// 	block := i.DummyBlock()
-// 	block.Header.Number = 1
-// 	block.Header.ComputeHash()
-
-// 	i.state.block = block
-// 	i.state.locked = true
-
-// 	i.emitMsg(&proto.MessageReq{
-// 		From: "A",
-// 		Type: proto.MessageReq_Preprepare,
-// 		Proposal: &anypb.Any{
-// 			Value: block.MarshalRLP(),
-// 		},
-// 		View: proto.ViewMsg(1, 0),
-// 	})
-
-// 	i.runCycle()
-
-// 	i.expect(expectResult{
-// 		sequence: 1,
-// 		state:    ValidateState,
-// 		locked:   true,
-// 		outgoing: 1, // prepare message
-// 	})
-// }
-
-// func TestTransition_RoundChangeState_CatchupRound(t *testing.T) {
-// 	m := newMockIbft(t, []string{"A", "B", "C", "D"}, "A")
-// 	m.setState(RoundChangeState)
-
-// 	// new messages arrive with round number 2
-// 	m.emitMsg(&proto.MessageReq{
-// 		From: "B",
-// 		Type: proto.MessageReq_RoundChange,
-// 		View: proto.ViewMsg(1, 2),
-// 	})
-// 	m.emitMsg(&proto.MessageReq{
-// 		From: "C",
-// 		Type: proto.MessageReq_RoundChange,
-// 		View: proto.ViewMsg(1, 2),
-// 	})
-// 	m.emitMsg(&proto.MessageReq{
-// 		From: "D",
-// 		Type: proto.MessageReq_RoundChange,
-// 		View: proto.ViewMsg(1, 2),
-// 	})
-// 	m.Close()
-
-// 	// as soon as it starts it will move to round 1 because it has
-// 	// not processed all the messages yet.
-// 	// After it receives 3 Round change messages higher than his own
-// 	// round it will change round again and move to accept
-// 	m.runCycle()
-
-// 	m.expect(expectResult{
-// 		sequence: 1,
-// 		round:    2,
-// 		outgoing: 2, // our new round change
-// 		state:    AcceptState,
-// 	})
-// }
-
-// func TestTransition_RoundChangeState_Timeout(t *testing.T) {
-// 	m := newMockIbft(t, []string{"A", "B", "C", "D"}, "A")
-
-// 	m.forceTimeout()
-// 	m.setState(RoundChangeState)
-// 	m.Close()
-
-// 	// increases to round 1 at the beginning of the round and sends
-// 	// one RoundChange message.
-// 	// After the timeout, it increases to round 2 and sends another
-// 	/// RoundChange message.
-// 	m.runCycle()
-
-// 	m.expect(expectResult{
-// 		sequence: 1,
-// 		round:    2,
-// 		outgoing: 2, // two round change messages
-// 		state:    RoundChangeState,
-// 	})
-// }
-
-// func TestTransition_RoundChangeState_WeakCertificate(t *testing.T) {
-// 	m := newMockIbft(t, []string{"A", "B", "C", "D", "E", "F", "G"}, "A")
-// 	m.setState(RoundChangeState)
-
-// 	// send three roundChange messages which are enough to force a
-// 	// weak change where the client moves to that new round state
-// 	m.emitMsg(&proto.MessageReq{
-// 		From: "B",
-// 		Type: proto.MessageReq_RoundChange,
-// 		View: proto.ViewMsg(1, 2),
-// 	})
-// 	m.emitMsg(&proto.MessageReq{
-// 		From: "C",
-// 		Type: proto.MessageReq_RoundChange,
-// 		View: proto.ViewMsg(1, 2),
-// 	})
-// 	m.emitMsg(&proto.MessageReq{
-// 		From: "D",
-// 		Type: proto.MessageReq_RoundChange,
-// 		View: proto.ViewMsg(1, 2),
-// 	})
-// 	m.Close()
-
-// 	m.runCycle()
-
-// 	m.expect(expectResult{
-// 		sequence: 1,
-// 		round:    2,
-// 		outgoing: 2, // two round change messages (0->1, 1->2 after weak certificate)
-// 		state:    RoundChangeState,
-// 	})
-// }
-
-// func TestTransition_RoundChangeState_ErrStartNewRound(t *testing.T) {
-// 	// if we start a round change because there was an error we start
-// 	// a new round right away
-// 	m := newMockIbft(t, []string{"A", "B"}, "A")
-// 	m.Close()
-
-// 	m.state.err = errBlockVerificationFailed
-
-// 	m.setState(RoundChangeState)
-// 	m.runCycle()
-
-// 	m.expect(expectResult{
-// 		sequence: 1,
-// 		round:    1,
-// 		state:    RoundChangeState,
-// 		outgoing: 1,
-// 	})
-// }
-
-// func TestTransition_RoundChangeState_StartNewRound(t *testing.T) {
-// 	// if we start round change due to a state timeout and we are on the
-// 	// correct sequence, we start a new round
-// 	m := newMockIbft(t, []string{"A", "B"}, "A")
-// 	m.Close()
-
-// 	m.state.view.Sequence = 1
-
-// 	m.setState(RoundChangeState)
-// 	m.runCycle()
-
-// 	m.expect(expectResult{
-// 		sequence: 1,
-// 		round:    1,
-// 		state:    RoundChangeState,
-// 		outgoing: 1,
-// 	})
-// }
-
-// func TestTransition_RoundChangeState_MaxRound(t *testing.T) {
-// 	// if we start round change due to a state timeout we try to catch up
-// 	// with the highest round seen.
-// 	m := newMockIbft(t, []string{"A", "B", "C"}, "A")
-// 	m.Close()
-
-// 	m.addMessage(&proto.MessageReq{
-// 		From: "B",
-// 		Type: proto.MessageReq_RoundChange,
-// 		View: &proto.View{
-// 			Round:    10,
-// 			Sequence: 1,
-// 		},
-// 	})
-
-// 	m.setState(RoundChangeState)
-// 	m.runCycle()
-
-// 	m.expect(expectResult{
-// 		sequence: 1,
-// 		round:    10,
-// 		state:    RoundChangeState,
-// 		outgoing: 1,
-// 	})
-// }
-
-// func TestWriteTransactions(t *testing.T) {
-// 	type testParams struct {
-// 		txns                        []*types.Transaction
-// 		recoverableTxnsIndexes      []int
-// 		unrecoverableTxnsIndexes    []int
-// 		gasLimitReachedTxnIndex     int
-// 		expectedTxPoolLength        int
-// 		expectedIncludedTxnsCount   int
-// 		expectedFailReceiptsWritten int
-// 	}
-
-// 	type testCase struct {
-// 		description string
-// 		params      testParams
-// 	}
-
-// 	setupMockTransition := func(test testCase, mockTxPool *mockTxPool) *mockTransition {
-// 		mockTransition := &mockTransition{}
-// 		for _, i := range test.params.recoverableTxnsIndexes {
-// 			mockTransition.recoverableTransactions = append(
-// 				mockTransition.recoverableTransactions,
-// 				mockTxPool.transactions[i],
-// 			)
-// 		}
-
-// 		for _, i := range test.params.unrecoverableTxnsIndexes {
-// 			mockTransition.unrecoverableTransactions = append(
-// 				mockTransition.unrecoverableTransactions,
-// 				mockTxPool.transactions[i],
-// 			)
-// 		}
-
-// 		if test.params.gasLimitReachedTxnIndex > 0 {
-// 			mockTransition.gasLimitReachedTransaction = mockTxPool.transactions[test.params.gasLimitReachedTxnIndex]
-// 		}
-
-// 		return mockTransition
-// 	}
-
-// 	testCases := []testCase{
-// 		{
-// 			"transaction whose gas exceeds block gas limit is included but with failedReceipt",
-// 			testParams{
-// 				[]*types.Transaction{{Nonce: 1, Gas: 10000000000001}, {Nonce: 2, Gas: 10000000000002}, {Nonce: 1}},
-// 				nil,
-// 				nil,
-// 				-1,
-// 				0,
-// 				3,
-// 				2,
-// 			},
-// 		},
-// 		{
-// 			"valid transaction is included in transition",
-// 			testParams{
-// 				[]*types.Transaction{{Nonce: 1}},
-// 				nil,
-// 				nil,
-// 				-1,
-// 				0,
-// 				1,
-// 				0,
-// 			},
-// 		},
-// 		{
-// 			"recoverable transaction is returned to pool and not included in transition",
-// 			testParams{
-// 				[]*types.Transaction{{Nonce: 1}},
-// 				[]int{0},
-// 				nil,
-// 				-1,
-// 				1,
-// 				0,
-// 				0,
-// 			},
-// 		},
-// 		{
-// 			"unrecoverable transaction is not returned to pool and not included in transition",
-// 			testParams{
-// 				[]*types.Transaction{{Nonce: 1}},
-// 				nil,
-// 				[]int{0},
-// 				-1,
-// 				0,
-// 				0,
-// 				0,
-// 			},
-// 		},
-// 		{
-// 			"only valid transactions are ever included in transition",
-// 			testParams{
-// 				[]*types.Transaction{{Nonce: 1}, {Nonce: 2}, {Nonce: 3}, {Nonce: 4}, {Nonce: 5}},
-// 				[]int{0},
-// 				[]int{3, 4},
-// 				-1,
-// 				1,
-// 				2,
-// 				0,
-// 			},
-// 		},
-// 		{
-// 			"write stops when next included transaction reaches block gas limit",
-// 			testParams{
-// 				[]*types.Transaction{
-// 					{Nonce: 1},             // recoverable - returned to pool
-// 					{Nonce: 2},             // unrecoverable
-// 					{Nonce: 3},             // included
-// 					{Nonce: 4, Gas: 10001}, // exceeds block gas limit
-// 					{Nonce: 5},             // included
-// 					{Nonce: 6},             // reaches gas limit - returned to pool
-// 					{Nonce: 7}},            // not considered - stays in pool
-// 				[]int{0},
-// 				[]int{1},
-// 				5,
-// 				3,
-// 				3,
-// 				1,
-// 			},
-// 		},
-// 	}
-
-// 	for _, test := range testCases {
-// 		t.Run(test.description, func(t *testing.T) {
-// 			m := newMockIbft(t, []string{"A", "B", "C"}, "A")
-// 			mockTxPool := &mockTxPool{}
-// 			mockTxPool.transactions = append(mockTxPool.transactions, test.params.txns...)
-// 			m.txpool = mockTxPool
-// 			mockTransition := setupMockTransition(test, mockTxPool)
-
-// 			included := m.writeTransactions(1000, mockTransition)
-
-// 			assert.Equal(t, uint64(test.params.expectedTxPoolLength), m.txpool.Length())
-// 			assert.Equal(t, test.params.expectedFailReceiptsWritten, len(mockTransition.failReceiptsWritten))
-// 			assert.Equal(t, test.params.expectedIncludedTxnsCount, len(included))
-// 			for _, recoverable := range mockTransition.recoverableTransactions {
-// 				assert.False(t, mockTxPool.nonceDecreased[recoverable])
-// 			}
-// 			for _, unrecoverable := range mockTransition.unrecoverableTransactions {
-// 				assert.True(t, mockTxPool.nonceDecreased[unrecoverable])
-// 			}
-// 		})
-// 	}
-// }
-
-// func TestRunSyncState_NewHeadReceivedFromPeer_CallsTxPoolResetWithHeaders(t *testing.T) {
-// 	m := newMockIbft(t, []string{"A", "B", "C"}, "A")
-// 	m.setState(SyncState)
-
-// 	expectedNewBlockToSync := &types.Block{Header: &types.Header{Number: 1}}
-// 	mockSyncer := &mockSyncer{}
-// 	mockSyncer.receivedNewHeadFromPeer = expectedNewBlockToSync
-// 	m.syncer = mockSyncer
-// 	mockTxPool := &mockTxPool{}
-// 	m.txpool = mockTxPool
-
-// 	// we need to change state from Sync in order to break from the loop inside runSyncState
-// 	stateChangeDelay := time.After(100 * time.Millisecond)
-
-// 	go func() {
-// 		<-stateChangeDelay
-// 		m.setState(AcceptState)
-// 	}()
-
-// 	m.runSyncState()
-
-// 	assert.True(t, mockTxPool.resetWithHeaderCalled)
-// 	assert.Equal(t, expectedNewBlockToSync.Header, mockTxPool.resetWithHeadersParam[0])
-// 	assert.True(t, mockSyncer.broadcastCalled)
-// 	assert.Equal(t, expectedNewBlockToSync, mockSyncer.broadcastedBlock)
-// }
-
-// func TestRunSyncState_BulkSyncWithPeer_CallsTxPoolResetWithHeaders(t *testing.T) {
-// 	m := newMockIbft(t, []string{"A", "B", "C"}, "A")
-// 	m.setState(SyncState)
-
-// 	expectedNewBlocksToSync := []*types.Block{
-// 		{Header: &types.Header{Number: 1}},
-// 		{Header: &types.Header{Number: 2}},
-// 		{Header: &types.Header{Number: 3}},
-// 	}
-// 	mockSyncer := &mockSyncer{}
-// 	mockSyncer.bulkSyncBlocksFromPeer = expectedNewBlocksToSync
-// 	m.syncer = mockSyncer
-// 	mockTxPool := &mockTxPool{}
-// 	m.txpool = mockTxPool
-
-// 	// we need to change state from Sync in order to break from the loop inside runSyncState
-// 	stateChangeDelay := time.After(100 * time.Millisecond)
-
-// 	go func() {
-// 		<-stateChangeDelay
-// 		m.setState(AcceptState)
-// 	}()
-
-// 	m.runSyncState()
-
-// 	assert.True(t, mockTxPool.resetWithHeaderCalled)
-// 	assert.Equal(t,
-// 		expectedNewBlocksToSync[len(expectedNewBlocksToSync)-1].Header,
-// 		mockTxPool.resetWithHeadersParam[0],
-// 	)
-// }
-
-// type mockSyncer struct {
-// 	bulkSyncBlocksFromPeer  []*types.Block
-// 	receivedNewHeadFromPeer *types.Block
-// 	broadcastedBlock        *types.Block
-// 	broadcastCalled         bool
-// }
-
-// func (s *mockSyncer) Start() {}
-
-// func (s *mockSyncer) BestPeer() *protocol.SyncPeer {
-// 	return &protocol.SyncPeer{}
-// }
-
-// func (s *mockSyncer) BulkSyncWithPeer(p *protocol.SyncPeer, handler func(block *types.Block)) error {
-// 	for _, block := range s.bulkSyncBlocksFromPeer {
-// 		handler(block)
-// 	}
-
-// 	return nil
-// }
-
-// func (s *mockSyncer) WatchSyncWithPeer(p *protocol.SyncPeer, handler func(b *types.Block) bool) {
-// 	if s.receivedNewHeadFromPeer != nil {
-// 		handler(s.receivedNewHeadFromPeer)
-// 	}
-// }
-
-// func (s *mockSyncer) GetSyncProgression() *progress.Progression {
-// 	return nil
-// }
-
-// func (s *mockSyncer) Broadcast(b *types.Block) {
-// 	s.broadcastCalled = true
-// 	s.broadcastedBlock = b
-// }
-
-// type mockTxPool struct {
-// 	transactions          []*types.Transaction
-// 	demoted               []*types.Transaction
-// 	nonceDecreased        map[*types.Transaction]bool
-// 	resetWithHeaderCalled bool
-// 	resetWithHeadersParam []*types.Header
-// }
-
-// func (p *mockTxPool) Prepare() {
-
-// }
-
-// func (p *mockTxPool) Length() uint64 {
-// 	return uint64(len(p.transactions) + len(p.demoted))
-// }
-
-// func (p *mockTxPool) Peek() *types.Transaction {
-// 	if len(p.transactions) == 0 {
-// 		return nil
-// 	}
-
-// 	return p.transactions[0]
-// }
-
-// func (p *mockTxPool) Pop(tx *types.Transaction) {
-// 	if len(p.transactions) == 0 {
-// 		return
-// 	}
-
-// 	p.transactions = p.transactions[1:]
-// }
-
-// func (p *mockTxPool) Demote(tx *types.Transaction) {
-// 	p.Pop(tx)
-// 	p.demoted = append(p.demoted, tx)
-// }
-
-// func (p *mockTxPool) Drop(tx *types.Transaction) {
-// 	if p.nonceDecreased == nil {
-// 		p.nonceDecreased = make(map[*types.Transaction]bool)
-// 	}
-
-// 	p.Pop(tx)
-// 	p.nonceDecreased[tx] = true
-// }
-
-// func (p *mockTxPool) ResetWithHeaders(headers ...*types.Header) {
-// 	p.resetWithHeaderCalled = true
-// 	p.resetWithHeadersParam = headers
-// }
-
-// type mockTransition struct {
-// 	failReceiptsWritten        []*types.Transaction
-// 	successReceiptsWritten     []*types.Transaction
-// 	recoverableTransactions    []*types.Transaction
-// 	unrecoverableTransactions  []*types.Transaction
-// 	gasLimitReachedTransaction *types.Transaction
-// }
-
-// func (t *mockTransition) WriteFailedReceipt(txn *types.Transaction) error {
-// 	t.failReceiptsWritten = append(t.failReceiptsWritten, txn)
-
-// 	return nil
-// }
-
-// func (t *mockTransition) Write(txn *types.Transaction) error {
-// 	if txn == t.gasLimitReachedTransaction {
-// 		return state.NewGasLimitReachedTransitionApplicationError(nil)
-// 	}
-
-// 	for _, recoverable := range t.recoverableTransactions {
-// 		if txn == recoverable {
-// 			return state.NewTransitionApplicationError(nil, true)
-// 		}
-// 	}
-
-// 	for _, unrecoverable := range t.unrecoverableTransactions {
-// 		if txn == unrecoverable {
-// 			return state.NewTransitionApplicationError(nil, false)
-// 		}
-// 	}
-
-// 	t.successReceiptsWritten = append(t.successReceiptsWritten, txn)
-
-// 	return nil
-// }
-
-// type mockIbft struct {
-// 	t *testing.T
-// 	*Ibft
-
-// 	blockchain *blockchain.Blockchain
-// 	pool       *testerAccountPool
-// 	respMsg    []*proto.MessageReq
-// }
-
-// func (m *mockIbft) DummyBlock() *types.Block {
-// 	parent, ok := m.blockchain.GetHeaderByNumber(0)
-// 	assert.True(m.t, ok, "genesis block not found")
-
-// 	num := parent.Number + 1
-// 	gasLimit, err := m.CalculateGasLimit(num)
-// 	assert.NoError(m.t, err, "failed to calculate next gas limit")
-
-// 	block := &types.Block{
-// 		Header: &types.Header{
-// 			Number:     num,
-// 			Difficulty: num,
-// 			ParentHash: parent.Hash,
-// 			ExtraData:  parent.ExtraData,
-// 			MixHash:    IstanbulDigest,
-// 			Sha3Uncles: types.EmptyUncleHash,
-// 			GasLimit:   gasLimit,
-// 		},
-// 	}
-
-// 	return block
-// }
-
-// func (m *mockIbft) Header() *types.Header {
-// 	return m.blockchain.Header()
-// }
-
-// func (m *mockIbft) GetHeaderByNumber(i uint64) (*types.Header, bool) {
-// 	return m.blockchain.GetHeaderByNumber(i)
-// }
-
-// func (m *mockIbft) WriteBlock(block *types.Block) error {
-// 	return nil
-// }
-
-// func (m *mockIbft) emitMsg(msg *proto.MessageReq) {
-// 	// convert the address from the address pool
-// 	from := m.pool.get(msg.From).Address()
-// 	msg.From = from.String()
-
-// 	m.Ibft.pushMessage(msg)
-// }
-
-// func (m *mockIbft) addMessage(msg *proto.MessageReq) {
-// 	// convert the address from the address pool
-// 	from := m.pool.get(msg.From).Address()
-// 	msg.From = from.String()
-
-// 	m.state.addMessage(msg)
-// }
-
-// func (m *mockIbft) Gossip(msg *proto.MessageReq) error {
-// 	m.respMsg = append(m.respMsg, msg)
-
-// 	return nil
-// }
-
-// func (m *mockIbft) CalculateGasLimit(number uint64) (uint64, error) {
-// 	return m.blockchain.CalculateGasLimit(number)
-// }
-
-// func newMockIbft(t *testing.T, accounts []string, account string) *mockIbft {
-// 	t.Helper()
-
-// 	pool := newTesterAccountPool()
-// 	pool.add(accounts...)
-
-// 	m := &mockIbft{
-// 		t:          t,
-// 		pool:       pool,
-// 		blockchain: blockchain.TestBlockchain(t, pool.genesis()),
-// 		respMsg:    []*proto.MessageReq{},
-// 	}
-
-// 	var addr *testerAccount
-
-// 	if account == "" {
-// 		// account not in validator set, create a new one that is not part
-// 		// of the genesis
-// 		pool.add("xx")
-// 		addr = pool.get("xx")
-// 	} else {
-// 		addr = pool.get(account)
-// 	}
-
-// 	ibft := &Ibft{
-// 		logger:           hclog.NewNullLogger(),
-// 		config:           &consensus.Config{},
-// 		blockchain:       m,
-// 		validatorKey:     addr.priv,
-// 		validatorKeyAddr: addr.Address(),
-// 		closeCh:          make(chan struct{}),
-// 		updateCh:         make(chan struct{}),
-// 		operator:         &operator{},
-// 		state:            newState(),
-// 		epochSize:        DefaultEpochSize,
-// 		metrics:          consensus.NilMetrics(),
-// 	}
-
-// 	initIbftMechanism(PoA, ibft)
-
-// 	// by default set the state to (1, 0)
-// 	ibft.state.view = proto.ViewMsg(1, 0)
-
-// 	m.Ibft = ibft
-
-// 	assert.NoError(t, ibft.setupSnapshot())
-// 	assert.NoError(t, ibft.createKey())
-
-// 	// set the initial validators frrom the snapshot
-// 	ibft.state.validators = pool.ValidatorSet()
-
-// 	m.Ibft.transport = m
-
-// 	return m
-// }
-
-// type expectResult struct {
-// 	state    IbftState
-// 	sequence uint64
-// 	round    uint64
-// 	locked   bool
-// 	err      error
-
-// 	// num of messages
-// 	prepareMsgs uint64
-// 	commitMsgs  uint64
-
-// 	// outgoing messages
-// 	outgoing uint64
-// }
-
-// func (m *mockIbft) expect(res expectResult) {
-// 	if sequence := m.state.view.Sequence; sequence != res.sequence {
-// 		m.t.Fatalf("incorrect sequence %d %d", sequence, res.sequence)
-// 	}
-
-// 	if round := m.state.view.Round; round != res.round {
-// 		m.t.Fatalf("incorrect round %d %d", round, res.round)
-// 	}
-
-// 	if m.getState() != res.state {
-// 		m.t.Fatalf("incorrect state %s %s", m.getState(), res.state)
-// 	}
-
-// 	if size := len(m.state.prepared); uint64(size) != res.prepareMsgs {
-// 		m.t.Fatalf("incorrect prepared messages %d %d", size, res.prepareMsgs)
-// 	}
-
-// 	if size := len(m.state.committed); uint64(size) != res.commitMsgs {
-// 		m.t.Fatalf("incorrect commit messages %d %d", size, res.commitMsgs)
-// 	}
-
-// 	if m.state.locked != res.locked {
-// 		m.t.Fatalf("incorrect locked %v %v", m.state.locked, res.locked)
-// 	}
-
-// 	if size := len(m.respMsg); uint64(size) != res.outgoing {
-// 		m.t.Fatalf("incorrect outgoing messages %v %v", size, res.outgoing)
-// 	}
-
-// 	if !errors.Is(m.state.err, res.err) {
-// 		m.t.Fatalf("incorrect error %v %v", m.state.err, res.err)
-// 	}
-// }
-
-// var (
-// 	hookTypes = []HookType{
-// 		VerifyHeadersHook,
-// 		ProcessHeadersHook,
-// 		InsertBlockHook,
-// 		CandidateVoteHook,
-// 		AcceptStateLogHook,
-// 		VerifyBlockHook,
-// 		PreStateCommitHook,
-// 	}
-// )
-
-// type mockMechanism struct {
-// 	BaseConsensusMechanism
-// 	fired                   map[HookType]uint
-// 	isAvailable             func(HookType, uint64) bool
-// 	shouldWriteTransactions func(uint64) bool
-// }
-
-// func newMockMechanism(t *testing.T, i *Ibft, params *IBFTFork) *mockMechanism {
-// 	t.Helper()
-
-// 	m := &mockMechanism{
-// 		BaseConsensusMechanism: BaseConsensusMechanism{
-// 			mechanismType: PoA,
-// 			ibft:          i,
-// 		},
-// 		fired: make(map[HookType]uint),
-// 	}
-
-// 	if err := m.initializeParams(params); err != nil {
-// 		t.Fatal(err)
-// 	}
-
-// 	m.initializeHookMap()
-
-// 	return m
-// }
-
-// func (m *mockMechanism) IsAvailable(hook HookType, height uint64) bool {
-// 	if m.isAvailable != nil {
-// 		return m.isAvailable(hook, height)
-// 	}
-
-// 	return true
-// }
-
-// func (m *mockMechanism) ShouldWriteTransactions(height uint64) bool {
-// 	if m.shouldWriteTransactions != nil {
-// 		return m.shouldWriteTransactions(height)
-// 	}
-
-// 	return true
-// }
-
-// func (m *mockMechanism) initializeHookMap() {
-// 	// Create the hook map
-// 	m.hookMap = make(map[HookType]func(interface{}) error)
-
-// 	for _, hook := range hookTypes {
-// 		// reassign as local variable
-// 		hook := hook
-
-// 		m.hookMap[hook] = func(_param interface{}) error {
-// 			m.fired[hook]++
-
-// 			return nil
-// 		}
-// 	}
-// }
-
-// func (m *mockMechanism) resetFiredCount() {
-// 	m.fired = make(map[HookType]uint)
-// }
-
-// func Test_runHook(t *testing.T) {
-// 	i := newMockIbft(t, []string{"A", "B", "C", "D"}, "A")
-// 	mockMechanism := newMockMechanism(t, i.Ibft, &IBFTFork{
-// 		Type: PoA,
-// 		From: common.JSONNumber{Value: 0},
-// 	})
-// 	i.mechanisms = []ConsensusMechanism{mockMechanism}
-
-// 	for _, hook := range hookTypes {
-// 		name := fmt.Sprintf("IBFT should emit %s", string(hook))
-// 		t.Run(name, func(t *testing.T) {
-// 			mockMechanism.resetFiredCount()
-
-// 			assert.NoError(t, i.runHook(hook, 0, nil))
-
-// 			for _, h := range hookTypes {
-// 				shouldReceive := h == hook
-// 				received := mockMechanism.fired[h] > 0
-
-// 				// check fired or not
-// 				if received != shouldReceive {
-// 					if shouldReceive {
-// 						t.Fatalf("should fire %s hook but it was not called", string(h))
-// 					} else {
-// 						t.Fatalf("shouldn't fire %s hook but it was called", string(h))
-// 					}
-// 				}
-
-// 				// check fired only one time
-// 				if shouldReceive && received {
-// 					assert.Equalf(t,
-// 						uint(1),
-// 						mockMechanism.fired[h],
-// 						"should fire %s hook only once, but it was called multiple times",
-// 						string(h),
-// 					)
-// 				}
-// 			}
-// 		})
-// 	}
-// }
-
-// func Test_shouldWriteTransactions(t *testing.T) {
-// 	tests := []struct {
-// 		name                    string
-// 		mechanismShouldWriteTxs []func(uint64) bool
-// 		res                     bool
-// 	}{
-// 		{
-// 			name: "should return true because all mechanisms returns true",
-// 			mechanismShouldWriteTxs: []func(uint64) bool{
-// 				func(_h uint64) bool {
-// 					return true
-// 				},
-// 				func(_h uint64) bool {
-// 					return true
-// 				},
-// 			},
-// 			res: true,
-// 		},
-// 		{
-// 			name: "should return false because all mechanisms return false",
-// 			mechanismShouldWriteTxs: []func(uint64) bool{
-// 				func(_h uint64) bool {
-// 					return false
-// 				},
-// 				func(_h uint64) bool {
-// 					return false
-// 				},
-// 			},
-// 			res: false,
-// 		},
-// 		{
-// 			name: "should return true because one of the mechanisms return true",
-// 			mechanismShouldWriteTxs: []func(uint64) bool{
-// 				func(_h uint64) bool {
-// 					return true
-// 				},
-// 				func(_h uint64) bool {
-// 					return false
-// 				},
-// 			},
-// 			res: true,
-// 		},
-// 	}
-
-// 	i := newMockIbft(t, []string{"A", "B", "C", "D"}, "A")
-// 	mockMechanism1 := newMockMechanism(t, i.Ibft, &IBFTFork{
-// 		Type: PoA,
-// 		From: common.JSONNumber{Value: 0},
-// 	})
-// 	mockMechanism2 := newMockMechanism(t, i.Ibft, &IBFTFork{
-// 		Type: PoA,
-// 		From: common.JSONNumber{Value: 0},
-// 	})
-// 	i.mechanisms = []ConsensusMechanism{mockMechanism1, mockMechanism2}
-
-// 	for _, testcase := range tests {
-// 		t.Run(testcase.name, func(t *testing.T) {
-// 			mockMechanism1.shouldWriteTransactions = testcase.mechanismShouldWriteTxs[0]
-// 			mockMechanism2.shouldWriteTransactions = testcase.mechanismShouldWriteTxs[1]
-
-// 			res := i.shouldWriteTransactions(0)
-// 			assert.Equalf(t, testcase.res, res, "shouldWriteTransactions should return %t", testcase.res)
-// 		})
-// 	}
-// }
-
-// func TestBaseConsensusMechanismIsInRange(t *testing.T) {
-// 	tests := []struct {
-// 		name string
-// 		// mechanism field
-// 		from common.JSONNumber
-// 		to   *common.JSONNumber
-// 		// arg
-// 		height uint64
-// 		// expected
-// 		res bool
-// 	}{
-// 		{
-// 			name:   "should return true if the given height equals to from and to is not set",
-// 			from:   common.JSONNumber{Value: 0},
-// 			to:     nil,
-// 			height: 0,
-// 			res:    true,
-// 		},
-// 		{
-// 			name:   "should return true if the given height is greater than from and to is not set",
-// 			from:   common.JSONNumber{Value: 0},
-// 			to:     nil,
-// 			height: 10,
-// 			res:    true,
-// 		},
-// 		{
-// 			name:   "should return true if the given height equals to from and less than to",
-// 			from:   common.JSONNumber{Value: 0},
-// 			to:     &common.JSONNumber{Value: 10},
-// 			height: 0,
-// 			res:    true,
-// 		},
-// 		{
-// 			name:   "should return true if the given height is grater than from and less than to",
-// 			from:   common.JSONNumber{Value: 0},
-// 			to:     &common.JSONNumber{Value: 10},
-// 			height: 5,
-// 			res:    true,
-// 		},
-// 		{
-// 			name:   "should return true if the given height is grater than from and equals to to",
-// 			from:   common.JSONNumber{Value: 0},
-// 			to:     &common.JSONNumber{Value: 10},
-// 			height: 10,
-// 			res:    true,
-// 		},
-// 		{
-// 			name:   "should return false if the given height is less than from and to",
-// 			from:   common.JSONNumber{Value: 5},
-// 			to:     &common.JSONNumber{Value: 10},
-// 			height: 0,
-// 			res:    false,
-// 		},
-// 		{
-// 			name:   "should return false if the given height is greater than from and to",
-// 			from:   common.JSONNumber{Value: 5},
-// 			to:     &common.JSONNumber{Value: 10},
-// 			height: 15,
-// 			res:    false,
-// 		},
-// 	}
-
-// 	i := newMockIbft(t, []string{"A", "B", "C", "D"}, "A")
-
-// 	for _, testcase := range tests {
-// 		t.Run(testcase.name, func(t *testing.T) {
-// 			mockMechanism := newMockMechanism(t, i.Ibft, &IBFTFork{
-// 				Type: PoA,
-// 				From: testcase.from,
-// 				To:   testcase.to,
-// 			})
-// 			i.mechanisms = []ConsensusMechanism{mockMechanism}
-
-// 			res := mockMechanism.IsInRange(testcase.height)
-
-// 			assert.Equal(t, testcase.res, res)
-// 		})
-// 	}
-// }
-
-// func TestGetIBFTForks(t *testing.T) {
-// 	tests := []struct {
-// 		name       string
-// 		ibftConfig map[string]interface{}
-// 		forks      []IBFTFork
-// 		err        error
-// 	}{
-// 		{
-// 			name: "should return a IBFTFork when ibftConfig has type",
-// 			ibftConfig: map[string]interface{}{
-// 				"type": string(PoA),
-// 			},
-// 			forks: []IBFTFork{
-// 				{
-// 					Type: PoA,
-// 					From: common.JSONNumber{Value: 0},
-// 				},
-// 			},
-// 			err: nil,
-// 		},
-// 		{
-// 			name: "should return multiple IBFTForks when ibftConfig has types",
-// 			ibftConfig: map[string]interface{}{
-// 				"types": []interface{}{
-// 					map[string]interface{}{
-// 						"type": PoA,
-// 						"from": 0,
-// 						"to":   100,
-// 					},
-// 					map[string]interface{}{
-// 						"type":       PoS,
-// 						"deployment": "0x32", // 50
-// 						"from":       "0x65", // 101
-// 					},
-// 				},
-// 			},
-// 			forks: []IBFTFork{
-// 				{
-// 					Type: PoA,
-// 					From: common.JSONNumber{Value: 0},
-// 					To:   &common.JSONNumber{Value: 100},
-// 				},
-// 				{
-// 					Type:       PoS,
-// 					Deployment: &common.JSONNumber{Value: 50},
-// 					From:       common.JSONNumber{Value: 101},
-// 				},
-// 			},
-// 			err: nil,
-// 		},
-// 		{
-// 			name: "should return error if neither type and types is not set",
-// 			ibftConfig: map[string]interface{}{
-// 				"foo": string(PoA),
-// 			},
-// 			forks: nil,
-// 			err:   errors.New("current IBFT type not found"),
-// 		},
-// 	}
-
-// 	for _, testcase := range tests {
-// 		t.Run(testcase.name, func(t *testing.T) {
-// 			forks, err := GetIBFTForks(testcase.ibftConfig)
-// 			assert.Equal(t, testcase.forks, forks)
-// 			assert.Equal(t, testcase.err, err)
-// 		})
-// 	}
-// }
-=======
 import (
 	"errors"
 	"fmt"
@@ -1288,6 +9,8 @@
 	"github.com/0xPolygon/polygon-edge/blockchain"
 	"github.com/0xPolygon/polygon-edge/consensus"
 	"github.com/0xPolygon/polygon-edge/consensus/ibft/proto"
+	"github.com/0xPolygon/polygon-edge/consensus/ibft/signer"
+	"github.com/0xPolygon/polygon-edge/consensus/ibft/validators"
 	"github.com/0xPolygon/polygon-edge/helper/common"
 	"github.com/0xPolygon/polygon-edge/helper/hex"
 	"github.com/0xPolygon/polygon-edge/helper/progress"
@@ -1348,7 +71,7 @@
 	// even when we do not have yet the preprepare messages
 	i := newMockIbft(t, []string{"A", "B", "C", "D"}, "A")
 
-	seal := hex.EncodeToHex(make([]byte, IstanbulExtraSeal))
+	seal := hex.EncodeToHex(make([]byte, signer.IstanbulExtraSeal))
 
 	i.setState(ValidateState)
 	i.state.view = proto.ViewMsg(1, 0)
@@ -1438,7 +161,7 @@
 	i.setState(AcceptState)
 
 	block := i.DummyBlock()
-	header, err := writeSeal(i.pool.get("A").priv, block.Header)
+	header, err := i.signer.WriteSeal(block.Header)
 
 	assert.NoError(t, err)
 
@@ -1471,7 +194,7 @@
 	block := i.DummyBlock()
 	block.Header.MixHash = types.Hash{} // invalidates the block
 
-	header, err := writeSeal(i.pool.get("A").priv, block.Header)
+	header, err := i.signer.WriteSeal(block.Header)
 
 	assert.NoError(t, err)
 
@@ -1511,6 +234,7 @@
 		},
 		View: proto.ViewMsg(1, 0),
 	})
+
 	i.forceTimeout()
 
 	i.runCycle()
@@ -2097,7 +821,7 @@
 			Difficulty: num,
 			ParentHash: parent.Hash,
 			ExtraData:  parent.ExtraData,
-			MixHash:    IstanbulDigest,
+			MixHash:    signer.IstanbulDigest,
 			Sha3Uncles: types.EmptyUncleHash,
 			GasLimit:   gasLimit,
 		},
@@ -2151,7 +875,7 @@
 func newMockIbft(t *testing.T, accounts []string, account string) *mockIbft {
 	t.Helper()
 
-	pool := newTesterAccountPool()
+	pool := newTesterAccountPool(t)
 	pool.add(accounts...)
 
 	m := &mockIbft{
@@ -2173,17 +897,16 @@
 	}
 
 	ibft := &Ibft{
-		logger:           hclog.NewNullLogger(),
-		config:           &consensus.Config{},
-		blockchain:       m,
-		validatorKey:     addr.priv,
-		validatorKeyAddr: addr.Address(),
-		closeCh:          make(chan struct{}),
-		updateCh:         make(chan struct{}),
-		operator:         &operator{},
-		state:            newState(),
-		epochSize:        DefaultEpochSize,
-		metrics:          consensus.NilMetrics(),
+		logger:     hclog.NewNullLogger(),
+		config:     &consensus.Config{},
+		blockchain: m,
+		closeCh:    make(chan struct{}),
+		updateCh:   make(chan struct{}),
+		operator:   &operator{},
+		state:      newState(),
+		epochSize:  DefaultEpochSize,
+		metrics:    consensus.NilMetrics(),
+		signer:     signer.NewECDSASignerFromKey(addr.priv),
 	}
 
 	initIbftMechanism(PoA, ibft)
@@ -2194,7 +917,6 @@
 	m.Ibft = ibft
 
 	assert.NoError(t, ibft.setupSnapshot())
-	assert.NoError(t, ibft.createKey())
 
 	// set the initial validators frrom the snapshot
 	ibft.state.validators = pool.ValidatorSet()
@@ -2592,14 +1314,14 @@
 		name           string
 		switchBlock    uint64
 		currentBlock   uint64
-		set            ValidatorSet
+		set            validators.ValidatorSet
 		expectedQuorum int
 	}{
 		{
 			"use old quorum calculation",
 			10,
 			5,
-			[]types.Address{
+			&validators.ECDSAValidatorSet{
 				types.ZeroAddress,
 				types.ZeroAddress,
 				types.ZeroAddress,
@@ -2613,7 +1335,7 @@
 			"use new quorum calculation",
 			10,
 			15,
-			[]types.Address{
+			&validators.ECDSAValidatorSet{
 				types.ZeroAddress,
 				types.ZeroAddress,
 				types.ZeroAddress,
@@ -2640,5 +1362,4 @@
 			)
 		})
 	}
-}
->>>>>>> ba29ca15
+}