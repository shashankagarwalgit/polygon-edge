--- conflicted
+++ resolved
@@ -11,11 +11,6 @@
 	"github.com/0xPolygon/polygon-edge/consensus/ibft/hook"
 	"github.com/0xPolygon/polygon-edge/consensus/ibft/proto"
 	"github.com/0xPolygon/polygon-edge/consensus/ibft/signer"
-<<<<<<< HEAD
-	"github.com/0xPolygon/polygon-edge/helper/hex"
-=======
-	"github.com/0xPolygon/polygon-edge/helper/common"
->>>>>>> d1fe5bbb
 	"github.com/0xPolygon/polygon-edge/helper/progress"
 	"github.com/0xPolygon/polygon-edge/network"
 	"github.com/0xPolygon/polygon-edge/secrets"
@@ -34,15 +29,12 @@
 )
 
 var (
-<<<<<<< HEAD
-	ErrInvalidHookParam        = errors.New("invalid IBFT hook param passed in")
-	ErrInvalidMechanismType    = errors.New("invalid consensus mechanism type in params")
-	ErrMissingMechanismType    = errors.New("missing consensus mechanism type in params")
-	ErrSignerNotFound          = errors.New("signer not found in validator set")
-	ErrBlockVerificationFailed = errors.New("block verification failed")
-=======
-	ErrInvalidHookParam = errors.New("invalid IBFT hook param passed in")
->>>>>>> d1fe5bbb
+	ErrInvalidHookParam             = errors.New("invalid IBFT hook param passed in")
+	ErrProposerSealByNonValidator   = errors.New("proposer seal by non-validator")
+	ErrInvalidMixHash               = errors.New("invalid mixhash")
+	ErrInvalidSha3Uncles            = errors.New("invalid sha3 uncles")
+	ErrWrongDifficulty              = errors.New("wrong difficulty")
+	ErrParentCommittedSealsNotFound = errors.New("parent committed seals not found")
 )
 
 type txPoolInterface interface {
@@ -57,78 +49,38 @@
 
 // backendIBFT represents the IBFT consensus mechanism object
 type backendIBFT struct {
-	logger hclog.Logger
-
-	config *consensus.Config // Consensus configuration
-<<<<<<< HEAD
-	Grpc   *grpc.Server      // gRPC configuration
-	state  *currentState     // Reference to the current state
-
-	blockchain blockchainInterface // Interface exposed by the blockchain layer
-	executor   *state.Executor     // Reference to the state executor
-	closeCh    chan struct{}       // Channel for closing
-
-	txpool txPoolInterface // Reference to the transaction pool
-
+	consensus *IBFTConsensus
+
+	// Static References
+	logger         hclog.Logger           // Reference to the logging
+	blockchain     *blockchain.Blockchain // Reference to the blockchain layer
+	network        *network.Server        // Reference to the networking layer
+	executor       *state.Executor        // Reference to the state executor
+	txpool         txPoolInterface        // Reference to the transaction pool
+	syncer         syncer.Syncer          // Reference to the sync protocol
+	secretsManager secrets.SecretsManager // Reference to the secret manager
+	Grpc           *grpc.Server           // Reference to the gRPC manager
+	operator       *operator              // Reference to the gRPC service of IBFT
+	transport      transport              // Reference to the transport protocol
+	metrics        *consensus.Metrics     // Reference to the metrics service
+
+	// Dynamic References
+	forkManager       fork.ForkManager      // Manager to hold IBFT Forks
+	currentSigner     signer.Signer         // Signer at current sequence
+	currentValidators validators.Validators // signer at current sequence
+	currentHooks      hook.Hooks            // Hooks at current sequence
+
+	// Configurations
+	config             *consensus.Config // Consensus configuration
 	epochSize          uint64
 	quorumSizeBlockNum uint64
-=======
->>>>>>> d1fe5bbb
-
-	consensus *IBFTConsensus
-
-<<<<<<< HEAD
-	syncer syncer.Syncer // Reference to the sync protocol
-
-	network   *network.Server // Reference to the networking layer
-	transport transport       // Reference to the transport protocol
-
-	operator *operator
-
-	forkManager   fork.ForkManager
-	currentSigner signer.Signer // signer at current sequence
-	currentHooks  hook.Hooks    // hooks at current sequence
-
-	// aux test methods
-	forceTimeoutCh bool
-=======
-	blockchain *blockchain.Blockchain // Interface exposed by the blockchain layer
-	network    *network.Server        // Reference to the networking layer
-	executor   *state.Executor        // Reference to the state executor
-	txpool     txPoolInterface        // Reference to the transaction pool
-	syncer     syncer.Syncer          // Reference to the sync protocol
-	Grpc       *grpc.Server           // gRPC configuration
->>>>>>> d1fe5bbb
-
-	metrics *consensus.Metrics
-
-	secretsManager secrets.SecretsManager
-<<<<<<< HEAD
-=======
-
-	signer             signer.Signer
-	activeValidatorSet validators.ValidatorSet
->>>>>>> d1fe5bbb
-
-	store     *snapshotStore // Snapshot store that keeps track of all snapshots
-	transport transport      // Reference to the transport protocol
-	operator  *operator
-
-<<<<<<< HEAD
-=======
-	mechanisms []ConsensusMechanism // IBFT ConsensusMechanism used (PoA / PoS)
-
-	epochSize          uint64
-	quorumSizeBlockNum uint64
-
-	blockTime time.Duration // Minimum block generation time in seconds
-
-	sealing bool // Flag indicating if the node is a sealer
-
+	blockTime          time.Duration // Minimum block generation time in seconds
+	sealing            bool          // Flag indicating if the node is a sealer
+
+	// Channels
 	closeCh chan struct{} // Channel for closing
 }
 
->>>>>>> d1fe5bbb
 // Factory implements the base consensus Factory method
 func Factory(params *consensus.Params) (consensus.Consensus, error) {
 	// defaults for user set fields in genesis
@@ -157,7 +109,6 @@
 		quorumSizeBlockNum = uint64(readBlockNum)
 	}
 
-<<<<<<< HEAD
 	logger := params.Logger.Named("ibft")
 
 	forkManager, err := fork.NewForkManager(
@@ -169,97 +120,44 @@
 		epochSize,
 		params.Config.Config,
 	)
-=======
-	var (
-		km  signer.KeyManager
-		err error
-	)
-
-	if !params.BLS {
-		km, err = signer.NewECDSAKeyManager(params.SecretsManager)
-	} else {
-		km, err = signer.NewBLSKeyManager(params.SecretsManager)
-	}
-
->>>>>>> d1fe5bbb
+
 	if err != nil {
 		return nil, err
 	}
 
-<<<<<<< HEAD
-	p := &Ibft{
-		logger:             logger,
-=======
 	p := &backendIBFT{
-		logger:             params.Logger.Named("ibft"),
->>>>>>> d1fe5bbb
-		config:             params.Config,
-		Grpc:               params.Grpc,
-		blockchain:         params.Blockchain,
-		executor:           params.Executor,
-		closeCh:            make(chan struct{}),
-		txpool:             params.TxPool,
-		network:            params.Network,
-		epochSize:          epochSize,
-		forkManager:        forkManager,
-		quorumSizeBlockNum: quorumSizeBlockNum,
-		sealing:            params.Seal,
-		metrics:            params.Metrics,
-		secretsManager:     params.SecretsManager,
-		blockTime:          time.Duration(params.BlockTime) * time.Second,
-<<<<<<< HEAD
-		ibftBaseTimeout:    time.Duration(params.IBFTBaseTimeout) * time.Second,
-		secretsManager:     params.SecretsManager,
-=======
+		// References
+		logger:     logger,
+		blockchain: params.Blockchain,
+		network:    params.Network,
+		executor:   params.Executor,
+		txpool:     params.TxPool,
 		syncer: syncer.NewSyncer(
 			params.Logger,
 			params.Network,
 			params.Blockchain,
-			time.Duration(params.BlockTime)*3*time.Second),
-		signer: signer.NewSigner(km),
-	}
-
-	// Initialize the mechanism
-	if err := p.setupMechanism(); err != nil {
-		return nil, err
->>>>>>> d1fe5bbb
-	}
-
+			time.Duration(params.BlockTime)*3*time.Second,
+		),
+		secretsManager: params.SecretsManager,
+		Grpc:           params.Grpc,
+		metrics:        params.Metrics,
+		forkManager:    forkManager,
+
+		// Configurations
+		config:             params.Config,
+		epochSize:          epochSize,
+		quorumSizeBlockNum: quorumSizeBlockNum,
+		blockTime:          time.Duration(params.BlockTime) * time.Second,
+		sealing:            params.Seal,
+
+		// Channels
+		closeCh: make(chan struct{}),
+	}
+
+	// Istanbul requires a different header hash function
 	p.SetHeaderHash()
 
 	return p, nil
-}
-
-<<<<<<< HEAD
-// Start starts the IBFT consensus
-func (i *Ibft) Initialize() error {
-	return i.forkManager.Initialize()
-=======
-// runHook runs a specified hook if it is present in the hook map
-func (i *backendIBFT) runHook(hookName HookType, height uint64, hookParam interface{}) error {
-	for _, mechanism := range i.mechanisms {
-		if !mechanism.IsAvailable(hookName, height) {
-			continue
-		}
-
-		// Grab the hook map
-		hookMap := mechanism.GetHookMap()
-
-		// Grab the actual hook if it's present
-		hook, ok := hookMap[hookName]
-		if !ok {
-			// hook not found, continue
-			continue
-		}
-
-		// Run the hook
-		if err := hook(hookParam); err != nil {
-			return fmt.Errorf("error occurred during a call of %s hook in %s: %w", hookName, mechanism.GetType(), err)
-		}
-	}
-
-	return nil
->>>>>>> d1fe5bbb
 }
 
 func (i *backendIBFT) Initialize() error {
@@ -269,18 +167,21 @@
 		proto.RegisterIbftOperatorServer(i.Grpc, i.operator)
 	}
 
-<<<<<<< HEAD
-	i.msgQueue = newMsgQueue()
-	i.closeCh = make(chan struct{})
-	i.updateCh = make(chan struct{})
-=======
-	i.logger.Info("validator key", "addr", i.signer.Address())
->>>>>>> d1fe5bbb
-
 	// start the transport protocol
 	if err := i.setupTransport(); err != nil {
 		return err
 	}
+
+	// initialize fork manager
+	if err := i.forkManager.Initialize(); err != nil {
+		return err
+	}
+
+	if err := i.updateCurrentModules(i.blockchain.Header().Number + 1); err != nil {
+		return err
+	}
+
+	i.logger.Info("validator key", "addr", i.currentSigner.Address().String())
 
 	i.consensus = newIBFT(
 		i.logger.Named("consensus"),
@@ -291,47 +192,29 @@
 	// Ensure consensus takes into account user configured block production time
 	i.consensus.ExtendRoundTimeout(i.blockTime)
 
-	// Set up the snapshots
-	if err := i.setupSnapshot(); err != nil {
-		return err
-	}
-
-	snap, err := i.getLatestSnapshot()
-	if err != nil {
-		return err
-	}
-
-<<<<<<< HEAD
-	if err := i.updateCurrentModules(i.blockchain.Header().Number + 1); err != nil {
-		return err
-	}
-
-	i.logger.Info("validator key", "addr", i.currentSigner.Address())
-
-	// Start the actual IBFT protocol
-	go i.start()
-=======
-	i.activeValidatorSet = snap.Set
->>>>>>> d1fe5bbb
-
 	return nil
 }
 
 // sync runs the syncer in the background to receive blocks from advanced peers
 func (i *backendIBFT) startSyncing() {
-	callInsertBlockHook := func(blockNumber uint64) {
-		if err := i.runHook(InsertBlockHook, blockNumber, blockNumber); err != nil {
-			i.logger.Error(fmt.Sprintf("Unable to run hook %s, %v", InsertBlockHook, err))
-		}
+	callInsertBlockHook := func(block *types.Block) bool {
+		nextHeight := block.Number() + 1
+
+		if err := i.currentHooks.PostInsertBlock(block); err != nil {
+			i.logger.Error("failed to call PostInsertBlock", "height", block.Header.Number, "error", err)
+		}
+
+		if err := i.updateCurrentModules(nextHeight); err != nil {
+			i.logger.Error("failed to update modules", "height", nextHeight, "error", err)
+		}
+
+		i.txpool.ResetWithHeaders(block.Header)
+
+		return false
 	}
 
 	if err := i.syncer.Sync(
-		func(block *types.Block) bool {
-			callInsertBlockHook(block.Number())
-			i.txpool.ResetWithHeaders(block.Header)
-
-			return false
-		},
+		callInsertBlockHook,
 	); err != nil {
 		i.logger.Error("watch sync failed", "err", err)
 	}
@@ -356,76 +239,6 @@
 // GetSyncProgression gets the latest sync progression, if any
 func (i *backendIBFT) GetSyncProgression() *progress.Progression {
 	return i.syncer.GetSyncProgression()
-}
-
-<<<<<<< HEAD
-// setupTransport sets up the gossip transport protocol
-func (i *Ibft) setupTransport() error {
-	// Define a new topic
-	topic, err := i.network.NewTopic(ibftProto, &proto.MessageReq{})
-	if err != nil {
-		return err
-	}
-=======
-// GetIBFTForks returns IBFT fork configurations from chain config
-func GetIBFTForks(ibftConfig map[string]interface{}) ([]IBFTFork, error) {
-	// no fork, only specifying IBFT type in chain config
-	if originalType, ok := ibftConfig["type"].(string); ok {
-		typ, err := ParseType(originalType)
-		if err != nil {
-			return nil, err
-		}
-
-		return []IBFTFork{
-			{
-				Type:       typ,
-				Deployment: nil,
-				From:       common.JSONNumber{Value: 0},
-				To:         nil,
-			},
-		}, nil
-	}
-
-	// with forks
-	if types, ok := ibftConfig["types"].([]interface{}); ok {
-		bytes, err := json.Marshal(types)
-		if err != nil {
-			return nil, err
-		}
-
-		var forks []IBFTFork
-		if err := json.Unmarshal(bytes, &forks); err != nil {
-			return nil, err
-		}
-
-		return forks, nil
-	}
-
-	return nil, errors.New("current IBFT type not found")
-}
-
-// setupMechanism reads the current mechanism in params and sets up consensus mechanism
-func (i *backendIBFT) setupMechanism() error {
-	ibftForks, err := GetIBFTForks(i.config.Config)
-	if err != nil {
-		return err
-	}
-
-	i.mechanisms = make([]ConsensusMechanism, len(ibftForks))
-
-	for idx, fork := range ibftForks {
-		factory, ok := mechanismBackends[fork.Type]
-		if !ok {
-			return fmt.Errorf("consensus mechanism doesn't define: %s", fork.Type)
-		}
-
-		fork := fork
-		if i.mechanisms[idx], err = factory(i, &fork); err != nil {
-			return err
-		}
-	}
-
-	return nil
 }
 
 func (i *backendIBFT) startConsensus() {
@@ -433,7 +246,6 @@
 		newBlockSub   = i.blockchain.SubscribeEvents()
 		syncerBlockCh = make(chan struct{})
 	)
->>>>>>> d1fe5bbb
 
 	// Receive a notification every time syncer manages
 	// to insert a valid block. Used for cancelling active consensus
@@ -460,18 +272,12 @@
 			pending = latest + 1
 		)
 
-		i.updateActiveValidatorSet(latest)
-
-<<<<<<< HEAD
-		if msg.From == i.currentSigner.Address().String() {
-			// we are the sender, skip this message since we already
-			// relay our own messages internally.
-			return
-=======
+		// Update the No.of validator metric
+		i.metrics.Validators.Set(float64(i.currentValidators.Len()))
+
 		if !i.isActiveValidator() {
 			// we are not participating in consensus for this height
 			continue
->>>>>>> d1fe5bbb
 		}
 
 		select {
@@ -491,30 +297,9 @@
 	}
 }
 
+// isActiveValidator returns whether my signer belongs to current validators
 func (i *backendIBFT) isActiveValidator() bool {
-	return i.activeValidatorSet.Includes(i.signer.Address())
-}
-
-func (i *backendIBFT) updateActiveValidatorSet(latestHeight uint64) {
-	snap := i.getSnapshot(latestHeight)
-
-	i.activeValidatorSet = snap.Set
-
-	//Update the No.of validator metric
-	i.metrics.Validators.Set(float64(snap.Set.Len()))
-}
-
-// shouldWriteTransactions checks if each consensus mechanism accepts a block with transactions at given height
-// returns true if all mechanisms accept
-// otherwise return false
-func (i *backendIBFT) shouldWriteTransactions(height uint64) bool {
-	for _, m := range i.mechanisms {
-		if m.ShouldWriteTransactions(height) {
-			return true
-		}
-	}
-
-	return false
+	return i.currentValidators.Includes(i.currentSigner.Address())
 }
 
 // updateMetrics will update various metrics based on the given block
@@ -545,61 +330,52 @@
 	return i.sealing
 }
 
-// verifyHeaderImpl implements the actual header verification logic
-func (i *backendIBFT) verifyHeaderImpl(snap *Snapshot, parent, header *types.Header) error {
-	// ensure the extra data is correctly formatted
-	if _, err := i.signer.GetIBFTExtra(header); err != nil {
-		return err
-	}
-
-	if hookErr := i.runHook(VerifyHeadersHook, header.Number, header.Nonce); hookErr != nil {
-		return hookErr
-	}
-
-<<<<<<< HEAD
-// isValidSnapshot checks if the current node is in the validator set for the latest snapshot
-func (i *Ibft) isValidSnapshot() bool {
-	// check if we are a validator and enabled
-
-	if !i.isSealing() {
-		return false
-	}
-
-	return i.state.validators.Includes(i.currentSigner.Address())
-}
-
-// runSyncState implements the Sync state loop.
-//
-// It fetches fresh data from the blockchain. Checks if the current node is a validator and resolves any pending blocks
-func (i *Ibft) runSyncState() {
-	// updateSnapshotCallback keeps the snapshot store in sync with the updated
-	// chain data, by calling the SyncStateHook
-	callInsertBlockHook := func(block *types.Block) {
-		nextHeight := block.Number() + 1
-
-		if err := i.currentHooks.PostInsertBlock(block); err != nil {
-			i.logger.Error("failed to call PostInsertBlock", "height", block.Header.Number, "error", err)
-		}
-
-		if err := i.updateCurrentModules(nextHeight); err != nil {
-			i.logger.Error("failed to update modules", "height", nextHeight, "error", err)
-		}
-=======
+// verifyHeaderImpl verifies fields including Extra
+// for the past or being proposed header
+func (i *backendIBFT) verifyHeaderImpl(
+	parent, header *types.Header,
+	headerSigner signer.Signer,
+	validators validators.Validators,
+	hooks hook.Hooks,
+	shouldVerifyParentCommittedSeals bool,
+) error {
 	if header.MixHash != signer.IstanbulDigest {
-		return fmt.Errorf("invalid mixhash")
+		return ErrInvalidMixHash
 	}
 
 	if header.Sha3Uncles != types.EmptyUncleHash {
-		return fmt.Errorf("invalid sha3 uncles")
+		return ErrInvalidSha3Uncles
 	}
 
 	// difficulty has to match number
 	if header.Difficulty != header.Number {
-		return fmt.Errorf("wrong difficulty")
-	}
-
-	// verify the sealer
-	if err := i.verifyProposerSeal(snap, header); err != nil {
+		return ErrWrongDifficulty
+	}
+
+	// ensure the extra data is correctly formatted
+	if _, err := headerSigner.GetIBFTExtra(header); err != nil {
+		return err
+	}
+
+	// verify the ProposerSeal
+	if err := verifyProposerSeal(
+		header,
+		headerSigner,
+		validators,
+	); err != nil {
+		return err
+	}
+
+	// verify the ParentCommittedSeals
+	if err := i.verifyParentCommittedSeals(
+		parent, header,
+		shouldVerifyParentCommittedSeals,
+	); err != nil {
+		return err
+	}
+
+	// Additional header verification
+	if err := hooks.VerifyHeader(header); err != nil {
 		return err
 	}
 
@@ -607,6 +383,7 @@
 }
 
 // VerifyHeader wrapper for verifying headers
+//
 func (i *backendIBFT) VerifyHeader(header *types.Header) error {
 	parent, ok := i.blockchain.GetHeaderByNumber(header.Number - 1)
 	if !ok {
@@ -614,78 +391,41 @@
 			"unable to get parent header for block number %d",
 			header.Number,
 		)
->>>>>>> d1fe5bbb
-	}
-
-	parentSnap := i.getSnapshot(parent.Number)
-	if parentSnap == nil {
-		return errParentSnapshotNotFound
-	}
-
-<<<<<<< HEAD
-	for i.isState(SyncState) {
-		// try to sync with the best-suited peer
-		if !i.syncer.HasSyncPeer() {
-			// if we do not have any peers, and we have been a validator
-			// we can start now. In case we start on another fork this will be
-			// reverted later
-			if i.isValidSnapshot() {
-				// initialize the round and sequence
-				i.startNewSequence()
-
-				//Set the round metric
-				i.metrics.Rounds.Set(float64(i.state.view.Round))
-
-				i.setState(AcceptState)
-			} else {
-				time.Sleep(1 * time.Second)
-			}
-
-			continue
-		}
-
-		if err := i.syncer.BulkSync(func(newBlock *types.Block) bool {
-			callInsertBlockHook(newBlock)
-			i.txpool.ResetWithHeaders(newBlock.Header)
-=======
-	// verify all the header fields + seal
-	if err := i.verifyHeaderImpl(parentSnap, parent, header); err != nil {
-		return err
-	}
->>>>>>> d1fe5bbb
-
-	// verify the committed seals
-	if err := i.signer.VerifyCommittedSeals(parentSnap.Set, header, i.quorumSize(header.Number)(parentSnap.Set)); err != nil {
-		return err
-	}
-
-	// verify last committed seals
-	if parent.Number >= 1 {
-		// find validators who validated last block
-		grandParentSnap := i.getSnapshot(parent.Number - 1)
-		if parentSnap == nil {
-			return errParentSnapshotNotFound
-		}
-
-		if err := i.signer.VerifyParentCommittedSeals(
-			grandParentSnap.Set,
-			parent,
-			header,
-			i.quorumSize(header.Number)(grandParentSnap.Set),
-		); err != nil {
-			return fmt.Errorf("failed to verify ParentCommittedSeal: %w", err)
-		}
-	}
-
-	return nil
-}
-
-<<<<<<< HEAD
-		err := i.syncer.WatchSync(func(newBlock *types.Block) bool {
-			// After each written block, update the snapshot store for PoS.
-			// The snapshot store is currently updated for PoA inside the ProcessHeadersHook
-			callInsertBlockHook(newBlock)
-=======
+	}
+
+	headerSigner, validators, hooks, err := getModulesFromForkManager(
+		i.forkManager,
+		header.Number,
+	)
+	if err != nil {
+		return err
+	}
+
+	// verify all the header fields
+	if err := i.verifyHeaderImpl(
+		parent,
+		header,
+		headerSigner,
+		validators,
+		hooks,
+		false,
+	); err != nil {
+		return err
+	}
+
+	// verify the Committed Seals
+	// CommittedSeals exists only in the finalized header
+	if err := headerSigner.VerifyCommittedSeals(
+		header,
+		validators,
+		i.quorumSize(header.Number)(validators),
+	); err != nil {
+		return err
+	}
+
+	return nil
+}
+
 // quorumSize returns a callback that when executed on a ValidatorSet computes
 // number of votes required to reach quorum based on the size of the set.
 // The blockNumber argument indicates which formula was used to calculate the result (see PRs #513, #549)
@@ -693,833 +433,12 @@
 	if blockNumber < i.quorumSizeBlockNum {
 		return LegacyQuorumSize
 	}
->>>>>>> d1fe5bbb
 
 	return OptimalQuorumSize
 }
 
 // ProcessHeaders updates the snapshot based on previously verified headers
 func (i *backendIBFT) ProcessHeaders(headers []*types.Header) error {
-	return i.processHeaders(headers)
-}
-
-// GetBlockCreator retrieves the block signer from the extra data field
-func (i *backendIBFT) GetBlockCreator(header *types.Header) (types.Address, error) {
-	return i.signer.EcrecoverFromHeader(header)
-}
-
-// PreStateCommit a hook to be called before finalizing state transition on inserting block
-func (i *backendIBFT) PreStateCommit(header *types.Header, txn *state.Transition) error {
-	params := &preStateCommitHookParams{
-		header: header,
-		txn:    txn,
-	}
-
-	if err := i.runHook(PreStateCommitHook, header.Number, params); err != nil {
-		return err
-	}
-
-	return nil
-}
-
-<<<<<<< HEAD
-// buildBlock builds the block, based on the passed in snapshot and parent header
-func (i *Ibft) buildBlock(validators validators.Validators, parent *types.Header) (*types.Block, error) {
-	header := &types.Header{
-		ParentHash: parent.Hash,
-		Number:     parent.Number + 1,
-		Miner:      types.ZeroAddress[:],
-		Nonce:      types.Nonce{},
-		MixHash:    signer.IstanbulDigest,
-		// this is required because blockchain needs difficulty to organize blocks and forks
-		Difficulty: parent.Number + 1,
-		StateRoot:  types.EmptyRootHash, // this avoids needing state for now
-		Sha3Uncles: types.EmptyUncleHash,
-		GasLimit:   parent.GasLimit, // Inherit from parent for now, will need to adjust dynamically later.
-	}
-
-	// calculate gas limit based on parent header
-	gasLimit, err := i.blockchain.CalculateGasLimit(header.Number)
-	if err != nil {
-		return nil, err
-	}
-
-	header.GasLimit = gasLimit
-
-	if err := i.currentHooks.ModifyHeader(header, i.currentSigner.Address()); err != nil {
-		i.logger.Error("failed to build header by validator set", "height", header.Number, "error", err)
-
-		return nil, err
-	}
-
-	// set the timestamp
-	parentTime := time.Unix(int64(parent.Timestamp), 0)
-	headerTime := parentTime.Add(i.blockTime)
-
-	if headerTime.Before(time.Now()) {
-		headerTime = time.Now()
-	}
-
-	header.Timestamp = uint64(headerTime.Unix())
-
-	var parentCommittedSeal signer.Sealer
-
-	if header.Number > 1 {
-		signer, err := i.forkManager.GetSigner(parent.Number)
-		if err != nil {
-			return nil, err
-		}
-
-		extra, err := signer.GetIBFTExtra(parent)
-		if err != nil {
-			return nil, err
-		}
-
-		parentCommittedSeal = extra.CommittedSeal
-	}
-
-	if err := i.currentSigner.InitIBFTExtra(header, parentCommittedSeal, validators); err != nil {
-		return nil, err
-	}
-
-	transition, err := i.executor.BeginTxn(parent.StateRoot, header, i.currentSigner.Address())
-	if err != nil {
-		return nil, err
-	}
-
-	// If the mechanism is PoS -> build a regular block if it's not an end-of-epoch block
-	// If the mechanism is PoA -> always build a regular block, regardless of epoch
-	txns := []*types.Transaction{}
-	if i.currentHooks.ShouldWriteTransactions(header.Number) {
-		txns = i.writeTransactions(gasLimit, transition)
-	}
-
-	if err := i.PreCommitState(header, transition); err != nil {
-		return nil, err
-	}
-
-	_, root := transition.Commit()
-	header.StateRoot = root
-	header.GasUsed = transition.TotalGas()
-
-	// build the block
-	block := consensus.BuildBlock(consensus.BuildBlockParams{
-		Header:   header,
-		Txns:     txns,
-		Receipts: transition.Receipts(),
-	})
-
-	// write the seal of the block after all the fields are completed
-	header, err = i.currentSigner.WriteSeal(header)
-	if err != nil {
-		return nil, err
-	}
-
-	block.Header = header
-
-	// compute the hash, this is only a provisional hash since the final one
-	// is sealed after all the committed seals
-	block.Header.ComputeHash()
-
-	i.logger.Info("build block", "number", header.Number, "txns", len(txns))
-
-	return block, nil
-}
-
-type transitionInterface interface {
-	Write(txn *types.Transaction) error
-	WriteFailedReceipt(txn *types.Transaction) error
-}
-
-// writeTransactions writes transactions from the txpool to the transition object
-// and returns transactions that were included in the transition (new block)
-func (i *Ibft) writeTransactions(gasLimit uint64, transition transitionInterface) []*types.Transaction {
-	var transactions []*types.Transaction
-
-	successTxCount := 0
-	failedTxCount := 0
-
-	i.txpool.Prepare()
-
-	for {
-		tx := i.txpool.Peek()
-		if tx == nil {
-			break
-		}
-
-		if tx.ExceedsBlockGasLimit(gasLimit) {
-			if err := transition.WriteFailedReceipt(tx); err != nil {
-				failedTxCount++
-
-				i.txpool.Drop(tx)
-
-				continue
-			}
-
-			failedTxCount++
-
-			transactions = append(transactions, tx)
-			i.txpool.Drop(tx)
-
-			continue
-		}
-
-		if err := transition.Write(tx); err != nil {
-			if _, ok := err.(*state.GasLimitReachedTransitionApplicationError); ok { // nolint:errorlint
-				break
-			} else if appErr, ok := err.(*state.TransitionApplicationError); ok && appErr.IsRecoverable { // nolint:errorlint
-				i.txpool.Demote(tx)
-			} else {
-				failedTxCount++
-				i.txpool.Drop(tx)
-			}
-
-			continue
-		}
-
-		// no errors, pop the tx from the pool
-		i.txpool.Pop(tx)
-
-		successTxCount++
-
-		transactions = append(transactions, tx)
-	}
-
-	//nolint:lll
-	i.logger.Info("executed txns", "failed", failedTxCount, "successful", successTxCount, "remaining in pool", i.txpool.Length())
-
-	return transactions
-}
-
-// runAcceptState runs the Accept state loop
-//
-// The Accept state always checks the snapshot, and the validator set. If the current node is not in the validators set,
-// it moves back to the Sync state. On the other hand, if the node is a validator, it calculates the proposer.
-// If it turns out that the current node is the proposer, it builds a block,
-// and sends preprepare and then prepare messages.
-func (i *Ibft) runAcceptState() { // start new round
-	// set log output
-	logger := i.logger.Named("acceptState")
-	logger.Info(
-		"Accept state",
-		"sequence", i.state.view.Sequence,
-		"round", i.state.view.Round+1,
-		"validation_type", i.currentSigner.Type(),
-	)
-
-	// set consensus_rounds metric output
-	i.metrics.Rounds.Set(float64(i.state.view.Round + 1))
-
-	// This is the state in which we either propose a block or wait for the pre-prepare message
-	parent := i.blockchain.Header()
-	number := parent.Number + 1
-
-	if number != i.state.view.Sequence {
-		i.logger.Error("sequence not correct", "parent", parent.Number, "sequence", i.state.view.Sequence)
-		i.setState(SyncState)
-
-		return
-	}
-
-	if !i.state.validators.Includes(i.currentSigner.Address()) {
-		// we are not a validator anymore, move back to sync state
-		i.logger.Info("we are not a validator anymore")
-		i.setState(SyncState)
-
-		return
-	}
-
-	// Update the No.of validator metric
-	i.metrics.Validators.Set(float64(i.state.validators.Len()))
-
-	// reset round messages
-	i.state.resetRoundMsgs()
-
-	// select the proposer of the block
-	var lastProposer types.Address
-	if parent.Number != 0 {
-		parentSigner, err := i.forkManager.GetSigner(parent.Number)
-		if err != nil {
-			i.logger.Error("failed to get signer object at parent block", "height", parent.Number, "error", err)
-			i.setState(SyncState)
-		}
-
-		lastProposer, err = parentSigner.EcrecoverFromHeader(parent)
-		if err != nil {
-			i.logger.Error("failed to recover last proposer", "height", parent.Number, "error", err)
-			i.setState(SyncState)
-		}
-	}
-
-	i.state.CalcProposer(lastProposer)
-
-	if i.state.proposer == i.currentSigner.Address() {
-		logger.Info("we are the proposer", "block", number)
-
-		if !i.state.locked {
-			var err error
-
-			// since the state is not locked, we need to build a new block
-			if i.state.block, err = i.buildBlock(i.state.validators, parent); err != nil {
-				i.logger.Error("failed to build block", "err", err)
-				i.setState(RoundChangeState)
-
-				return
-			}
-
-			// calculate how much time do we have to wait to mine the block
-			delay := time.Until(time.Unix(int64(i.state.block.Header.Timestamp), 0))
-
-			select {
-			case <-time.After(delay):
-			case <-i.closeCh:
-				return
-			}
-		}
-
-		// send the preprepare message as an RLP encoded block
-		i.sendPreprepareMsg()
-
-		// send the prepare message since we are ready to move the state
-		i.sendPrepareMsg()
-
-		// move to validation state for new prepare messages
-		i.setState(ValidateState)
-
-		return
-	}
-
-	i.logger.Info("proposer calculated", "proposer", i.state.proposer, "block", number)
-
-	// we are NOT a proposer for the block. Then, we have to wait
-	// for a pre-prepare message from the proposer
-
-	timeout := i.getTimeout()
-	for i.getState() == AcceptState {
-		msg, ok := i.getNextMessage(timeout)
-		if !ok {
-			return
-		}
-
-		if msg == nil {
-			i.setState(RoundChangeState)
-
-			continue
-		}
-
-		if msg.From != i.state.proposer.String() {
-			i.logger.Error("msg received from wrong proposer")
-
-			continue
-		}
-
-		// retrieve the block proposal
-		block := &types.Block{}
-		if err := block.UnmarshalRLP(msg.Proposal.Value); err != nil {
-			i.logger.Error("failed to unmarshal block", "err", err)
-			i.setState(RoundChangeState)
-
-			return
-		}
-
-		// Make sure the proposing block height match the current sequence
-		if block.Number() != i.state.view.Sequence {
-			i.logger.Error("sequence not correct", "block", block.Number, "sequence", i.state.view.Sequence)
-			i.handleStateErr(errIncorrectBlockHeight)
-
-			return
-		}
-
-		if i.state.locked {
-			// the state is locked, we need to receive the same block
-			if block.Hash() == i.state.block.Hash() {
-				// fast-track and send a commit message and wait for validations
-				i.sendCommitMsg()
-				i.setState(ValidateState)
-			} else {
-				i.handleStateErr(errIncorrectBlockLocked)
-			}
-		} else {
-			// since it's a new block, we have to verify it first
-			if err := i.verifyHeaderImpl(parent, block.Header); err != nil {
-				i.logger.Error("block header verification failed", "err", err)
-				i.handleStateErr(ErrBlockVerificationFailed)
-
-				continue
-			}
-
-			// Verify other block params
-			if err := i.blockchain.VerifyPotentialBlock(block); err != nil {
-				i.logger.Error("block verification failed", "err", err)
-				i.handleStateErr(ErrBlockVerificationFailed)
-
-				continue
-			}
-
-			if err := i.currentHooks.VerifyBlock(block); err != nil {
-				i.logger.Error("block verification failed", "err", err)
-				i.handleStateErr(ErrBlockVerificationFailed)
-
-				continue
-			}
-
-			i.state.block = block
-			// send prepare message and wait for validations
-			i.sendPrepareMsg()
-			i.setState(ValidateState)
-		}
-	}
-}
-
-// runValidateState implements the Validate state loop.
-//
-// The Validate state is rather simple - all nodes do in this state is read messages
-// and add them to their local snapshot state
-func (i *Ibft) runValidateState() {
-	hasCommitted := false
-	sendCommit := func() {
-		// at this point either we have enough prepare messages
-		// or commit messages so we can lock the block
-		i.state.lock()
-
-		if !hasCommitted {
-			// send the commit message
-			i.sendCommitMsg()
-
-			hasCommitted = true
-		}
-	}
-
-	timeout := i.getTimeout()
-	for i.getState() == ValidateState {
-		msg, ok := i.getNextMessage(timeout)
-		if !ok {
-			// closing
-			return
-		}
-
-		if msg == nil {
-			i.setState(RoundChangeState)
-
-			continue
-		}
-
-		switch msg.Type {
-		case proto.MessageReq_Prepare:
-			i.state.addPrepared(msg)
-
-		case proto.MessageReq_Commit:
-			i.state.addCommitted(msg)
-
-		default:
-			panic(fmt.Sprintf("BUG: %s", reflect.TypeOf(msg.Type)))
-		}
-
-		if i.state.numPrepared() >= i.quorumSize(i.state.view.Sequence, i.state.validators) {
-			// we have received enough pre-prepare messages
-			sendCommit()
-		}
-
-		if i.state.numCommitted() >= i.quorumSize(i.state.view.Sequence, i.state.validators) {
-			// we have received enough commit messages
-			sendCommit()
-
-			// try to commit the block (TODO: just to get out of the loop)
-			i.setState(CommitState)
-		}
-	}
-
-	if i.getState() == CommitState {
-		// at this point either if it works or not we need to unlock
-		block := i.state.block
-		i.state.unlock()
-
-		if err := i.insertBlock(block); err != nil {
-			// start a new round with the state unlocked since we need to
-			// be able to propose/validate a different block
-			i.logger.Error("failed to insert block", "err", err)
-			i.handleStateErr(errFailedToInsertBlock)
-		} else {
-			// update metrics
-			i.updateMetrics(block)
-
-			// increase the sequence number and reset the round if any
-			i.startNewSequence()
-
-			// move ahead to the next block
-			i.setState(AcceptState)
-		}
-	}
-}
-
-// updateMetrics will update various metrics based on the given block
-// currently we capture No.of Txs and block interval metrics using this function
-func (i *Ibft) updateMetrics(block *types.Block) {
-	// get previous header
-	prvHeader, _ := i.blockchain.GetHeaderByNumber(block.Number() - 1)
-	parentTime := time.Unix(int64(prvHeader.Timestamp), 0)
-	headerTime := time.Unix(int64(block.Header.Timestamp), 0)
-
-	//Update the block interval metric
-	if block.Number() > 1 {
-		i.metrics.BlockInterval.Set(
-			headerTime.Sub(parentTime).Seconds(),
-		)
-	}
-
-	//Update the Number of transactions in the block metric
-	i.metrics.NumTxs.Set(float64(len(block.Body().Transactions)))
-}
-
-func (i *Ibft) insertBlock(block *types.Block) error {
-	committedSeals := make(map[types.Address][]byte)
-
-	for addr, commit := range i.state.committed {
-		committedSeal, err := hex.DecodeHex(commit.Seal)
-		if err != nil {
-			i.logger.Error(
-				fmt.Sprintf(
-					"unable to decode committed seal from %s",
-					commit.From,
-				),
-			)
-
-			continue
-		}
-
-		committedSeals[addr] = committedSeal
-	}
-
-	header, err := i.currentSigner.WriteCommittedSeals(block.Header, committedSeals)
-	if err != nil {
-		return err
-	}
-
-	// The hash needs to be recomputed since the extra data was changed
-	block.Header = header
-	block.Header.ComputeHash()
-
-	// Verify the header only, since the block body is already verified
-	if err := i.VerifyHeader(block.Header); err != nil {
-		return err
-	}
-
-	// Save the block locally
-	if err := i.blockchain.WriteBlock(block); err != nil {
-		return err
-	}
-
-	i.logger.Info(
-		"block committed",
-		"sequence", i.state.view.Sequence,
-		"hash", block.Hash(),
-		"validators", i.state.validators.Len(),
-		"rounds", i.state.view.Round+1,
-		"committed", i.state.numCommitted(),
-	)
-
-	if err := i.currentHooks.PostInsertBlock(block); err != nil {
-		return err
-	}
-
-	i.updateCurrentModules(block.Number() + 1)
-
-	// after the block has been written we reset the txpool so that
-	// the old transactions are removed
-	i.txpool.ResetWithHeaders(block.Header)
-
-	return nil
-}
-
-var (
-	errIncorrectBlockLocked = errors.New("block locked is incorrect")
-	errIncorrectBlockHeight = errors.New("proposed block number is incorrect")
-	errFailedToInsertBlock  = errors.New("failed to insert block")
-)
-
-func (i *Ibft) handleStateErr(err error) {
-	i.state.err = err
-	i.setState(RoundChangeState)
-}
-
-func (i *Ibft) runRoundChangeState() {
-	sendRoundChange := func(round uint64) {
-		i.logger.Debug("local round change", "round", round+1)
-		// set the new round and update the round metric
-		i.startNewRound(round)
-		i.metrics.Rounds.Set(float64(round))
-		// clean the round
-		i.state.cleanRound(round)
-		// send the round change message
-		i.sendRoundChange()
-	}
-	sendNextRoundChange := func() {
-		sendRoundChange(i.state.view.Round + 1)
-	}
-
-	checkTimeout := func() {
-		// check if there is any peer that is really advanced and we might need to sync with it first
-		if i.syncer != nil && i.syncer.HasSyncPeer() {
-			i.logger.Debug("it has found a better peer to connect")
-			// we need to catch up with the last sequence
-			i.setState(SyncState)
-
-			return
-		}
-
-		// otherwise, it seems that we are in sync
-		// and we should start a new round
-		sendNextRoundChange()
-	}
-
-	// if the round was triggered due to an error, we send our own
-	// next round change
-	if err := i.state.getErr(); err != nil {
-		i.logger.Debug("round change handle err", "err", err)
-		sendNextRoundChange()
-	} else {
-		// otherwise, it is due to a timeout in any stage
-		// First, we try to sync up with any max round already available
-		if maxRound, ok := i.state.maxRound(); ok {
-			i.logger.Debug("round change set max round", "round", maxRound)
-			sendRoundChange(maxRound)
-		} else {
-			// otherwise, do your best to sync up
-			checkTimeout()
-		}
-	}
-
-	// create a timer for the round change
-	timeout := i.getTimeout()
-	for i.getState() == RoundChangeState {
-		msg, ok := i.getNextMessage(timeout)
-		if !ok {
-			// closing
-			return
-		}
-
-		if msg == nil {
-			i.logger.Debug("round change timeout")
-			checkTimeout()
-			// update the timeout duration
-			timeout = i.getTimeout()
-
-			continue
-		}
-
-		// we only expect RoundChange messages right now
-		num := i.state.AddRoundMessage(msg)
-
-		if num == CalcMaxFaultyNodes(i.state.validators)+1 && i.state.view.Round < msg.View.Round {
-			// weak certificate, try to catch up if our round number is smaller
-			// update timer
-			timeout = i.getTimeout()
-
-			sendRoundChange(msg.View.Round)
-		} else if num == i.quorumSize(i.state.view.Sequence, i.state.validators) {
-			// start a new round immediately
-			i.startNewRound(msg.View.Round)
-			i.setState(AcceptState)
-		}
-	}
-}
-
-// --- com wrappers ---
-
-func (i *Ibft) sendRoundChange() {
-	i.gossip(proto.MessageReq_RoundChange)
-}
-
-func (i *Ibft) sendPreprepareMsg() {
-	i.gossip(proto.MessageReq_Preprepare)
-}
-
-func (i *Ibft) sendPrepareMsg() {
-	i.gossip(proto.MessageReq_Prepare)
-}
-
-func (i *Ibft) sendCommitMsg() {
-	i.gossip(proto.MessageReq_Commit)
-}
-
-func (i *Ibft) gossip(typ proto.MessageReq_Type) {
-	msg := &proto.MessageReq{
-		Type: typ,
-	}
-
-	// add View
-	msg.View = i.state.view.Copy()
-
-	// if we are sending a preprepare message we need to include the proposed block
-	if msg.Type == proto.MessageReq_Preprepare {
-		msg.Proposal = &anypb.Any{
-			Value: i.state.block.MarshalRLP(),
-		}
-	}
-
-	// if the message is commit, we need to add the committed seal
-	if msg.Type == proto.MessageReq_Commit {
-		committedSeal, err := i.currentSigner.CreateCommittedSeal(i.state.block.Header)
-		if err != nil {
-			i.logger.Error("failed to commit seal", "err", err)
-
-			return
-		}
-
-		msg.Seal = hex.EncodeToHex(committedSeal)
-	}
-
-	if msg.Type != proto.MessageReq_Preprepare {
-		// send a copy to ourselves so that we can process this message as well
-		msg2 := msg.Copy()
-		msg2.From = i.currentSigner.Address().String()
-		i.pushMessage(msg2)
-	}
-
-	if err := i.currentSigner.SignIBFTMessage(msg); err != nil {
-		i.logger.Error("failed to sign message", "err", err)
-
-		return
-	}
-
-	if err := i.transport.Gossip(msg); err != nil {
-		i.logger.Error("failed to gossip", "err", err)
-	}
-}
-
-// getState returns the current IBFT state
-func (i *Ibft) getState() IbftState {
-	return i.state.getState()
-}
-
-// isState checks if the node is in the passed in state
-func (i *Ibft) isState(s IbftState) bool {
-	return i.state.getState() == s
-}
-
-// setState sets the IBFT state
-func (i *Ibft) setState(s IbftState) {
-	i.logger.Info("state change", "new", s)
-	i.state.setState(s)
-}
-
-// forceTimeout sets the forceTimeoutCh flag to true
-func (i *Ibft) forceTimeout() {
-	i.forceTimeoutCh = true
-}
-
-// isSealing checks if the current node is sealing blocks
-func (i *Ibft) isSealing() bool {
-	return i.sealing
-}
-
-// verifyHeaderImpl implements the actual header verification logic
-func (i *Ibft) verifyHeaderImpl(parent, header *types.Header) error {
-	headerSigner, validators, hooks, err := i.getModulesFromForkManager(header.Number)
-	if err != nil {
-		return err
-	}
-
-	// ensure the extra data is correctly formatted
-	if _, err := headerSigner.GetIBFTExtra(header); err != nil {
-		return err
-	}
-
-	if err := hooks.VerifyHeader(header); err != nil {
-		return err
-	}
-
-	if header.MixHash != signer.IstanbulDigest {
-		return fmt.Errorf("invalid mixhash")
-	}
-
-	if header.Sha3Uncles != types.EmptyUncleHash {
-		return fmt.Errorf("invalid sha3 uncles")
-	}
-
-	// difficulty has to match number
-	if header.Difficulty != header.Number {
-		return fmt.Errorf("wrong difficulty")
-	}
-
-	// verify the sealer
-	if err := i.verifySigner(header, headerSigner, validators); err != nil {
-		return err
-	}
-
-	// verify last committed seals
-	if parent.Number >= 1 {
-		parentSigner, err := i.forkManager.GetSigner(parent.Number)
-		if err != nil {
-			return err
-		}
-
-		if err := parentSigner.VerifyParentCommittedSeals(
-			header,
-			parent,
-			i.createQuorumSizeByValidatorsFn(parent.Number),
-		); err != nil {
-			return fmt.Errorf("failed to verify ParentCommittedSeal: %w", err)
-		}
-	}
-
-	return nil
-}
-
-// VerifyHeader wrapper for verifying headers
-func (i *Ibft) VerifyHeader(header *types.Header) error {
-	parent, ok := i.blockchain.GetHeaderByNumber(header.Number - 1)
-	if !ok {
-		return fmt.Errorf(
-			"unable to get parent header for block number %d",
-			header.Number,
-		)
-	}
-
-	// verify all the header fields + seal
-	if err := i.verifyHeaderImpl(parent, header); err != nil {
-		return err
-	}
-
-	signer, err := i.forkManager.GetSigner(header.Number)
-	if err != nil {
-		return err
-	}
-
-	validators, err := i.forkManager.GetValidators(header.Number)
-	if err != nil {
-		return err
-	}
-
-	// verify the committed seals
-	if err := signer.VerifyCommittedSeals(validators, header, i.quorumSize(header.Number, validators)); err != nil {
-		return err
-	}
-
-	return nil
-}
-
-//	quorumSize returns a callback that when executed on a ValidatorSet computes
-//	number of votes required to reach quorum based on the size of the set.
-//	The blockNumber argument indicates which formula was used to calculate the result (see PRs #513, #549)
-func (i *Ibft) quorumSize(blockNumber uint64, validatorSet validators.Validators) int {
-	if blockNumber < i.quorumSizeBlockNum {
-		return LegacyQuorumSize(validatorSet)
-	}
-
-	return OptimalQuorumSize(validatorSet)
-}
-
-// createQuorumSizeByValidatorsFn creates function
-// that presets block number, takes validators, and returns quorum
-func (i *Ibft) createQuorumSizeByValidatorsFn(blockNumber uint64) func(validatorSet validators.Validators) int {
-	return func(vs validators.Validators) int {
-		return i.quorumSize(blockNumber, vs)
-	}
-}
-
-// ProcessHeaders updates the snapshot based on previously verified headers
-func (i *Ibft) ProcessHeaders(headers []*types.Header) error {
 	for _, header := range headers {
 		hooks, err := i.forkManager.GetHooks(header.Number)
 		if err != nil {
@@ -1535,7 +454,7 @@
 }
 
 // GetBlockCreator retrieves the block signer from the extra data field
-func (i *Ibft) GetBlockCreator(header *types.Header) (types.Address, error) {
+func (i *backendIBFT) GetBlockCreator(header *types.Header) (types.Address, error) {
 	signer, err := i.forkManager.GetSigner(header.Number)
 	if err != nil {
 		return types.ZeroAddress, err
@@ -1545,7 +464,7 @@
 }
 
 // PreCommitState a hook to be called before finalizing state transition on inserting block
-func (i *Ibft) PreCommitState(header *types.Header, txn *state.Transition) error {
+func (i *backendIBFT) PreCommitState(header *types.Header, txn *state.Transition) error {
 	hooks, err := i.forkManager.GetHooks(header.Number)
 	if err != nil {
 		return err
@@ -1554,12 +473,8 @@
 	return hooks.PreCommitState(header, txn)
 }
 
-// GetEpoch returns the current epoch
-func (i *Ibft) GetEpoch(number uint64) uint64 {
-=======
 // GetEpoch returns the current epoch
 func (i *backendIBFT) GetEpoch(number uint64) uint64 {
->>>>>>> d1fe5bbb
 	if number%i.epochSize == 0 {
 		return number / i.epochSize
 	}
@@ -1568,11 +483,7 @@
 }
 
 // IsLastOfEpoch checks if the block number is the last of the epoch
-<<<<<<< HEAD
-func (i *Ibft) IsLastOfEpoch(number uint64) bool {
-=======
 func (i *backendIBFT) IsLastOfEpoch(number uint64) bool {
->>>>>>> d1fe5bbb
 	return number > 0 && number%i.epochSize == 0
 }
 
@@ -1580,12 +491,14 @@
 func (i *backendIBFT) Close() error {
 	close(i.closeCh)
 
-	if err := i.forkManager.Close(); err != nil {
-		return err
-	}
-
 	if i.syncer != nil {
 		if err := i.syncer.Close(); err != nil {
+			return err
+		}
+	}
+
+	if i.forkManager != nil {
+		if err := i.forkManager.Close(); err != nil {
 			return err
 		}
 	}
@@ -1610,140 +523,90 @@
 	}
 }
 
-<<<<<<< HEAD
-// getNextMessage reads a new message from the message queue
-func (i *Ibft) getNextMessage(timeout time.Duration) (*proto.MessageReq, bool) {
-	timeoutCh := time.After(timeout)
-
-	for {
-		msg := i.msgQueue.readMessage(i.getState(), i.state.view)
-		if msg != nil {
-			return msg.obj, true
-		}
-
-		if i.forceTimeoutCh {
-			i.forceTimeoutCh = false
-
-			return nil, true
-		}
-
-		// wait until there is a new message or
-		// someone closes the stopCh (i.e. timeout for round change)
-		select {
-		case <-timeoutCh:
-			i.logger.Info("unable to read new message from the message queue", "timeout expired", timeout)
-
-			return nil, true
-		case <-i.closeCh:
-			return nil, false
-		case <-i.updateCh:
-		}
-	}
-}
-
-// pushMessage pushes a new message to the message queue
-func (i *Ibft) pushMessage(msg *proto.MessageReq) {
-	task := &msgTask{
-		view: msg.View,
-		msg:  protoTypeToMsg(msg.Type),
-		obj:  msg,
-	}
-	i.msgQueue.pushMessage(task)
-
-	select {
-	case i.updateCh <- struct{}{}:
-	default:
-	}
-}
-
-func (i *Ibft) verifySigner(
+// updateCurrentModules updates Signer, Hooks, and Validators
+// that are used at specified height
+// by fetching from ForkManager
+func (i *backendIBFT) updateCurrentModules(height uint64) error {
+	signer, validators, hooks, err := getModulesFromForkManager(i.forkManager, height)
+	if err != nil {
+		return err
+	}
+
+	i.currentSigner = signer
+	i.currentValidators = validators
+	i.currentHooks = hooks
+
+	return nil
+}
+
+func (i *backendIBFT) verifyParentCommittedSeals(
+	parent, header *types.Header,
+	shouldVerifyParentCommittedSeals bool,
+) error {
+	if parent.IsGenesis() {
+		return nil
+	}
+
+	parentSigner, parentValidators, _, err := getModulesFromForkManager(
+		i.forkManager,
+		parent.Number,
+	)
+
+	if err != nil {
+		return err
+	}
+
+	// if shouldVerifyParentCommittedSeals is false, skip the verification
+	// when header doesn't have Parent Committed Seals (Backward Compatibility)
+	return parentSigner.VerifyParentCommittedSeals(
+		parent,
+		header,
+		parentValidators,
+		i.quorumSize(parent.Number)(parentValidators),
+		shouldVerifyParentCommittedSeals,
+	)
+}
+
+// getModulesFromForkManager is a helper function to get all modules from ForkManager
+func getModulesFromForkManager(forkManager fork.ForkManager, height uint64) (
+	signer.Signer,
+	validators.Validators,
+	hook.Hooks,
+	error,
+) {
+	signer, err := forkManager.GetSigner(height)
+	if err != nil {
+		return nil, nil, nil, err
+	}
+
+	validators, err := forkManager.GetValidators(height)
+	if err != nil {
+		return nil, nil, nil, err
+	}
+
+	hooks, err := forkManager.GetHooks(height)
+	if err != nil {
+		return nil, nil, nil, err
+	}
+
+	return signer, validators, hooks, nil
+}
+
+// verifyProposerSeal verifies ProposerSeal in IBFT Extra of header
+// and make sure signer belongs to validators
+func verifyProposerSeal(
 	header *types.Header,
 	signer signer.Signer,
 	validators validators.Validators,
 ) error {
 	proposer, err := signer.EcrecoverFromHeader(header)
-=======
-func (i *backendIBFT) verifyProposerSeal(
-	snap *Snapshot,
-	header *types.Header,
-) error {
-	proposer, err := i.signer.EcrecoverFromHeader(header)
->>>>>>> d1fe5bbb
-	if err != nil {
-		return err
-	}
-
-<<<<<<< HEAD
+	if err != nil {
+		return err
+	}
+
 	if !validators.Includes(proposer) {
-		return ErrSignerNotFound
-	}
-
-	return nil
-}
-
-// getTimeout returns the IBFT timeout based on round and config
-func (i *Ibft) getTimeout() time.Duration {
-	return exponentialTimeout(i.state.view.Round, i.ibftBaseTimeout)
-}
-
-// startNewSequence changes the sequence and resets the round in the view of state
-func (i *Ibft) startNewSequence() {
-	header := i.blockchain.Header()
-
-	i.state.view = &proto.View{
-		Sequence: header.Number + 1,
-		Round:    0,
-	}
-}
-
-// startNewRound changes the round in the view of state
-func (i *Ibft) startNewRound(newRound uint64) {
-	i.state.view = &proto.View{
-		Sequence: i.state.view.Sequence,
-		Round:    newRound,
-	}
-}
-
-func (i *Ibft) updateCurrentModules(height uint64) error {
-	signer, validators, hooks, err := i.getModulesFromForkManager(height)
-	if err != nil {
-		return err
-	}
-
-	i.currentSigner = signer
-	i.currentHooks = hooks
-	i.state.validators = validators
-
-	return nil
-}
-
-func (i *Ibft) getModulesFromForkManager(height uint64) (
-	signer.Signer,
-	validators.Validators,
-	hook.Hooks,
-	error,
-) {
-	signer, err := i.forkManager.GetSigner(height)
-	if err != nil {
-		return nil, nil, nil, err
-	}
-
-	validators, err := i.forkManager.GetValidators(height)
-	if err != nil {
-		return nil, nil, nil, err
-	}
-
-	hooks, err := i.forkManager.GetHooks(height)
-	if err != nil {
-		return nil, nil, nil, err
-	}
-
-	return signer, validators, hooks, nil
-=======
-	if !snap.Set.Includes(proposer) {
-		return fmt.Errorf("not found signer")
-	}
-
-	return nil
->>>>>>> d1fe5bbb
+		return ErrProposerSealByNonValidator
+	}
+
+	return nil
 }