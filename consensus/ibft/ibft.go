package ibft

import (
	"encoding/json"
	"errors"
	"fmt"
	"time"

	"github.com/0xPolygon/polygon-edge/blockchain"
	"github.com/0xPolygon/polygon-edge/consensus"

	"github.com/0xPolygon/polygon-edge/consensus/ibft/proto"
	"github.com/0xPolygon/polygon-edge/consensus/ibft/signer"
	"github.com/0xPolygon/polygon-edge/helper/common"
	"github.com/0xPolygon/polygon-edge/helper/progress"
	"github.com/0xPolygon/polygon-edge/network"
	"github.com/0xPolygon/polygon-edge/secrets"
	"github.com/0xPolygon/polygon-edge/state"
	"github.com/0xPolygon/polygon-edge/syncer"
	"github.com/0xPolygon/polygon-edge/types"
	"github.com/0xPolygon/polygon-edge/validators"
	"github.com/hashicorp/go-hclog"
	"google.golang.org/grpc"
)

const (
	DefaultEpochSize = 100000
	IbftKeyName      = "validator.key"
	ibftProto        = "/ibft/0.2"
)

var (
<<<<<<< HEAD
	ErrInvalidHookParam     = errors.New("invalid IBFT hook param passed in")
	ErrInvalidMechanismType = errors.New("invalid consensus mechanism type in params")
	ErrMissingMechanismType = errors.New("missing consensus mechanism type in params")
	ErrSignerNotFound       = errors.New("signer not found in validator set")
=======
	ErrInvalidHookParam = errors.New("invalid IBFT hook param passed in")
>>>>>>> e89c5898
)

type txPoolInterface interface {
	Prepare()
	Length() uint64
	Peek() *types.Transaction
	Pop(tx *types.Transaction)
	Drop(tx *types.Transaction)
	Demote(tx *types.Transaction)
	ResetWithHeaders(headers ...*types.Header)
}

// backendIBFT represents the IBFT consensus mechanism object
type backendIBFT struct {
	logger hclog.Logger

	config *consensus.Config // Consensus configuration

	consensus *IBFTConsensus

<<<<<<< HEAD
	txpool txPoolInterface // Reference to the transaction pool

	store              *snapshotStore // Snapshot store that keeps track of all snapshots
	epochSize          uint64
	quorumSizeBlockNum uint64

	msgQueue *msgQueue     // Structure containing different message queues
	updateCh chan struct{} // Update channel

	syncer syncer.Syncer // Reference to the sync protocol

	network   *network.Server // Reference to the networking layer
	transport transport       // Reference to the transport protocol

	operator *operator

	// aux test methods
	forceTimeoutCh bool

	metrics *consensus.Metrics

	mechanisms []ConsensusMechanism // IBFT ConsensusMechanism used (PoA / PoS)

	ValidatorType validators.ValidatorType
	signer        signer.Signer

	blockTime       time.Duration // Minimum block generation time in seconds
	ibftBaseTimeout time.Duration // Base timeout for IBFT message in seconds
}
=======
	blockchain *blockchain.Blockchain // Interface exposed by the blockchain layer
	network    *network.Server        // Reference to the networking layer
	executor   *state.Executor        // Reference to the state executor
	txpool     txPoolInterface        // Reference to the transaction pool
	syncer     syncer.Syncer          // Reference to the sync protocol
	Grpc       *grpc.Server           // gRPC configuration

	metrics *consensus.Metrics

	secretsManager secrets.SecretsManager

	validatorKey       *ecdsa.PrivateKey // Private key for the validator
	validatorKeyAddr   types.Address
	activeValidatorSet ValidatorSet

	store     *snapshotStore // Snapshot store that keeps track of all snapshots
	transport transport      // Reference to the transport protocol
	operator  *operator
>>>>>>> e89c5898

	mechanisms []ConsensusMechanism // IBFT ConsensusMechanism used (PoA / PoS)

	epochSize          uint64
	quorumSizeBlockNum uint64

	blockTime time.Duration // Minimum block generation time in seconds

	sealing bool // Flag indicating if the node is a sealer

	closeCh chan struct{} // Channel for closing
}

// Factory implements the base consensus Factory method
func Factory(params *consensus.Params) (consensus.Consensus, error) {
	//	defaults for user set fields in genesis
	var (
		epochSize          = uint64(DefaultEpochSize)
		quorumSizeBlockNum = uint64(0)
	)

	if definedEpochSize, ok := params.Config.Config["epochSize"]; ok {
		// Epoch size is defined, use the passed in one
		readSize, ok := definedEpochSize.(float64)
		if !ok {
			return nil, errors.New("invalid type assertion")
		}

		epochSize = uint64(readSize)
	}

	if rawBlockNum, ok := params.Config.Config["quorumSizeBlockNum"]; ok {
		//	Block number specified for quorum size switch
		readBlockNum, ok := rawBlockNum.(float64)
		if !ok {
			return nil, errors.New("invalid type assertion")
		}

		quorumSizeBlockNum = uint64(readBlockNum)
	}

<<<<<<< HEAD
	signer, err := InitSigner(params.SecretsManager, params.BLS)
	if err != nil {
		return nil, err
	}

	p := &Ibft{
=======
	p := &backendIBFT{
>>>>>>> e89c5898
		logger:             params.Logger.Named("ibft"),
		config:             params.Config,
		Grpc:               params.Grpc,
		blockchain:         params.Blockchain,
		executor:           params.Executor,
		closeCh:            make(chan struct{}),
		txpool:             params.TxPool,
		network:            params.Network,
		epochSize:          epochSize,
		quorumSizeBlockNum: quorumSizeBlockNum,
		sealing:            params.Seal,
		metrics:            params.Metrics,
		blockTime:          time.Duration(params.BlockTime) * time.Second,
<<<<<<< HEAD
		ibftBaseTimeout:    time.Duration(params.IBFTBaseTimeout) * time.Second,
		signer:             signer,
=======
		syncer: syncer.NewSyncer(
			params.Logger,
			params.Network,
			params.Blockchain,
			time.Duration(params.BlockTime)*3*time.Second),
>>>>>>> e89c5898
	}

	// Initialize the mechanism
	if err := p.setupMechanism(); err != nil {
		return nil, err
	}

	// Istanbul requires a different header hash function
	p.SetHeaderHash()

	return p, nil
}

// runHook runs a specified hook if it is present in the hook map
func (i *backendIBFT) runHook(hookName HookType, height uint64, hookParam interface{}) error {
	for _, mechanism := range i.mechanisms {
		if !mechanism.IsAvailable(hookName, height) {
			continue
		}

		// Grab the hook map
		hookMap := mechanism.GetHookMap()

		// Grab the actual hook if it's present
		hook, ok := hookMap[hookName]
		if !ok {
			// hook not found, continue
			continue
		}

		// Run the hook
		if err := hook(hookParam); err != nil {
			return fmt.Errorf("error occurred during a call of %s hook in %s: %w", hookName, mechanism.GetType(), err)
		}
	}

	return nil
}

func (i *backendIBFT) Initialize() error {
	// register the grpc operator
	if i.Grpc != nil {
		i.operator = &operator{ibft: i}
		proto.RegisterIbftOperatorServer(i.Grpc, i.operator)
	}

	i.msgQueue = newMsgQueue()
	i.closeCh = make(chan struct{})
	i.updateCh = make(chan struct{})

	i.logger.Info("validator key", "addr", i.signer.Address())

	// start the transport protocol
	if err := i.setupTransport(); err != nil {
		return err
	}

	i.consensus = newIBFT(
		i.logger.Named("consensus"),
		i,
		i,
	)

	//	Ensure consensus takes into account user configured block production time
	i.consensus.ExtendRoundTimeout(i.blockTime)

	// Set up the snapshots
	if err := i.setupSnapshot(); err != nil {
		return err
	}

	snap, err := i.getLatestSnapshot()
	if err != nil {
		return err
	}

	i.activeValidatorSet = snap.Set

	return nil
}

//	sync runs the syncer in the background to receive blocks from advanced peers
func (i *backendIBFT) startSyncing() {
	callInsertBlockHook := func(blockNumber uint64) {
		if err := i.runHook(InsertBlockHook, blockNumber, blockNumber); err != nil {
			i.logger.Error(fmt.Sprintf("Unable to run hook %s, %v", InsertBlockHook, err))
		}
	}

	if err := i.syncer.Sync(
		func(block *types.Block) bool {
			callInsertBlockHook(block.Number())
			i.txpool.ResetWithHeaders(block.Header)

			return false
		},
	); err != nil {
		i.logger.Error("watch sync failed", "err", err)
	}
}

// Start starts the IBFT consensus
func (i *backendIBFT) Start() error {
	// Start the syncer
	if err := i.syncer.Start(); err != nil {
		return err
	}

	//	Start syncing blocks from other peers
	go i.startSyncing()

	// Start the actual consensus protocol
	go i.startConsensus()

	return nil
}

// GetSyncProgression gets the latest sync progression, if any
func (i *backendIBFT) GetSyncProgression() *progress.Progression {
	return i.syncer.GetSyncProgression()
}

// GetIBFTForks returns IBFT fork configurations from chain config
func GetIBFTForks(ibftConfig map[string]interface{}) ([]IBFTFork, error) {
	// no fork, only specifying IBFT type in chain config
	if originalType, ok := ibftConfig["type"].(string); ok {
		typ, err := ParseType(originalType)
		if err != nil {
			return nil, err
		}

		return []IBFTFork{
			{
				Type:       typ,
				Deployment: nil,
				From:       common.JSONNumber{Value: 0},
				To:         nil,
			},
		}, nil
	}

	// with forks
	if types, ok := ibftConfig["types"].([]interface{}); ok {
		bytes, err := json.Marshal(types)
		if err != nil {
			return nil, err
		}

		var forks []IBFTFork
		if err := json.Unmarshal(bytes, &forks); err != nil {
			return nil, err
		}

		return forks, nil
	}

	return nil, errors.New("current IBFT type not found")
}

//  setupTransport read current mechanism in params and sets up consensus mechanism
func (i *backendIBFT) setupMechanism() error {
	ibftForks, err := GetIBFTForks(i.config.Config)
	if err != nil {
		return err
	}

	i.mechanisms = make([]ConsensusMechanism, len(ibftForks))

	for idx, fork := range ibftForks {
		factory, ok := mechanismBackends[fork.Type]
		if !ok {
			return fmt.Errorf("consensus mechanism doesn't define: %s", fork.Type)
		}

		fork := fork
		if i.mechanisms[idx], err = factory(i, &fork); err != nil {
			return err
		}
	}

	return nil
}

<<<<<<< HEAD
// setupTransport sets up the gossip transport protocol
func (i *Ibft) setupTransport() error {
	// Define a new topic
	topic, err := i.network.NewTopic(ibftProto, &proto.MessageReq{})
	if err != nil {
		return err
	}

	// Subscribe to the newly created topic
	err = topic.Subscribe(func(obj interface{}, _ peer.ID) {
		msg, ok := obj.(*proto.MessageReq)
		if !ok {
			i.logger.Error("invalid type assertion for message request")

			return
		}

		if !i.isSealing() {
			// if we are not sealing we do not care about the messages
			// but we need to subscribe to propagate the messages
			return
		}

		// decode sender
		if err := signer.ValidateMsg(msg); err != nil {
			i.logger.Error("failed to validate msg", "err", err)

			return
		}

		if msg.From == i.signer.Address().String() {
			// we are the sender, skip this message since we already
			// relay our own messages internally.
			return
		}

		i.pushMessage(msg)
	})

	if err != nil {
		return err
	}

	i.transport = &gossipTransport{topic: topic}

	return nil
}

const IbftKeyName = "validator.key"

// start starts the IBFT consensus state machine
func (i *Ibft) start() {
	// consensus always starts in SyncState mode in case it needs
	// to sync with other nodes.
	i.setState(SyncState)
=======
// createKey sets the validator's private key from the secrets manager
func (i *backendIBFT) createKey() error {
	if i.validatorKey == nil {
		// Check if the validator key is initialized
		var key *ecdsa.PrivateKey

		if i.secretsManager.HasSecret(secrets.ValidatorKey) {
			// The validator key is present in the secrets manager, load it
			validatorKey, readErr := crypto.ReadConsensusKey(i.secretsManager)
			if readErr != nil {
				return fmt.Errorf("unable to read validator key from Secrets Manager, %w", readErr)
			}

			key = validatorKey
		} else {
			// The validator key is not present in the secrets manager, generate it
			validatorKey, validatorKeyEncoded, genErr := crypto.GenerateAndEncodePrivateKey()
			if genErr != nil {
				return fmt.Errorf("unable to generate validator key for Secrets Manager, %w", genErr)
			}

			// Save the key to the secrets manager
			saveErr := i.secretsManager.SetSecret(secrets.ValidatorKey, validatorKeyEncoded)
			if saveErr != nil {
				return fmt.Errorf("unable to save validator key to Secrets Manager, %w", saveErr)
			}

			key = validatorKey
		}

		i.validatorKey = key
		i.validatorKeyAddr = crypto.PubKeyToAddress(&key.PublicKey)
	}

	return nil
}

func (i *backendIBFT) startConsensus() {
	var (
		newBlockSub   = i.blockchain.SubscribeEvents()
		syncerBlockCh = make(chan struct{})
	)
>>>>>>> e89c5898

	//	Receive a notification every time syncer manages
	//	to insert a valid block. Used for cancelling active consensus
	//	rounds for a specific height
	go func() {
		for {
			if ev := <-newBlockSub.GetEventCh(); ev.Source == "syncer" {
				if ev.NewChain[0].Number < i.blockchain.Header().Number {
					// The blockchain notification system can eventually deliver
					// stale block notifications. These should be ignored
					continue
				}

				syncerBlockCh <- struct{}{}
			}
		}
	}()

<<<<<<< HEAD
		// Start the state machine loop
		i.runCycle()
	}
}

// runCycle represents the IBFT state machine loop
func (i *Ibft) runCycle() {
	// Log to the console
	if i.state.view != nil {
		i.logger.Debug("cycle", "state", i.getState(), "sequence", i.state.view.Sequence, "round", i.state.view.Round+1)
	}

	// Based on the current state, execute the corresponding section
	switch i.getState() {
	case AcceptState:
		i.runAcceptState()

	case ValidateState:
		i.runValidateState()

	case RoundChangeState:
		i.runRoundChangeState()

	case SyncState:
		i.runSyncState()
	}
}

// isValidSnapshot checks if the current node is in the validator set for the latest snapshot
func (i *Ibft) isValidSnapshot() bool {
	if !i.isSealing() {
		return false
	}

	// check if we are a validator and enabled
	header := i.blockchain.Header()
	snap, err := i.getSnapshot(header.Number)

	if err != nil {
		return false
	}

	if snap.Set.Includes(i.signer.Address()) {
		return true
	}

	return false
}

// runSyncState implements the Sync state loop.
//
// It fetches fresh data from the blockchain. Checks if the current node is a validator and resolves any pending blocks
func (i *Ibft) runSyncState() {
	// updateSnapshotCallback keeps the snapshot store in sync with the updated
	// chain data, by calling the SyncStateHook
	callInsertBlockHook := func(blockNumber uint64) {
		if hookErr := i.runHook(InsertBlockHook, blockNumber, blockNumber); hookErr != nil {
			i.logger.Error(fmt.Sprintf("Unable to run hook %s, %v", InsertBlockHook, hookErr))
		}
	}
=======
	defer newBlockSub.Close()
>>>>>>> e89c5898

	for {
		var (
			latest  = i.blockchain.Header().Number
			pending = latest + 1
		)

		i.updateActiveValidatorSet(latest)

		if !i.isActiveValidator() {
			//	we are not participating in consensus for this height
			continue
		}

		select {
		case <-i.consensus.runSequence(pending):
			//	consensus inserted block
			continue
		case <-syncerBlockCh:
			//	syncer inserted block -> stop running consensus
			i.consensus.stopSequence()
			i.logger.Info("canceled sequence", "sequence", pending)
		case <-i.closeCh:
			//	IBFT consensus stopped
			i.consensus.stopSequence()

			return
		}
	}
}

func (i *backendIBFT) isActiveValidator() bool {
	return i.activeValidatorSet.Includes(i.validatorKeyAddr)
}

func (i *backendIBFT) updateActiveValidatorSet(latestHeight uint64) {
	snap := i.getSnapshot(latestHeight)

	i.activeValidatorSet = snap.Set

	//Update the No.of validator metric
	i.metrics.Validators.Set(float64(len(snap.Set)))
}

// shouldWriteTransactions checks if each consensus mechanism accepts a block with transactions at given height
// returns true if all mechanisms accept
// otherwise return false
func (i *backendIBFT) shouldWriteTransactions(height uint64) bool {
	for _, m := range i.mechanisms {
		if m.ShouldWriteTransactions(height) {
			return true
		}
	}

	return false
}

<<<<<<< HEAD
// buildBlock builds the block, based on the passed in snapshot and parent header
func (i *Ibft) buildBlock(snap *Snapshot, parent *types.Header) (*types.Block, error) {
	header := &types.Header{
		ParentHash: parent.Hash,
		Number:     parent.Number + 1,
		Miner:      types.ZeroAddress,
		Nonce:      types.Nonce{},
		MixHash:    signer.IstanbulDigest,
		// this is required because blockchain needs difficulty to organize blocks and forks
		Difficulty: parent.Number + 1,
		StateRoot:  types.EmptyRootHash, // this avoids needing state for now
		Sha3Uncles: types.EmptyUncleHash,
		GasLimit:   parent.GasLimit, // Inherit from parent for now, will need to adjust dynamically later.
	}

	// calculate gas limit based on parent header
	gasLimit, err := i.blockchain.CalculateGasLimit(header.Number)
	if err != nil {
		return nil, err
	}

	header.GasLimit = gasLimit

	if hookErr := i.runHook(CandidateVoteHook, header.Number, &candidateVoteHookParams{
		header: header,
		snap:   snap,
	}); hookErr != nil {
		i.logger.Error(fmt.Sprintf("Unable to run hook %s, %v", CandidateVoteHook, hookErr))
	}

	// set the timestamp
	parentTime := time.Unix(int64(parent.Timestamp), 0)
	headerTime := parentTime.Add(i.blockTime)

	if headerTime.Before(time.Now()) {
		headerTime = time.Now()
	}

	header.Timestamp = uint64(headerTime.Unix())

	if err := i.signer.InitIBFTExtra(header, parent, snap.Set); err != nil {
		return nil, err
	}

	transition, err := i.executor.BeginTxn(parent.StateRoot, header, i.signer.Address())
	if err != nil {
		return nil, err
	}

	// If the mechanism is PoS -> build a regular block if it's not an end-of-epoch block
	// If the mechanism is PoA -> always build a regular block, regardless of epoch
	txns := []*types.Transaction{}
	if i.shouldWriteTransactions(header.Number) {
		txns = i.writeTransactions(gasLimit, transition)
	}

	if err := i.PreStateCommit(header, transition); err != nil {
		return nil, err
	}

	_, root := transition.Commit()
	header.StateRoot = root
	header.GasUsed = transition.TotalGas()

	// build the block
	block := consensus.BuildBlock(consensus.BuildBlockParams{
		Header:   header,
		Txns:     txns,
		Receipts: transition.Receipts(),
	})

	// write the seal of the block after all the fields are completed
	header, err = i.signer.WriteSeal(header)
	if err != nil {
		return nil, err
	}

	block.Header = header

	// compute the hash, this is only a provisional hash since the final one
	// is sealed after all the committed seals
	block.Header.ComputeHash()

	i.logger.Info("build block", "number", header.Number, "txns", len(txns))

	return block, nil
}

type transitionInterface interface {
	Write(txn *types.Transaction) error
	WriteFailedReceipt(txn *types.Transaction) error
}

// writeTransactions writes transactions from the txpool to the transition object
// and returns transactions that were included in the transition (new block)
func (i *Ibft) writeTransactions(gasLimit uint64, transition transitionInterface) []*types.Transaction {
	var transactions []*types.Transaction

	successTxCount := 0
	failedTxCount := 0

	i.txpool.Prepare()

	for {
		tx := i.txpool.Peek()
		if tx == nil {
			break
		}

		if tx.ExceedsBlockGasLimit(gasLimit) {
			if err := transition.WriteFailedReceipt(tx); err != nil {
				failedTxCount++

				i.txpool.Drop(tx)

				continue
			}

			failedTxCount++

			transactions = append(transactions, tx)
			i.txpool.Drop(tx)

			continue
		}

		if err := transition.Write(tx); err != nil {
			if _, ok := err.(*state.GasLimitReachedTransitionApplicationError); ok { // nolint:errorlint
				break
			} else if appErr, ok := err.(*state.TransitionApplicationError); ok && appErr.IsRecoverable { // nolint:errorlint
				i.txpool.Demote(tx)
			} else {
				failedTxCount++
				i.txpool.Drop(tx)
			}

			continue
		}

		// no errors, pop the tx from the pool
		i.txpool.Pop(tx)

		successTxCount++

		transactions = append(transactions, tx)
	}

	//nolint:lll
	i.logger.Info("executed txns", "failed ", failedTxCount, "successful", successTxCount, "remaining in pool", i.txpool.Length())

	return transactions
}

// runAcceptState runs the Accept state loop
//
// The Accept state always checks the snapshot, and the validator set. If the current node is not in the validators set,
// it moves back to the Sync state. On the other hand, if the node is a validator, it calculates the proposer.
// If it turns out that the current node is the proposer, it builds a block,
// and sends preprepare and then prepare messages.
func (i *Ibft) runAcceptState() { // start new round
	// set log output
	logger := i.logger.Named("acceptState")
	logger.Info("Accept state", "sequence", i.state.view.Sequence, "round", i.state.view.Round+1)
	// set consensus_rounds metric output
	i.metrics.Rounds.Set(float64(i.state.view.Round + 1))

	// This is the state in which we either propose a block or wait for the pre-prepare message
	parent := i.blockchain.Header()
	number := parent.Number + 1

	if number != i.state.view.Sequence {
		i.logger.Error("sequence not correct", "parent", parent.Number, "sequence", i.state.view.Sequence)
		i.setState(SyncState)

		return
	}

	snap, err := i.getSnapshot(parent.Number)

	if err != nil {
		i.logger.Error("cannot find snapshot", "num", parent.Number)
		i.setState(SyncState)

		return
	}

	if !snap.Set.Includes(i.signer.Address()) {
		// we are not a validator anymore, move back to sync state
		i.logger.Info("we are not a validator anymore")
		i.setState(SyncState)

		return
	}

	if hookErr := i.runHook(AcceptStateLogHook, i.state.view.Sequence, snap); hookErr != nil {
		i.logger.Error(fmt.Sprintf("Unable to run hook %s, %v", AcceptStateLogHook, hookErr))
	}

	i.state.validators = snap.Set

	// Update the No.of validator metric
	i.metrics.Validators.Set(float64(snap.Set.Len()))

	// reset round messages
	i.state.resetRoundMsgs()

	// select the proposer of the block
	var lastProposer types.Address
	if parent.Number != 0 {
		lastProposer, _ = i.signer.EcrecoverFromHeader(parent)
	}

	if hookErr := i.runHook(CalculateProposerHook, i.state.view.Sequence, lastProposer); hookErr != nil {
		i.logger.Error(fmt.Sprintf("Unable to run hook %s, %v", CalculateProposerHook, hookErr))
	}

	if i.state.proposer == i.signer.Address() {
		logger.Info("we are the proposer", "block", number)

		if !i.state.locked {
			// since the state is not locked, we need to build a new block
			i.state.block, err = i.buildBlock(snap, parent)
			if err != nil {
				i.logger.Error("failed to build block", "err", err)
				i.setState(RoundChangeState)

				return
			}

			// calculate how much time do we have to wait to mine the block
			delay := time.Until(time.Unix(int64(i.state.block.Header.Timestamp), 0))

			select {
			case <-time.After(delay):
			case <-i.closeCh:
				return
			}
		}

		// send the preprepare message as an RLP encoded block
		i.sendPreprepareMsg()

		// send the prepare message since we are ready to move the state
		i.sendPrepareMsg()

		// move to validation state for new prepare messages
		i.setState(ValidateState)

		return
	}

	i.logger.Info("proposer calculated", "proposer", i.state.proposer, "block", number)

	// we are NOT a proposer for the block. Then, we have to wait
	// for a pre-prepare message from the proposer

	timeout := i.getTimeout()
	for i.getState() == AcceptState {
		msg, ok := i.getNextMessage(timeout)
		if !ok {
			return
		}

		if msg == nil {
			i.setState(RoundChangeState)

			continue
		}

		if msg.From != i.state.proposer.String() {
			i.logger.Error("msg received from wrong proposer")

			continue
		}

		// retrieve the block proposal
		block := &types.Block{}
		if err := block.UnmarshalRLP(msg.Proposal.Value); err != nil {
			i.logger.Error("failed to unmarshal block", "err", err)
			i.setState(RoundChangeState)

			return
		}

		// Make sure the proposing block height match the current sequence
		if block.Number() != i.state.view.Sequence {
			i.logger.Error("sequence not correct", "block", block.Number, "sequence", i.state.view.Sequence)
			i.handleStateErr(errIncorrectBlockHeight)

			return
		}

		if i.state.locked {
			// the state is locked, we need to receive the same block
			if block.Hash() == i.state.block.Hash() {
				// fast-track and send a commit message and wait for validations
				i.sendCommitMsg()
				i.setState(ValidateState)
			} else {
				i.handleStateErr(errIncorrectBlockLocked)
			}
		} else {
			// since it's a new block, we have to verify it first
			if err := i.verifyHeaderImpl(snap, parent, block.Header); err != nil {
				i.logger.Error("block header verification failed", "err", err)
				i.handleStateErr(errBlockVerificationFailed)

				continue
			}

			// Verify other block params
			if err := i.blockchain.VerifyPotentialBlock(block); err != nil {
				i.logger.Error("block verification failed", "err", err)
				i.handleStateErr(errBlockVerificationFailed)

				continue
			}

			if hookErr := i.runHook(VerifyBlockHook, block.Number(), block); hookErr != nil {
				if errors.As(hookErr, &errBlockVerificationFailed) {
					i.logger.Error("block verification failed, block at the end of epoch has transactions")
					i.handleStateErr(errBlockVerificationFailed)
				} else {
					i.logger.Error(fmt.Sprintf("Unable to run hook %s, %v", VerifyBlockHook, hookErr))
				}

				continue
			}

			i.state.block = block
			// send prepare message and wait for validations
			i.sendPrepareMsg()
			i.setState(ValidateState)
		}
	}
}

// runValidateState implements the Validate state loop.
//
// The Validate state is rather simple - all nodes do in this state is read messages
// and add them to their local snapshot state
func (i *Ibft) runValidateState() {
	hasCommitted := false
	sendCommit := func() {
		// at this point either we have enough prepare messages
		// or commit messages so we can lock the block
		i.state.lock()

		if !hasCommitted {
			// send the commit message
			i.sendCommitMsg()

			hasCommitted = true
		}
	}

	timeout := i.getTimeout()
	for i.getState() == ValidateState {
		msg, ok := i.getNextMessage(timeout)
		if !ok {
			// closing
			return
		}

		if msg == nil {
			i.setState(RoundChangeState)

			continue
		}

		switch msg.Type {
		case proto.MessageReq_Prepare:
			i.state.addPrepared(msg)

		case proto.MessageReq_Commit:
			i.state.addCommitted(msg)

		default:
			panic(fmt.Sprintf("BUG: %s", reflect.TypeOf(msg.Type)))
		}

		if i.state.numPrepared() >= i.quorumSize(i.state.view.Sequence, i.state.validators) {
			// we have received enough pre-prepare messages
			sendCommit()
		}

		if i.state.numCommitted() >= i.quorumSize(i.state.view.Sequence, i.state.validators) {
			// we have received enough commit messages
			sendCommit()

			// try to commit the block (TODO: just to get out of the loop)
			i.setState(CommitState)
		}
	}

	if i.getState() == CommitState {
		// at this point either if it works or not we need to unlock
		block := i.state.block
		i.state.unlock()

		if err := i.insertBlock(block); err != nil {
			// start a new round with the state unlocked since we need to
			// be able to propose/validate a different block
			i.logger.Error("failed to insert block", "err", err)
			i.handleStateErr(errFailedToInsertBlock)
		} else {
			// update metrics
			i.updateMetrics(block)

			// increase the sequence number and reset the round if any
			i.startNewSequence()

			// move ahead to the next block
			i.setState(AcceptState)
		}
	}
}

=======
>>>>>>> e89c5898
// updateMetrics will update various metrics based on the given block
// currently we capture No.of Txs and block interval metrics using this function
func (i *backendIBFT) updateMetrics(block *types.Block) {
	// get previous header
	prvHeader, _ := i.blockchain.GetHeaderByNumber(block.Number() - 1)
	parentTime := time.Unix(int64(prvHeader.Timestamp), 0)
	headerTime := time.Unix(int64(block.Header.Timestamp), 0)

	//Update the block interval metric
	if block.Number() > 1 {
		i.metrics.BlockInterval.Set(
			headerTime.Sub(parentTime).Seconds(),
		)
	}

	//Update the Number of transactions in the block metric
	i.metrics.NumTxs.Set(float64(len(block.Body().Transactions)))
}
<<<<<<< HEAD

func (i *Ibft) insertBlock(block *types.Block) error {
	committedSeals := make(map[types.Address][]byte)

	for addr, commit := range i.state.committed {
		committedSeal, err := hex.DecodeHex(commit.Seal)
		if err != nil {
			i.logger.Error(
				fmt.Sprintf(
					"unable to decode committed seal from %s",
					commit.From,
				),
			)

			continue
		}

		committedSeals[addr] = committedSeal
	}

	header, err := i.signer.WriteCommittedSeals(block.Header, committedSeals)
	if err != nil {
		return err
	}

	// The hash needs to be recomputed since the extra data was changed
	block.Header = header
	block.Header.ComputeHash()

	// Verify the header only, since the block body is already verified
	if err := i.VerifyHeader(block.Header); err != nil {
		return err
	}

	// Save the block locally
	if err := i.blockchain.WriteBlock(block); err != nil {
		return err
	}

	if hookErr := i.runHook(InsertBlockHook, header.Number, header.Number); hookErr != nil {
		return hookErr
	}

	i.logger.Info(
		"block committed",
		"sequence", i.state.view.Sequence,
		"hash", block.Hash(),
		"validators", i.state.validators.Len(),
		"rounds", i.state.view.Round+1,
		"committed", i.state.numCommitted(),
	)

	// after the block has been written we reset the txpool so that
	// the old transactions are removed
	i.txpool.ResetWithHeaders(block.Header)

	return nil
}
=======
>>>>>>> e89c5898

var (
	errBlockVerificationFailed = errors.New("block verification fail")
)

<<<<<<< HEAD
func (i *Ibft) handleStateErr(err error) {
	i.state.err = err
	i.setState(RoundChangeState)
}

func (i *Ibft) runRoundChangeState() {
	sendRoundChange := func(round uint64) {
		i.logger.Debug("local round change", "round", round+1)
		// set the new round and update the round metric
		i.startNewRound(round)
		i.metrics.Rounds.Set(float64(round))
		// clean the round
		i.state.cleanRound(round)
		// send the round change message
		i.sendRoundChange()
	}
	sendNextRoundChange := func() {
		sendRoundChange(i.state.view.Round + 1)
	}

	checkTimeout := func() {
		// check if there is any peer that is really advanced and we might need to sync with it first
		if i.syncer != nil && i.syncer.HasSyncPeer() {
			i.logger.Debug("it has found a better peer to connect")
			// we need to catch up with the last sequence
			i.setState(SyncState)

			return
		}

		// otherwise, it seems that we are in sync
		// and we should start a new round
		sendNextRoundChange()
	}

	// if the round was triggered due to an error, we send our own
	// next round change
	if err := i.state.getErr(); err != nil {
		i.logger.Debug("round change handle err", "err", err)
		sendNextRoundChange()
	} else {
		// otherwise, it is due to a timeout in any stage
		// First, we try to sync up with any max round already available
		if maxRound, ok := i.state.maxRound(); ok {
			i.logger.Debug("round change set max round", "round", maxRound)
			sendRoundChange(maxRound)
		} else {
			// otherwise, do your best to sync up
			checkTimeout()
		}
	}

	// create a timer for the round change
	timeout := i.getTimeout()
	for i.getState() == RoundChangeState {
		msg, ok := i.getNextMessage(timeout)
		if !ok {
			// closing
			return
		}

		if msg == nil {
			i.logger.Debug("round change timeout")
			checkTimeout()
			// update the timeout duration
			timeout = i.getTimeout()

			continue
		}

		// we only expect RoundChange messages right now
		num := i.state.AddRoundMessage(msg)

		if num == CalcMaxFaultyNodes(i.state.validators)+1 && i.state.view.Round < msg.View.Round {
			// weak certificate, try to catch up if our round number is smaller
			// update timer
			timeout = i.getTimeout()

			sendRoundChange(msg.View.Round)
		} else if num == i.quorumSize(i.state.view.Sequence, i.state.validators) {
			// start a new round immediately
			i.startNewRound(msg.View.Round)
			i.setState(AcceptState)
		}
	}
}

// --- com wrappers ---

func (i *Ibft) sendRoundChange() {
	i.gossip(proto.MessageReq_RoundChange)
}

func (i *Ibft) sendPreprepareMsg() {
	i.gossip(proto.MessageReq_Preprepare)
}

func (i *Ibft) sendPrepareMsg() {
	i.gossip(proto.MessageReq_Prepare)
}

func (i *Ibft) sendCommitMsg() {
	i.gossip(proto.MessageReq_Commit)
}

func (i *Ibft) gossip(typ proto.MessageReq_Type) {
	msg := &proto.MessageReq{
		Type: typ,
	}

	// add View
	msg.View = i.state.view.Copy()

	// if we are sending a preprepare message we need to include the proposed block
	if msg.Type == proto.MessageReq_Preprepare {
		msg.Proposal = &anypb.Any{
			Value: i.state.block.MarshalRLP(),
		}
	}

	// if the message is commit, we need to add the committed seal
	if msg.Type == proto.MessageReq_Commit {
		committedSeal, err := i.signer.CreateCommittedSeal(i.state.block.Header)
		if err != nil {
			i.logger.Error("failed to commit seal", "err", err)

			return
		}

		msg.Seal = hex.EncodeToHex(committedSeal)
	}

	if msg.Type != proto.MessageReq_Preprepare {
		// send a copy to ourselves so that we can process this message as well
		msg2 := msg.Copy()
		msg2.From = i.signer.Address().String()
		i.pushMessage(msg2)
	}

	if err := i.signer.SignIBFTMessage(msg); err != nil {
		i.logger.Error("failed to sign message", "err", err)

		return
	}

	if err := i.transport.Gossip(msg); err != nil {
		i.logger.Error("failed to gossip", "err", err)
	}
}

// getState returns the current IBFT state
func (i *Ibft) getState() IbftState {
	return i.state.getState()
}

// isState checks if the node is in the passed in state
func (i *Ibft) isState(s IbftState) bool {
	return i.state.getState() == s
}

// setState sets the IBFT state
func (i *Ibft) setState(s IbftState) {
	i.logger.Info("state change", "new", s)
	i.state.setState(s)
}

// forceTimeout sets the forceTimeoutCh flag to true
func (i *Ibft) forceTimeout() {
	i.forceTimeoutCh = true
}

=======
>>>>>>> e89c5898
// isSealing checks if the current node is sealing blocks
func (i *backendIBFT) isSealing() bool {
	return i.sealing
}

// verifyHeaderImpl implements the actual header verification logic
func (i *backendIBFT) verifyHeaderImpl(snap *Snapshot, parent, header *types.Header) error {
	// ensure the extra data is correctly formatted
	if _, err := i.signer.GetIBFTExtra(header); err != nil {
		return err
	}

	if hookErr := i.runHook(VerifyHeadersHook, header.Number, header.Nonce); hookErr != nil {
		return hookErr
	}

	if header.MixHash != signer.IstanbulDigest {
		return fmt.Errorf("invalid mixhash")
	}

	if header.Sha3Uncles != types.EmptyUncleHash {
		return fmt.Errorf("invalid sha3 uncles")
	}

	// difficulty has to match number
	if header.Difficulty != header.Number {
		return fmt.Errorf("wrong difficulty")
	}

	// verify the sealer
	if err := i.verifySigner(snap, header); err != nil {
		return err
	}

	// verify last committed seals
	if parent.Number >= 1 {
		// find validators who validated last block
<<<<<<< HEAD
		parentSnap, err := i.getSnapshot(parent.Number - 1)
		if err != nil {
			return err
		}

		if err := i.signer.VerifyParentCommittedSeal(
			parentSnap.Set,
			parent,
			header,
			i.quorumSize(header.Number, parentSnap.Set),
		); err != nil {
=======
		parentSnap := i.getSnapshot(parent.Number - 1)

		if err := verifyParentCommittedSeal(parentSnap, parent, header, i.quorumSize(header.Number)); err != nil {
>>>>>>> e89c5898
			return fmt.Errorf("failed to verify ParentCommittedSeal: %w", err)
		}
	}

	return nil
}

// VerifyHeader wrapper for verifying headers
func (i *backendIBFT) VerifyHeader(header *types.Header) error {
	parent, ok := i.blockchain.GetHeaderByNumber(header.Number - 1)
	if !ok {
		return fmt.Errorf(
			"unable to get parent header for block number %d",
			header.Number,
		)
	}

	parentSnap := i.getSnapshot(parent.Number)
	if parentSnap == nil {
		return errParentSnapshotNotFound
	}

	// verify all the header fields + seal
	if err := i.verifyHeaderImpl(parentSnap, parent, header); err != nil {
		return err
	}

	// verify the committed seals
<<<<<<< HEAD
	if err := i.signer.VerifyCommittedSeal(snap.Set, header, i.quorumSize(header.Number, i.state.validators)); err != nil {
=======
	if err := verifyCommittedFields(parentSnap, header, i.quorumSize(header.Number)); err != nil {
>>>>>>> e89c5898
		return err
	}

	return nil
}

//	quorumSize returns a callback that when executed on a ValidatorSet computes
//	number of votes required to reach quorum based on the size of the set.
//	The blockNumber argument indicates which formula was used to calculate the result (see PRs #513, #549)
<<<<<<< HEAD
func (i *Ibft) quorumSize(blockNumber uint64, validatorSet validators.ValidatorSet) int {
=======
func (i *backendIBFT) quorumSize(blockNumber uint64) QuorumImplementation {
>>>>>>> e89c5898
	if blockNumber < i.quorumSizeBlockNum {
		return LegacyQuorumSize(validatorSet)
	}

	return OptimalQuorumSize(validatorSet)
}

// ProcessHeaders updates the snapshot based on previously verified headers
func (i *backendIBFT) ProcessHeaders(headers []*types.Header) error {
	return i.processHeaders(headers)
}

// GetBlockCreator retrieves the block signer from the extra data field
<<<<<<< HEAD
func (i *Ibft) GetBlockCreator(header *types.Header) (types.Address, error) {
	return i.signer.EcrecoverFromHeader(header)
=======
func (i *backendIBFT) GetBlockCreator(header *types.Header) (types.Address, error) {
	return ecrecoverProposer(header)
>>>>>>> e89c5898
}

// PreStateCommit a hook to be called before finalizing state transition on inserting block
func (i *backendIBFT) PreStateCommit(header *types.Header, txn *state.Transition) error {
	params := &preStateCommitHookParams{
		header: header,
		txn:    txn,
	}

	if err := i.runHook(PreStateCommitHook, header.Number, params); err != nil {
		return err
	}

	return nil
}

// GetEpoch returns the current epoch
func (i *backendIBFT) GetEpoch(number uint64) uint64 {
	if number%i.epochSize == 0 {
		return number / i.epochSize
	}

	return number/i.epochSize + 1
}

// IsLastOfEpoch checks if the block number is the last of the epoch
func (i *backendIBFT) IsLastOfEpoch(number uint64) bool {
	return number > 0 && number%i.epochSize == 0
}

// Close closes the IBFT consensus mechanism, and does write back to disk
func (i *backendIBFT) Close() error {
	close(i.closeCh)

	if i.config.Path != "" {
		err := i.store.saveToPath(i.config.Path)

		if err != nil {
			return err
		}
	}

	if i.syncer != nil {
		if err := i.syncer.Close(); err != nil {
			return err
		}
	}

	return nil
<<<<<<< HEAD
}

// SetHeaderHash updates hash calculation function for IBFT
func (i *Ibft) SetHeaderHash() {
	types.HeaderHash = func(h *types.Header) types.Hash {
		hash, err := i.signer.CalculateHeaderHash(h)
		if err != nil {
			return types.ZeroHash
		}

		return hash
	}
}

// getNextMessage reads a new message from the message queue
func (i *Ibft) getNextMessage(timeout time.Duration) (*proto.MessageReq, bool) {
	timeoutCh := time.After(timeout)

	for {
		msg := i.msgQueue.readMessage(i.getState(), i.state.view)
		if msg != nil {
			return msg.obj, true
		}

		if i.forceTimeoutCh {
			i.forceTimeoutCh = false

			return nil, true
		}

		// wait until there is a new message or
		// someone closes the stopCh (i.e. timeout for round change)
		select {
		case <-timeoutCh:
			i.logger.Info("unable to read new message from the message queue", "timeout expired", timeout)

			return nil, true
		case <-i.closeCh:
			return nil, false
		case <-i.updateCh:
		}
	}
}

// pushMessage pushes a new message to the message queue
func (i *Ibft) pushMessage(msg *proto.MessageReq) {
	task := &msgTask{
		view: msg.View,
		msg:  protoTypeToMsg(msg.Type),
		obj:  msg,
	}
	i.msgQueue.pushMessage(task)

	select {
	case i.updateCh <- struct{}{}:
	default:
	}
}

func (i *Ibft) verifySigner(snap *Snapshot, header *types.Header) error {
	signer, err := i.signer.EcrecoverFromHeader(header)
	if err != nil {
		return err
	}

	if !snap.Set.Includes(signer) {
		return ErrSignerNotFound
	}

	return nil
}

func InitSigner(secretManager secrets.SecretsManager, isBLS bool) (signer.Signer, error) {
	var (
		km  signer.KeyManager
		err error
	)

	if isBLS {
		km, err = signer.NewBLSKeyManager(secretManager)
	} else {
		km, err = signer.NewECDSAKeyManager(secretManager)
	}

	if err != nil {
		return nil, err
	}

	return signer.NewSigner(km), nil
}

// getTimeout returns the IBFT timeout based on round and config
func (i *Ibft) getTimeout() time.Duration {
	return exponentialTimeout(i.state.view.Round, i.ibftBaseTimeout)
}

// startNewSequence changes the sequence and resets the round in the view of state
func (i *Ibft) startNewSequence() {
	header := i.blockchain.Header()

	i.state.view = &proto.View{
		Sequence: header.Number + 1,
		Round:    0,
	}
}

// startNewRound changes the round in the view of state
func (i *Ibft) startNewRound(newRound uint64) {
	i.state.view = &proto.View{
		Sequence: i.state.view.Sequence,
		Round:    newRound,
	}
=======
>>>>>>> e89c5898
}<|MERGE_RESOLUTION|>--- conflicted
+++ resolved
@@ -8,6 +8,7 @@
 
 	"github.com/0xPolygon/polygon-edge/blockchain"
 	"github.com/0xPolygon/polygon-edge/consensus"
+	"github.com/0xPolygon/polygon-edge/validators"
 
 	"github.com/0xPolygon/polygon-edge/consensus/ibft/proto"
 	"github.com/0xPolygon/polygon-edge/consensus/ibft/signer"
@@ -18,7 +19,6 @@
 	"github.com/0xPolygon/polygon-edge/state"
 	"github.com/0xPolygon/polygon-edge/syncer"
 	"github.com/0xPolygon/polygon-edge/types"
-	"github.com/0xPolygon/polygon-edge/validators"
 	"github.com/hashicorp/go-hclog"
 	"google.golang.org/grpc"
 )
@@ -30,14 +30,7 @@
 )
 
 var (
-<<<<<<< HEAD
-	ErrInvalidHookParam     = errors.New("invalid IBFT hook param passed in")
-	ErrInvalidMechanismType = errors.New("invalid consensus mechanism type in params")
-	ErrMissingMechanismType = errors.New("missing consensus mechanism type in params")
-	ErrSignerNotFound       = errors.New("signer not found in validator set")
-=======
 	ErrInvalidHookParam = errors.New("invalid IBFT hook param passed in")
->>>>>>> e89c5898
 )
 
 type txPoolInterface interface {
@@ -58,37 +51,6 @@
 
 	consensus *IBFTConsensus
 
-<<<<<<< HEAD
-	txpool txPoolInterface // Reference to the transaction pool
-
-	store              *snapshotStore // Snapshot store that keeps track of all snapshots
-	epochSize          uint64
-	quorumSizeBlockNum uint64
-
-	msgQueue *msgQueue     // Structure containing different message queues
-	updateCh chan struct{} // Update channel
-
-	syncer syncer.Syncer // Reference to the sync protocol
-
-	network   *network.Server // Reference to the networking layer
-	transport transport       // Reference to the transport protocol
-
-	operator *operator
-
-	// aux test methods
-	forceTimeoutCh bool
-
-	metrics *consensus.Metrics
-
-	mechanisms []ConsensusMechanism // IBFT ConsensusMechanism used (PoA / PoS)
-
-	ValidatorType validators.ValidatorType
-	signer        signer.Signer
-
-	blockTime       time.Duration // Minimum block generation time in seconds
-	ibftBaseTimeout time.Duration // Base timeout for IBFT message in seconds
-}
-=======
 	blockchain *blockchain.Blockchain // Interface exposed by the blockchain layer
 	network    *network.Server        // Reference to the networking layer
 	executor   *state.Executor        // Reference to the state executor
@@ -100,14 +62,12 @@
 
 	secretsManager secrets.SecretsManager
 
-	validatorKey       *ecdsa.PrivateKey // Private key for the validator
-	validatorKeyAddr   types.Address
-	activeValidatorSet ValidatorSet
+	signer             signer.Signer
+	activeValidatorSet validators.ValidatorSet
 
 	store     *snapshotStore // Snapshot store that keeps track of all snapshots
 	transport transport      // Reference to the transport protocol
 	operator  *operator
->>>>>>> e89c5898
 
 	mechanisms []ConsensusMechanism // IBFT ConsensusMechanism used (PoA / PoS)
 
@@ -149,16 +109,22 @@
 		quorumSizeBlockNum = uint64(readBlockNum)
 	}
 
-<<<<<<< HEAD
-	signer, err := InitSigner(params.SecretsManager, params.BLS)
+	var (
+		km  signer.KeyManager
+		err error
+	)
+
+	if !params.BLS {
+		km, err = signer.NewECDSAKeyManager(params.SecretsManager)
+	} else {
+		km, err = signer.NewBLSKeyManager(params.SecretsManager)
+	}
+
 	if err != nil {
 		return nil, err
 	}
 
-	p := &Ibft{
-=======
 	p := &backendIBFT{
->>>>>>> e89c5898
 		logger:             params.Logger.Named("ibft"),
 		config:             params.Config,
 		Grpc:               params.Grpc,
@@ -171,17 +137,14 @@
 		quorumSizeBlockNum: quorumSizeBlockNum,
 		sealing:            params.Seal,
 		metrics:            params.Metrics,
+		secretsManager:     params.SecretsManager,
 		blockTime:          time.Duration(params.BlockTime) * time.Second,
-<<<<<<< HEAD
-		ibftBaseTimeout:    time.Duration(params.IBFTBaseTimeout) * time.Second,
-		signer:             signer,
-=======
 		syncer: syncer.NewSyncer(
 			params.Logger,
 			params.Network,
 			params.Blockchain,
 			time.Duration(params.BlockTime)*3*time.Second),
->>>>>>> e89c5898
+		signer: signer.NewSigner(km),
 	}
 
 	// Initialize the mechanism
@@ -189,7 +152,6 @@
 		return nil, err
 	}
 
-	// Istanbul requires a different header hash function
 	p.SetHeaderHash()
 
 	return p, nil
@@ -227,10 +189,6 @@
 		i.operator = &operator{ibft: i}
 		proto.RegisterIbftOperatorServer(i.Grpc, i.operator)
 	}
-
-	i.msgQueue = newMsgQueue()
-	i.closeCh = make(chan struct{})
-	i.updateCh = make(chan struct{})
 
 	i.logger.Info("validator key", "addr", i.signer.Address())
 
@@ -365,106 +323,11 @@
 	return nil
 }
 
-<<<<<<< HEAD
-// setupTransport sets up the gossip transport protocol
-func (i *Ibft) setupTransport() error {
-	// Define a new topic
-	topic, err := i.network.NewTopic(ibftProto, &proto.MessageReq{})
-	if err != nil {
-		return err
-	}
-
-	// Subscribe to the newly created topic
-	err = topic.Subscribe(func(obj interface{}, _ peer.ID) {
-		msg, ok := obj.(*proto.MessageReq)
-		if !ok {
-			i.logger.Error("invalid type assertion for message request")
-
-			return
-		}
-
-		if !i.isSealing() {
-			// if we are not sealing we do not care about the messages
-			// but we need to subscribe to propagate the messages
-			return
-		}
-
-		// decode sender
-		if err := signer.ValidateMsg(msg); err != nil {
-			i.logger.Error("failed to validate msg", "err", err)
-
-			return
-		}
-
-		if msg.From == i.signer.Address().String() {
-			// we are the sender, skip this message since we already
-			// relay our own messages internally.
-			return
-		}
-
-		i.pushMessage(msg)
-	})
-
-	if err != nil {
-		return err
-	}
-
-	i.transport = &gossipTransport{topic: topic}
-
-	return nil
-}
-
-const IbftKeyName = "validator.key"
-
-// start starts the IBFT consensus state machine
-func (i *Ibft) start() {
-	// consensus always starts in SyncState mode in case it needs
-	// to sync with other nodes.
-	i.setState(SyncState)
-=======
-// createKey sets the validator's private key from the secrets manager
-func (i *backendIBFT) createKey() error {
-	if i.validatorKey == nil {
-		// Check if the validator key is initialized
-		var key *ecdsa.PrivateKey
-
-		if i.secretsManager.HasSecret(secrets.ValidatorKey) {
-			// The validator key is present in the secrets manager, load it
-			validatorKey, readErr := crypto.ReadConsensusKey(i.secretsManager)
-			if readErr != nil {
-				return fmt.Errorf("unable to read validator key from Secrets Manager, %w", readErr)
-			}
-
-			key = validatorKey
-		} else {
-			// The validator key is not present in the secrets manager, generate it
-			validatorKey, validatorKeyEncoded, genErr := crypto.GenerateAndEncodePrivateKey()
-			if genErr != nil {
-				return fmt.Errorf("unable to generate validator key for Secrets Manager, %w", genErr)
-			}
-
-			// Save the key to the secrets manager
-			saveErr := i.secretsManager.SetSecret(secrets.ValidatorKey, validatorKeyEncoded)
-			if saveErr != nil {
-				return fmt.Errorf("unable to save validator key to Secrets Manager, %w", saveErr)
-			}
-
-			key = validatorKey
-		}
-
-		i.validatorKey = key
-		i.validatorKeyAddr = crypto.PubKeyToAddress(&key.PublicKey)
-	}
-
-	return nil
-}
-
 func (i *backendIBFT) startConsensus() {
 	var (
 		newBlockSub   = i.blockchain.SubscribeEvents()
 		syncerBlockCh = make(chan struct{})
 	)
->>>>>>> e89c5898
 
 	//	Receive a notification every time syncer manages
 	//	to insert a valid block. Used for cancelling active consensus
@@ -483,70 +346,7 @@
 		}
 	}()
 
-<<<<<<< HEAD
-		// Start the state machine loop
-		i.runCycle()
-	}
-}
-
-// runCycle represents the IBFT state machine loop
-func (i *Ibft) runCycle() {
-	// Log to the console
-	if i.state.view != nil {
-		i.logger.Debug("cycle", "state", i.getState(), "sequence", i.state.view.Sequence, "round", i.state.view.Round+1)
-	}
-
-	// Based on the current state, execute the corresponding section
-	switch i.getState() {
-	case AcceptState:
-		i.runAcceptState()
-
-	case ValidateState:
-		i.runValidateState()
-
-	case RoundChangeState:
-		i.runRoundChangeState()
-
-	case SyncState:
-		i.runSyncState()
-	}
-}
-
-// isValidSnapshot checks if the current node is in the validator set for the latest snapshot
-func (i *Ibft) isValidSnapshot() bool {
-	if !i.isSealing() {
-		return false
-	}
-
-	// check if we are a validator and enabled
-	header := i.blockchain.Header()
-	snap, err := i.getSnapshot(header.Number)
-
-	if err != nil {
-		return false
-	}
-
-	if snap.Set.Includes(i.signer.Address()) {
-		return true
-	}
-
-	return false
-}
-
-// runSyncState implements the Sync state loop.
-//
-// It fetches fresh data from the blockchain. Checks if the current node is a validator and resolves any pending blocks
-func (i *Ibft) runSyncState() {
-	// updateSnapshotCallback keeps the snapshot store in sync with the updated
-	// chain data, by calling the SyncStateHook
-	callInsertBlockHook := func(blockNumber uint64) {
-		if hookErr := i.runHook(InsertBlockHook, blockNumber, blockNumber); hookErr != nil {
-			i.logger.Error(fmt.Sprintf("Unable to run hook %s, %v", InsertBlockHook, hookErr))
-		}
-	}
-=======
 	defer newBlockSub.Close()
->>>>>>> e89c5898
 
 	for {
 		var (
@@ -579,7 +379,7 @@
 }
 
 func (i *backendIBFT) isActiveValidator() bool {
-	return i.activeValidatorSet.Includes(i.validatorKeyAddr)
+	return i.activeValidatorSet.Includes(i.signer.Address())
 }
 
 func (i *backendIBFT) updateActiveValidatorSet(latestHeight uint64) {
@@ -588,7 +388,7 @@
 	i.activeValidatorSet = snap.Set
 
 	//Update the No.of validator metric
-	i.metrics.Validators.Set(float64(len(snap.Set)))
+	i.metrics.Validators.Set(float64(snap.Set.Len()))
 }
 
 // shouldWriteTransactions checks if each consensus mechanism accepts a block with transactions at given height
@@ -604,427 +404,6 @@
 	return false
 }
 
-<<<<<<< HEAD
-// buildBlock builds the block, based on the passed in snapshot and parent header
-func (i *Ibft) buildBlock(snap *Snapshot, parent *types.Header) (*types.Block, error) {
-	header := &types.Header{
-		ParentHash: parent.Hash,
-		Number:     parent.Number + 1,
-		Miner:      types.ZeroAddress,
-		Nonce:      types.Nonce{},
-		MixHash:    signer.IstanbulDigest,
-		// this is required because blockchain needs difficulty to organize blocks and forks
-		Difficulty: parent.Number + 1,
-		StateRoot:  types.EmptyRootHash, // this avoids needing state for now
-		Sha3Uncles: types.EmptyUncleHash,
-		GasLimit:   parent.GasLimit, // Inherit from parent for now, will need to adjust dynamically later.
-	}
-
-	// calculate gas limit based on parent header
-	gasLimit, err := i.blockchain.CalculateGasLimit(header.Number)
-	if err != nil {
-		return nil, err
-	}
-
-	header.GasLimit = gasLimit
-
-	if hookErr := i.runHook(CandidateVoteHook, header.Number, &candidateVoteHookParams{
-		header: header,
-		snap:   snap,
-	}); hookErr != nil {
-		i.logger.Error(fmt.Sprintf("Unable to run hook %s, %v", CandidateVoteHook, hookErr))
-	}
-
-	// set the timestamp
-	parentTime := time.Unix(int64(parent.Timestamp), 0)
-	headerTime := parentTime.Add(i.blockTime)
-
-	if headerTime.Before(time.Now()) {
-		headerTime = time.Now()
-	}
-
-	header.Timestamp = uint64(headerTime.Unix())
-
-	if err := i.signer.InitIBFTExtra(header, parent, snap.Set); err != nil {
-		return nil, err
-	}
-
-	transition, err := i.executor.BeginTxn(parent.StateRoot, header, i.signer.Address())
-	if err != nil {
-		return nil, err
-	}
-
-	// If the mechanism is PoS -> build a regular block if it's not an end-of-epoch block
-	// If the mechanism is PoA -> always build a regular block, regardless of epoch
-	txns := []*types.Transaction{}
-	if i.shouldWriteTransactions(header.Number) {
-		txns = i.writeTransactions(gasLimit, transition)
-	}
-
-	if err := i.PreStateCommit(header, transition); err != nil {
-		return nil, err
-	}
-
-	_, root := transition.Commit()
-	header.StateRoot = root
-	header.GasUsed = transition.TotalGas()
-
-	// build the block
-	block := consensus.BuildBlock(consensus.BuildBlockParams{
-		Header:   header,
-		Txns:     txns,
-		Receipts: transition.Receipts(),
-	})
-
-	// write the seal of the block after all the fields are completed
-	header, err = i.signer.WriteSeal(header)
-	if err != nil {
-		return nil, err
-	}
-
-	block.Header = header
-
-	// compute the hash, this is only a provisional hash since the final one
-	// is sealed after all the committed seals
-	block.Header.ComputeHash()
-
-	i.logger.Info("build block", "number", header.Number, "txns", len(txns))
-
-	return block, nil
-}
-
-type transitionInterface interface {
-	Write(txn *types.Transaction) error
-	WriteFailedReceipt(txn *types.Transaction) error
-}
-
-// writeTransactions writes transactions from the txpool to the transition object
-// and returns transactions that were included in the transition (new block)
-func (i *Ibft) writeTransactions(gasLimit uint64, transition transitionInterface) []*types.Transaction {
-	var transactions []*types.Transaction
-
-	successTxCount := 0
-	failedTxCount := 0
-
-	i.txpool.Prepare()
-
-	for {
-		tx := i.txpool.Peek()
-		if tx == nil {
-			break
-		}
-
-		if tx.ExceedsBlockGasLimit(gasLimit) {
-			if err := transition.WriteFailedReceipt(tx); err != nil {
-				failedTxCount++
-
-				i.txpool.Drop(tx)
-
-				continue
-			}
-
-			failedTxCount++
-
-			transactions = append(transactions, tx)
-			i.txpool.Drop(tx)
-
-			continue
-		}
-
-		if err := transition.Write(tx); err != nil {
-			if _, ok := err.(*state.GasLimitReachedTransitionApplicationError); ok { // nolint:errorlint
-				break
-			} else if appErr, ok := err.(*state.TransitionApplicationError); ok && appErr.IsRecoverable { // nolint:errorlint
-				i.txpool.Demote(tx)
-			} else {
-				failedTxCount++
-				i.txpool.Drop(tx)
-			}
-
-			continue
-		}
-
-		// no errors, pop the tx from the pool
-		i.txpool.Pop(tx)
-
-		successTxCount++
-
-		transactions = append(transactions, tx)
-	}
-
-	//nolint:lll
-	i.logger.Info("executed txns", "failed ", failedTxCount, "successful", successTxCount, "remaining in pool", i.txpool.Length())
-
-	return transactions
-}
-
-// runAcceptState runs the Accept state loop
-//
-// The Accept state always checks the snapshot, and the validator set. If the current node is not in the validators set,
-// it moves back to the Sync state. On the other hand, if the node is a validator, it calculates the proposer.
-// If it turns out that the current node is the proposer, it builds a block,
-// and sends preprepare and then prepare messages.
-func (i *Ibft) runAcceptState() { // start new round
-	// set log output
-	logger := i.logger.Named("acceptState")
-	logger.Info("Accept state", "sequence", i.state.view.Sequence, "round", i.state.view.Round+1)
-	// set consensus_rounds metric output
-	i.metrics.Rounds.Set(float64(i.state.view.Round + 1))
-
-	// This is the state in which we either propose a block or wait for the pre-prepare message
-	parent := i.blockchain.Header()
-	number := parent.Number + 1
-
-	if number != i.state.view.Sequence {
-		i.logger.Error("sequence not correct", "parent", parent.Number, "sequence", i.state.view.Sequence)
-		i.setState(SyncState)
-
-		return
-	}
-
-	snap, err := i.getSnapshot(parent.Number)
-
-	if err != nil {
-		i.logger.Error("cannot find snapshot", "num", parent.Number)
-		i.setState(SyncState)
-
-		return
-	}
-
-	if !snap.Set.Includes(i.signer.Address()) {
-		// we are not a validator anymore, move back to sync state
-		i.logger.Info("we are not a validator anymore")
-		i.setState(SyncState)
-
-		return
-	}
-
-	if hookErr := i.runHook(AcceptStateLogHook, i.state.view.Sequence, snap); hookErr != nil {
-		i.logger.Error(fmt.Sprintf("Unable to run hook %s, %v", AcceptStateLogHook, hookErr))
-	}
-
-	i.state.validators = snap.Set
-
-	// Update the No.of validator metric
-	i.metrics.Validators.Set(float64(snap.Set.Len()))
-
-	// reset round messages
-	i.state.resetRoundMsgs()
-
-	// select the proposer of the block
-	var lastProposer types.Address
-	if parent.Number != 0 {
-		lastProposer, _ = i.signer.EcrecoverFromHeader(parent)
-	}
-
-	if hookErr := i.runHook(CalculateProposerHook, i.state.view.Sequence, lastProposer); hookErr != nil {
-		i.logger.Error(fmt.Sprintf("Unable to run hook %s, %v", CalculateProposerHook, hookErr))
-	}
-
-	if i.state.proposer == i.signer.Address() {
-		logger.Info("we are the proposer", "block", number)
-
-		if !i.state.locked {
-			// since the state is not locked, we need to build a new block
-			i.state.block, err = i.buildBlock(snap, parent)
-			if err != nil {
-				i.logger.Error("failed to build block", "err", err)
-				i.setState(RoundChangeState)
-
-				return
-			}
-
-			// calculate how much time do we have to wait to mine the block
-			delay := time.Until(time.Unix(int64(i.state.block.Header.Timestamp), 0))
-
-			select {
-			case <-time.After(delay):
-			case <-i.closeCh:
-				return
-			}
-		}
-
-		// send the preprepare message as an RLP encoded block
-		i.sendPreprepareMsg()
-
-		// send the prepare message since we are ready to move the state
-		i.sendPrepareMsg()
-
-		// move to validation state for new prepare messages
-		i.setState(ValidateState)
-
-		return
-	}
-
-	i.logger.Info("proposer calculated", "proposer", i.state.proposer, "block", number)
-
-	// we are NOT a proposer for the block. Then, we have to wait
-	// for a pre-prepare message from the proposer
-
-	timeout := i.getTimeout()
-	for i.getState() == AcceptState {
-		msg, ok := i.getNextMessage(timeout)
-		if !ok {
-			return
-		}
-
-		if msg == nil {
-			i.setState(RoundChangeState)
-
-			continue
-		}
-
-		if msg.From != i.state.proposer.String() {
-			i.logger.Error("msg received from wrong proposer")
-
-			continue
-		}
-
-		// retrieve the block proposal
-		block := &types.Block{}
-		if err := block.UnmarshalRLP(msg.Proposal.Value); err != nil {
-			i.logger.Error("failed to unmarshal block", "err", err)
-			i.setState(RoundChangeState)
-
-			return
-		}
-
-		// Make sure the proposing block height match the current sequence
-		if block.Number() != i.state.view.Sequence {
-			i.logger.Error("sequence not correct", "block", block.Number, "sequence", i.state.view.Sequence)
-			i.handleStateErr(errIncorrectBlockHeight)
-
-			return
-		}
-
-		if i.state.locked {
-			// the state is locked, we need to receive the same block
-			if block.Hash() == i.state.block.Hash() {
-				// fast-track and send a commit message and wait for validations
-				i.sendCommitMsg()
-				i.setState(ValidateState)
-			} else {
-				i.handleStateErr(errIncorrectBlockLocked)
-			}
-		} else {
-			// since it's a new block, we have to verify it first
-			if err := i.verifyHeaderImpl(snap, parent, block.Header); err != nil {
-				i.logger.Error("block header verification failed", "err", err)
-				i.handleStateErr(errBlockVerificationFailed)
-
-				continue
-			}
-
-			// Verify other block params
-			if err := i.blockchain.VerifyPotentialBlock(block); err != nil {
-				i.logger.Error("block verification failed", "err", err)
-				i.handleStateErr(errBlockVerificationFailed)
-
-				continue
-			}
-
-			if hookErr := i.runHook(VerifyBlockHook, block.Number(), block); hookErr != nil {
-				if errors.As(hookErr, &errBlockVerificationFailed) {
-					i.logger.Error("block verification failed, block at the end of epoch has transactions")
-					i.handleStateErr(errBlockVerificationFailed)
-				} else {
-					i.logger.Error(fmt.Sprintf("Unable to run hook %s, %v", VerifyBlockHook, hookErr))
-				}
-
-				continue
-			}
-
-			i.state.block = block
-			// send prepare message and wait for validations
-			i.sendPrepareMsg()
-			i.setState(ValidateState)
-		}
-	}
-}
-
-// runValidateState implements the Validate state loop.
-//
-// The Validate state is rather simple - all nodes do in this state is read messages
-// and add them to their local snapshot state
-func (i *Ibft) runValidateState() {
-	hasCommitted := false
-	sendCommit := func() {
-		// at this point either we have enough prepare messages
-		// or commit messages so we can lock the block
-		i.state.lock()
-
-		if !hasCommitted {
-			// send the commit message
-			i.sendCommitMsg()
-
-			hasCommitted = true
-		}
-	}
-
-	timeout := i.getTimeout()
-	for i.getState() == ValidateState {
-		msg, ok := i.getNextMessage(timeout)
-		if !ok {
-			// closing
-			return
-		}
-
-		if msg == nil {
-			i.setState(RoundChangeState)
-
-			continue
-		}
-
-		switch msg.Type {
-		case proto.MessageReq_Prepare:
-			i.state.addPrepared(msg)
-
-		case proto.MessageReq_Commit:
-			i.state.addCommitted(msg)
-
-		default:
-			panic(fmt.Sprintf("BUG: %s", reflect.TypeOf(msg.Type)))
-		}
-
-		if i.state.numPrepared() >= i.quorumSize(i.state.view.Sequence, i.state.validators) {
-			// we have received enough pre-prepare messages
-			sendCommit()
-		}
-
-		if i.state.numCommitted() >= i.quorumSize(i.state.view.Sequence, i.state.validators) {
-			// we have received enough commit messages
-			sendCommit()
-
-			// try to commit the block (TODO: just to get out of the loop)
-			i.setState(CommitState)
-		}
-	}
-
-	if i.getState() == CommitState {
-		// at this point either if it works or not we need to unlock
-		block := i.state.block
-		i.state.unlock()
-
-		if err := i.insertBlock(block); err != nil {
-			// start a new round with the state unlocked since we need to
-			// be able to propose/validate a different block
-			i.logger.Error("failed to insert block", "err", err)
-			i.handleStateErr(errFailedToInsertBlock)
-		} else {
-			// update metrics
-			i.updateMetrics(block)
-
-			// increase the sequence number and reset the round if any
-			i.startNewSequence()
-
-			// move ahead to the next block
-			i.setState(AcceptState)
-		}
-	}
-}
-
-=======
->>>>>>> e89c5898
 // updateMetrics will update various metrics based on the given block
 // currently we capture No.of Txs and block interval metrics using this function
 func (i *backendIBFT) updateMetrics(block *types.Block) {
@@ -1043,246 +422,11 @@
 	//Update the Number of transactions in the block metric
 	i.metrics.NumTxs.Set(float64(len(block.Body().Transactions)))
 }
-<<<<<<< HEAD
-
-func (i *Ibft) insertBlock(block *types.Block) error {
-	committedSeals := make(map[types.Address][]byte)
-
-	for addr, commit := range i.state.committed {
-		committedSeal, err := hex.DecodeHex(commit.Seal)
-		if err != nil {
-			i.logger.Error(
-				fmt.Sprintf(
-					"unable to decode committed seal from %s",
-					commit.From,
-				),
-			)
-
-			continue
-		}
-
-		committedSeals[addr] = committedSeal
-	}
-
-	header, err := i.signer.WriteCommittedSeals(block.Header, committedSeals)
-	if err != nil {
-		return err
-	}
-
-	// The hash needs to be recomputed since the extra data was changed
-	block.Header = header
-	block.Header.ComputeHash()
-
-	// Verify the header only, since the block body is already verified
-	if err := i.VerifyHeader(block.Header); err != nil {
-		return err
-	}
-
-	// Save the block locally
-	if err := i.blockchain.WriteBlock(block); err != nil {
-		return err
-	}
-
-	if hookErr := i.runHook(InsertBlockHook, header.Number, header.Number); hookErr != nil {
-		return hookErr
-	}
-
-	i.logger.Info(
-		"block committed",
-		"sequence", i.state.view.Sequence,
-		"hash", block.Hash(),
-		"validators", i.state.validators.Len(),
-		"rounds", i.state.view.Round+1,
-		"committed", i.state.numCommitted(),
-	)
-
-	// after the block has been written we reset the txpool so that
-	// the old transactions are removed
-	i.txpool.ResetWithHeaders(block.Header)
-
-	return nil
-}
-=======
->>>>>>> e89c5898
 
 var (
 	errBlockVerificationFailed = errors.New("block verification fail")
 )
 
-<<<<<<< HEAD
-func (i *Ibft) handleStateErr(err error) {
-	i.state.err = err
-	i.setState(RoundChangeState)
-}
-
-func (i *Ibft) runRoundChangeState() {
-	sendRoundChange := func(round uint64) {
-		i.logger.Debug("local round change", "round", round+1)
-		// set the new round and update the round metric
-		i.startNewRound(round)
-		i.metrics.Rounds.Set(float64(round))
-		// clean the round
-		i.state.cleanRound(round)
-		// send the round change message
-		i.sendRoundChange()
-	}
-	sendNextRoundChange := func() {
-		sendRoundChange(i.state.view.Round + 1)
-	}
-
-	checkTimeout := func() {
-		// check if there is any peer that is really advanced and we might need to sync with it first
-		if i.syncer != nil && i.syncer.HasSyncPeer() {
-			i.logger.Debug("it has found a better peer to connect")
-			// we need to catch up with the last sequence
-			i.setState(SyncState)
-
-			return
-		}
-
-		// otherwise, it seems that we are in sync
-		// and we should start a new round
-		sendNextRoundChange()
-	}
-
-	// if the round was triggered due to an error, we send our own
-	// next round change
-	if err := i.state.getErr(); err != nil {
-		i.logger.Debug("round change handle err", "err", err)
-		sendNextRoundChange()
-	} else {
-		// otherwise, it is due to a timeout in any stage
-		// First, we try to sync up with any max round already available
-		if maxRound, ok := i.state.maxRound(); ok {
-			i.logger.Debug("round change set max round", "round", maxRound)
-			sendRoundChange(maxRound)
-		} else {
-			// otherwise, do your best to sync up
-			checkTimeout()
-		}
-	}
-
-	// create a timer for the round change
-	timeout := i.getTimeout()
-	for i.getState() == RoundChangeState {
-		msg, ok := i.getNextMessage(timeout)
-		if !ok {
-			// closing
-			return
-		}
-
-		if msg == nil {
-			i.logger.Debug("round change timeout")
-			checkTimeout()
-			// update the timeout duration
-			timeout = i.getTimeout()
-
-			continue
-		}
-
-		// we only expect RoundChange messages right now
-		num := i.state.AddRoundMessage(msg)
-
-		if num == CalcMaxFaultyNodes(i.state.validators)+1 && i.state.view.Round < msg.View.Round {
-			// weak certificate, try to catch up if our round number is smaller
-			// update timer
-			timeout = i.getTimeout()
-
-			sendRoundChange(msg.View.Round)
-		} else if num == i.quorumSize(i.state.view.Sequence, i.state.validators) {
-			// start a new round immediately
-			i.startNewRound(msg.View.Round)
-			i.setState(AcceptState)
-		}
-	}
-}
-
-// --- com wrappers ---
-
-func (i *Ibft) sendRoundChange() {
-	i.gossip(proto.MessageReq_RoundChange)
-}
-
-func (i *Ibft) sendPreprepareMsg() {
-	i.gossip(proto.MessageReq_Preprepare)
-}
-
-func (i *Ibft) sendPrepareMsg() {
-	i.gossip(proto.MessageReq_Prepare)
-}
-
-func (i *Ibft) sendCommitMsg() {
-	i.gossip(proto.MessageReq_Commit)
-}
-
-func (i *Ibft) gossip(typ proto.MessageReq_Type) {
-	msg := &proto.MessageReq{
-		Type: typ,
-	}
-
-	// add View
-	msg.View = i.state.view.Copy()
-
-	// if we are sending a preprepare message we need to include the proposed block
-	if msg.Type == proto.MessageReq_Preprepare {
-		msg.Proposal = &anypb.Any{
-			Value: i.state.block.MarshalRLP(),
-		}
-	}
-
-	// if the message is commit, we need to add the committed seal
-	if msg.Type == proto.MessageReq_Commit {
-		committedSeal, err := i.signer.CreateCommittedSeal(i.state.block.Header)
-		if err != nil {
-			i.logger.Error("failed to commit seal", "err", err)
-
-			return
-		}
-
-		msg.Seal = hex.EncodeToHex(committedSeal)
-	}
-
-	if msg.Type != proto.MessageReq_Preprepare {
-		// send a copy to ourselves so that we can process this message as well
-		msg2 := msg.Copy()
-		msg2.From = i.signer.Address().String()
-		i.pushMessage(msg2)
-	}
-
-	if err := i.signer.SignIBFTMessage(msg); err != nil {
-		i.logger.Error("failed to sign message", "err", err)
-
-		return
-	}
-
-	if err := i.transport.Gossip(msg); err != nil {
-		i.logger.Error("failed to gossip", "err", err)
-	}
-}
-
-// getState returns the current IBFT state
-func (i *Ibft) getState() IbftState {
-	return i.state.getState()
-}
-
-// isState checks if the node is in the passed in state
-func (i *Ibft) isState(s IbftState) bool {
-	return i.state.getState() == s
-}
-
-// setState sets the IBFT state
-func (i *Ibft) setState(s IbftState) {
-	i.logger.Info("state change", "new", s)
-	i.state.setState(s)
-}
-
-// forceTimeout sets the forceTimeoutCh flag to true
-func (i *Ibft) forceTimeout() {
-	i.forceTimeoutCh = true
-}
-
-=======
->>>>>>> e89c5898
 // isSealing checks if the current node is sealing blocks
 func (i *backendIBFT) isSealing() bool {
 	return i.sealing
@@ -1313,32 +457,8 @@
 	}
 
 	// verify the sealer
-	if err := i.verifySigner(snap, header); err != nil {
-		return err
-	}
-
-	// verify last committed seals
-	if parent.Number >= 1 {
-		// find validators who validated last block
-<<<<<<< HEAD
-		parentSnap, err := i.getSnapshot(parent.Number - 1)
-		if err != nil {
-			return err
-		}
-
-		if err := i.signer.VerifyParentCommittedSeal(
-			parentSnap.Set,
-			parent,
-			header,
-			i.quorumSize(header.Number, parentSnap.Set),
-		); err != nil {
-=======
-		parentSnap := i.getSnapshot(parent.Number - 1)
-
-		if err := verifyParentCommittedSeal(parentSnap, parent, header, i.quorumSize(header.Number)); err != nil {
->>>>>>> e89c5898
-			return fmt.Errorf("failed to verify ParentCommittedSeal: %w", err)
-		}
+	if err := i.verifyProposerSeal(snap, header); err != nil {
+		return err
 	}
 
 	return nil
@@ -1365,12 +485,26 @@
 	}
 
 	// verify the committed seals
-<<<<<<< HEAD
-	if err := i.signer.VerifyCommittedSeal(snap.Set, header, i.quorumSize(header.Number, i.state.validators)); err != nil {
-=======
-	if err := verifyCommittedFields(parentSnap, header, i.quorumSize(header.Number)); err != nil {
->>>>>>> e89c5898
-		return err
+	if err := i.signer.VerifyCommittedSeals(parentSnap.Set, header, i.quorumSize(header.Number)(parentSnap.Set)); err != nil {
+		return err
+	}
+
+	// verify last committed seals
+	if parent.Number >= 1 {
+		// find validators who validated last block
+		grandParentSnap := i.getSnapshot(parent.Number - 1)
+		if parentSnap == nil {
+			return errParentSnapshotNotFound
+		}
+
+		if err := i.signer.VerifyParentCommittedSeals(
+			grandParentSnap.Set,
+			parent,
+			header,
+			i.quorumSize(header.Number)(grandParentSnap.Set),
+		); err != nil {
+			return fmt.Errorf("failed to verify ParentCommittedSeal: %w", err)
+		}
 	}
 
 	return nil
@@ -1379,16 +513,12 @@
 //	quorumSize returns a callback that when executed on a ValidatorSet computes
 //	number of votes required to reach quorum based on the size of the set.
 //	The blockNumber argument indicates which formula was used to calculate the result (see PRs #513, #549)
-<<<<<<< HEAD
-func (i *Ibft) quorumSize(blockNumber uint64, validatorSet validators.ValidatorSet) int {
-=======
 func (i *backendIBFT) quorumSize(blockNumber uint64) QuorumImplementation {
->>>>>>> e89c5898
 	if blockNumber < i.quorumSizeBlockNum {
-		return LegacyQuorumSize(validatorSet)
-	}
-
-	return OptimalQuorumSize(validatorSet)
+		return LegacyQuorumSize
+	}
+
+	return OptimalQuorumSize
 }
 
 // ProcessHeaders updates the snapshot based on previously verified headers
@@ -1397,13 +527,8 @@
 }
 
 // GetBlockCreator retrieves the block signer from the extra data field
-<<<<<<< HEAD
-func (i *Ibft) GetBlockCreator(header *types.Header) (types.Address, error) {
+func (i *backendIBFT) GetBlockCreator(header *types.Header) (types.Address, error) {
 	return i.signer.EcrecoverFromHeader(header)
-=======
-func (i *backendIBFT) GetBlockCreator(header *types.Header) (types.Address, error) {
-	return ecrecoverProposer(header)
->>>>>>> e89c5898
 }
 
 // PreStateCommit a hook to be called before finalizing state transition on inserting block
@@ -1453,11 +578,10 @@
 	}
 
 	return nil
-<<<<<<< HEAD
 }
 
 // SetHeaderHash updates hash calculation function for IBFT
-func (i *Ibft) SetHeaderHash() {
+func (i *backendIBFT) SetHeaderHash() {
 	types.HeaderHash = func(h *types.Header) types.Hash {
 		hash, err := i.signer.CalculateHeaderHash(h)
 		if err != nil {
@@ -1468,104 +592,18 @@
 	}
 }
 
-// getNextMessage reads a new message from the message queue
-func (i *Ibft) getNextMessage(timeout time.Duration) (*proto.MessageReq, bool) {
-	timeoutCh := time.After(timeout)
-
-	for {
-		msg := i.msgQueue.readMessage(i.getState(), i.state.view)
-		if msg != nil {
-			return msg.obj, true
-		}
-
-		if i.forceTimeoutCh {
-			i.forceTimeoutCh = false
-
-			return nil, true
-		}
-
-		// wait until there is a new message or
-		// someone closes the stopCh (i.e. timeout for round change)
-		select {
-		case <-timeoutCh:
-			i.logger.Info("unable to read new message from the message queue", "timeout expired", timeout)
-
-			return nil, true
-		case <-i.closeCh:
-			return nil, false
-		case <-i.updateCh:
-		}
-	}
-}
-
-// pushMessage pushes a new message to the message queue
-func (i *Ibft) pushMessage(msg *proto.MessageReq) {
-	task := &msgTask{
-		view: msg.View,
-		msg:  protoTypeToMsg(msg.Type),
-		obj:  msg,
-	}
-	i.msgQueue.pushMessage(task)
-
-	select {
-	case i.updateCh <- struct{}{}:
-	default:
-	}
-}
-
-func (i *Ibft) verifySigner(snap *Snapshot, header *types.Header) error {
-	signer, err := i.signer.EcrecoverFromHeader(header)
+func (i *backendIBFT) verifyProposerSeal(
+	snap *Snapshot,
+	header *types.Header,
+) error {
+	proposer, err := i.signer.EcrecoverFromHeader(header)
 	if err != nil {
 		return err
 	}
 
-	if !snap.Set.Includes(signer) {
-		return ErrSignerNotFound
-	}
-
-	return nil
-}
-
-func InitSigner(secretManager secrets.SecretsManager, isBLS bool) (signer.Signer, error) {
-	var (
-		km  signer.KeyManager
-		err error
-	)
-
-	if isBLS {
-		km, err = signer.NewBLSKeyManager(secretManager)
-	} else {
-		km, err = signer.NewECDSAKeyManager(secretManager)
-	}
-
-	if err != nil {
-		return nil, err
-	}
-
-	return signer.NewSigner(km), nil
-}
-
-// getTimeout returns the IBFT timeout based on round and config
-func (i *Ibft) getTimeout() time.Duration {
-	return exponentialTimeout(i.state.view.Round, i.ibftBaseTimeout)
-}
-
-// startNewSequence changes the sequence and resets the round in the view of state
-func (i *Ibft) startNewSequence() {
-	header := i.blockchain.Header()
-
-	i.state.view = &proto.View{
-		Sequence: header.Number + 1,
-		Round:    0,
-	}
-}
-
-// startNewRound changes the round in the view of state
-func (i *Ibft) startNewRound(newRound uint64) {
-	i.state.view = &proto.View{
-		Sequence: i.state.view.Sequence,
-		Round:    newRound,
-	}
-=======
->>>>>>> e89c5898
+	if !snap.Set.Includes(proposer) {
+		return fmt.Errorf("not found signer")
+	}
+
+	return nil
 }