--- conflicted
+++ resolved
@@ -103,7 +103,7 @@
 	params *consensus.ConsensusParams,
 ) (consensus.Consensus, error) {
 	var epochSize uint64
-	if definedEpochSize, ok := config.Config["epochSize"]; !ok {
+	if definedEpochSize, ok := params.Config.Config["epochSize"]; !ok {
 		// No epoch size defined, use the default one
 		epochSize = DefaultEpochSize
 	} else {
@@ -112,7 +112,6 @@
 	}
 
 	p := &Ibft{
-<<<<<<< HEAD
 		logger:         params.Logger.Named("ibft"),
 		config:         params.Config,
 		blockchain:     params.Blockchain,
@@ -121,24 +120,11 @@
 		txpool:         params.Txpool,
 		state:          &currentState{},
 		network:        params.Network,
-		epochSize:      DefaultEpochSize,
+		epochSize:      epochSize,
 		syncNotifyCh:   make(chan bool),
 		sealing:        params.Seal,
 		metrics:        params.Metrics,
 		secretsManager: params.SecretsManager,
-=======
-		logger:       logger.Named("ibft"),
-		config:       config,
-		blockchain:   blockchain,
-		executor:     executor,
-		closeCh:      make(chan struct{}),
-		txpool:       txpool,
-		state:        &currentState{},
-		network:      network,
-		epochSize:    epochSize,
-		syncNotifyCh: make(chan bool),
-		sealing:      sealing,
->>>>>>> e6d75590
 	}
 
 	// Istanbul requires a different header hash function
