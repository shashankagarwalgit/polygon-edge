--- conflicted
+++ resolved
@@ -30,21 +30,13 @@
 	CalculateGasLimit(number uint64) (uint64, error)
 }
 
-<<<<<<< HEAD
 type txPoolInterface interface {
 	LockPromoted(write bool)
 	UnlockPromoted()
 	Pop() *types.Transaction
-	ResetWithHeader(h *types.Header)
+	ResetWithHeaders(headers ...*types.Header)
 	Recover(tx *types.Transaction)
 	RollbackNonce(tx *types.Transaction)
-=======
-type transactionPoolInterface interface {
-	ResetWithHeaders(headers ...*types.Header)
-	Pop() (*types.Transaction, func())
-	DecreaseAccountNonce(tx *types.Transaction)
-	Length() uint64
->>>>>>> 47653735
 }
 
 type syncerInterface interface {
