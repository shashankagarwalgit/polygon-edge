package ibft

import (
	"crypto/ecdsa"
	"encoding/json"
	"errors"
	"fmt"
	"reflect"
	"time"

	"github.com/0xPolygon/polygon-edge/consensus"
	"github.com/0xPolygon/polygon-edge/consensus/ibft/proto"
	"github.com/0xPolygon/polygon-edge/crypto"
	"github.com/0xPolygon/polygon-edge/helper/common"
	"github.com/0xPolygon/polygon-edge/helper/hex"
	"github.com/0xPolygon/polygon-edge/helper/progress"
	"github.com/0xPolygon/polygon-edge/network"
	"github.com/0xPolygon/polygon-edge/protocol"
	"github.com/0xPolygon/polygon-edge/secrets"
	"github.com/0xPolygon/polygon-edge/state"
	"github.com/0xPolygon/polygon-edge/types"
	"github.com/hashicorp/go-hclog"
	"google.golang.org/grpc"
	anypb "google.golang.org/protobuf/types/known/anypb"
)

const (
	DefaultEpochSize = 100000
)

var (
	ErrInvalidHookParam     = errors.New("invalid IBFT hook param passed in")
	ErrInvalidMechanismType = errors.New("invalid consensus mechanism type in params")
	ErrMissingMechanismType = errors.New("missing consensus mechanism type in params")
)

type blockchainInterface interface {
	Header() *types.Header
	GetHeaderByNumber(i uint64) (*types.Header, bool)
	WriteBlock(block *types.Block) error
	VerifyPotentialBlock(block *types.Block) error
	CalculateGasLimit(number uint64) (uint64, error)
}

type txPoolInterface interface {
	Prepare()
	Length() uint64
	Peek() *types.Transaction
	Pop(tx *types.Transaction)
	Drop(tx *types.Transaction)
	Demote(tx *types.Transaction)
	ResetWithHeaders(headers ...*types.Header)
}

type syncerInterface interface {
	Start()
	BestPeer() *protocol.SyncPeer
	BulkSyncWithPeer(p *protocol.SyncPeer, newBlockHandler func(block *types.Block)) error
	WatchSyncWithPeer(p *protocol.SyncPeer, newBlockHandler func(b *types.Block) bool, blockTimeout time.Duration)
	GetSyncProgression() *progress.Progression
	Broadcast(b *types.Block)
}

// Ibft represents the IBFT consensus mechanism object
type Ibft struct {
	sealing bool // Flag indicating if the node is a sealer

	logger hclog.Logger      // Output logger
	config *consensus.Config // Consensus configuration
	Grpc   *grpc.Server      // gRPC configuration
	state  *currentState     // Reference to the current state

	blockchain blockchainInterface // Interface exposed by the blockchain layer
	executor   *state.Executor     // Reference to the state executor
	closeCh    chan struct{}       // Channel for closing

	validatorKey     *ecdsa.PrivateKey // Private key for the validator
	validatorKeyAddr types.Address

	txpool txPoolInterface // Reference to the transaction pool

	store              *snapshotStore // Snapshot store that keeps track of all snapshots
	epochSize          uint64
	quorumSizeBlockNum uint64

	msgQueue *msgQueue     // Structure containing different message queues
	updateCh chan struct{} // Update channel

	syncer syncerInterface // Reference to the sync protocol

	network   *network.Server // Reference to the networking layer
	transport transport       // Reference to the transport protocol

	operator *operator

	// aux test methods
	forceTimeoutCh bool

	metrics *consensus.Metrics

	secretsManager secrets.SecretsManager

	mechanisms []ConsensusMechanism // IBFT ConsensusMechanism used (PoA / PoS)

	blockTime       time.Duration // Minimum block generation time in seconds
	ibftBaseTimeout time.Duration // Base timeout for IBFT message in seconds
}

// runHook runs a specified hook if it is present in the hook map
func (i *Ibft) runHook(hookName HookType, height uint64, hookParam interface{}) error {
	for _, mechanism := range i.mechanisms {
		if !mechanism.IsAvailable(hookName, height) {
			continue
		}

		// Grab the hook map
		hookMap := mechanism.GetHookMap()

		// Grab the actual hook if it's present
		hook, ok := hookMap[hookName]
		if !ok {
			// hook not found, continue
			continue
		}

		// Run the hook
		if err := hook(hookParam); err != nil {
			return fmt.Errorf("error occurred during a call of %s hook in %s: %w", hookName, mechanism.GetType(), err)
		}
	}

	return nil
}

// Factory implements the base consensus Factory method
func Factory(
	params *consensus.ConsensusParams,
) (consensus.Consensus, error) {
	//	defaults for user set fields in genesis
	var (
		epochSize          = uint64(DefaultEpochSize)
		quorumSizeBlockNum = uint64(0)
	)

	if definedEpochSize, ok := params.Config.Config["epochSize"]; ok {
		// Epoch size is defined, use the passed in one
		readSize, ok := definedEpochSize.(float64)
		if !ok {
			return nil, errors.New("invalid type assertion")
		}

		epochSize = uint64(readSize)
	}

	if rawBlockNum, ok := params.Config.Config["quorumSizeBlockNum"]; ok {
		//	Block number specified for quorum size switch
		readBlockNum, ok := rawBlockNum.(float64)
		if !ok {
			return nil, errors.New("invalid type assertion")
		}

		quorumSizeBlockNum = uint64(readBlockNum)
	}

	p := &Ibft{
		logger:             params.Logger.Named("ibft"),
		config:             params.Config,
		Grpc:               params.Grpc,
		blockchain:         params.Blockchain,
		executor:           params.Executor,
		closeCh:            make(chan struct{}),
		txpool:             params.Txpool,
		state:              &currentState{},
		network:            params.Network,
		epochSize:          epochSize,
		quorumSizeBlockNum: quorumSizeBlockNum,
		sealing:            params.Seal,
		metrics:            params.Metrics,
		secretsManager:     params.SecretsManager,
		blockTime:          time.Duration(params.BlockTime) * time.Second,
		ibftBaseTimeout:    time.Duration(params.IBFTBaseTimeout) * time.Second,
	}

	// Initialize the mechanism
	if err := p.setupMechanism(); err != nil {
		return nil, err
	}

	// Istanbul requires a different header hash function
	types.HeaderHash = istanbulHeaderHash

	p.syncer = protocol.NewSyncer(params.Logger, params.Network, params.Blockchain)

	return p, nil
}

// Start starts the IBFT consensus
func (i *Ibft) Initialize() error {
	// Set up the snapshots
	if err := i.setupSnapshot(); err != nil {
		return err
	}

	return nil
}

// Start starts the IBFT consensus
func (i *Ibft) Start() error {
	// register the grpc operator
	if i.Grpc != nil {
		i.operator = &operator{ibft: i}
		proto.RegisterIbftOperatorServer(i.Grpc, i.operator)
	}

	// Set up the node's validator key
	if err := i.createKey(); err != nil {
		return err
	}

	i.logger.Info("validator key", "addr", i.validatorKeyAddr.String())

	// start the transport protocol
	if err := i.setupTransport(); err != nil {
		return err
	}

	// Start the syncer
	i.syncer.Start()

	// Start the actual IBFT protocol
	go i.start()

	return nil
}

// GetSyncProgression gets the latest sync progression, if any
func (i *Ibft) GetSyncProgression() *progress.Progression {
	return i.syncer.GetSyncProgression()
}

type transport interface {
	Gossip(msg *proto.MessageReq) error
}

// Define the IBFT libp2p protocol
var ibftProto = "/ibft/0.1"

type gossipTransport struct {
	topic *network.Topic
}

// Gossip publishes a new message to the topic
func (g *gossipTransport) Gossip(msg *proto.MessageReq) error {
	return g.topic.Publish(msg)
}

// GetIBFTForks returns IBFT fork configurations from chain config
func GetIBFTForks(ibftConfig map[string]interface{}) ([]IBFTFork, error) {
	// no fork, only specifying IBFT type in chain config
	if originalType, ok := ibftConfig["type"].(string); ok {
		typ, err := ParseType(originalType)
		if err != nil {
			return nil, err
		}

		return []IBFTFork{
			{
				Type:       typ,
				Deployment: nil,
				From:       common.JSONNumber{Value: 0},
				To:         nil,
			},
		}, nil
	}

	// with forks
	if types, ok := ibftConfig["types"].([]interface{}); ok {
		bytes, err := json.Marshal(types)
		if err != nil {
			return nil, err
		}

		var forks []IBFTFork
		if err := json.Unmarshal(bytes, &forks); err != nil {
			return nil, err
		}

		return forks, nil
	}

	return nil, errors.New("current IBFT type not found")
}

//  setupTransport read current mechanism in params and sets up consensus mechanism
func (i *Ibft) setupMechanism() error {
	ibftForks, err := GetIBFTForks(i.config.Config)
	if err != nil {
		return err
	}

	i.mechanisms = make([]ConsensusMechanism, len(ibftForks))

	for idx, fork := range ibftForks {
		factory, ok := mechanismBackends[fork.Type]
		if !ok {
			return fmt.Errorf("consensus mechanism doesn't define: %s", fork.Type)
		}

		fork := fork
		if i.mechanisms[idx], err = factory(i, &fork); err != nil {
			return err
		}
	}

	return nil
}

// setupTransport sets up the gossip transport protocol
func (i *Ibft) setupTransport() error {
	// Define a new topic
	topic, err := i.network.NewTopic(ibftProto, &proto.MessageReq{})
	if err != nil {
		return err
	}

	// Subscribe to the newly created topic
	err = topic.Subscribe(func(obj interface{}) {
		msg, ok := obj.(*proto.MessageReq)
		if !ok {
			i.logger.Error("invalid type assertion for message request")

			return
		}

		if !i.isSealing() {
			// if we are not sealing we do not care about the messages
			// but we need to subscribe to propagate the messages
			return
		}

		// decode sender
		if err := validateMsg(msg); err != nil {
			i.logger.Error("failed to validate msg", "err", err)

			return
		}

		if msg.From == i.validatorKeyAddr.String() {
			// we are the sender, skip this message since we already
			// relay our own messages internally.
			return
		}

		i.pushMessage(msg)
	})

	if err != nil {
		return err
	}

	i.transport = &gossipTransport{topic: topic}

	return nil
}

// createKey sets the validator's private key from the secrets manager
func (i *Ibft) createKey() error {
	i.msgQueue = newMsgQueue()
	i.closeCh = make(chan struct{})
	i.updateCh = make(chan struct{})

	if i.validatorKey == nil {
		// Check if the validator key is initialized
		var key *ecdsa.PrivateKey

		if i.secretsManager.HasSecret(secrets.ValidatorKey) {
			// The validator key is present in the secrets manager, load it
			validatorKey, readErr := crypto.ReadConsensusKey(i.secretsManager)
			if readErr != nil {
				return fmt.Errorf("unable to read validator key from Secrets Manager, %w", readErr)
			}

			key = validatorKey
		} else {
			// The validator key is not present in the secrets manager, generate it
			validatorKey, validatorKeyEncoded, genErr := crypto.GenerateAndEncodePrivateKey()
			if genErr != nil {
				return fmt.Errorf("unable to generate validator key for Secrets Manager, %w", genErr)
			}

			// Save the key to the secrets manager
			saveErr := i.secretsManager.SetSecret(secrets.ValidatorKey, validatorKeyEncoded)
			if saveErr != nil {
				return fmt.Errorf("unable to save validator key to Secrets Manager, %w", saveErr)
			}

			key = validatorKey
		}

		i.validatorKey = key
		i.validatorKeyAddr = crypto.PubKeyToAddress(&key.PublicKey)
	}

	return nil
}

const IbftKeyName = "validator.key"

// start starts the IBFT consensus state machine
func (i *Ibft) start() {
	// consensus always starts in SyncState mode in case it needs
	// to sync with other nodes.
	i.setState(SyncState)

	// Grab the latest header
	header := i.blockchain.Header()
	i.logger.Debug("current sequence", "sequence", header.Number+1)

	for {
		select {
		case <-i.closeCh:
			return
		default: // Default is here because we would block until we receive something in the closeCh
		}

		// Start the state machine loop
		i.runCycle()
	}
}

// runCycle represents the IBFT state machine loop
func (i *Ibft) runCycle() {
	// Log to the console
	if i.state.view != nil {
		i.logger.Debug("cycle", "state", i.getState(), "sequence", i.state.view.Sequence, "round", i.state.view.Round+1)
	}

	// Based on the current state, execute the corresponding section
	switch i.getState() {
	case AcceptState:
		i.runAcceptState()

	case ValidateState:
		i.runValidateState()

	case RoundChangeState:
		i.runRoundChangeState()

	case SyncState:
		i.runSyncState()
	}
}

// isValidSnapshot checks if the current node is in the validator set for the latest snapshot
func (i *Ibft) isValidSnapshot() bool {
	if !i.isSealing() {
		return false
	}

	// check if we are a validator and enabled
	header := i.blockchain.Header()
	snap, err := i.getSnapshot(header.Number)

	if err != nil {
		return false
	}

	if snap.Set.Includes(i.validatorKeyAddr) {
		return true
	}

	return false
}

// runSyncState implements the Sync state loop.
//
// It fetches fresh data from the blockchain. Checks if the current node is a validator and resolves any pending blocks
func (i *Ibft) runSyncState() {
	// updateSnapshotCallback keeps the snapshot store in sync with the updated
	// chain data, by calling the SyncStateHook
	callInsertBlockHook := func(blockNumber uint64) {
		if hookErr := i.runHook(InsertBlockHook, blockNumber, blockNumber); hookErr != nil {
			i.logger.Error(fmt.Sprintf("Unable to run hook %s, %v", InsertBlockHook, hookErr))
		}
	}

	// save current height in order to check new blocks are added or not during sync
	beginningHeight := uint64(0)
	if header := i.blockchain.Header(); header != nil {
		beginningHeight = header.Number
	}

	for i.isState(SyncState) {
		// try to sync with the best-suited peer
		p := i.syncer.BestPeer()
		if p == nil {
			// if we do not have any peers, and we have been a validator
			// we can start now. In case we start on another fork this will be
			// reverted later
			if i.isValidSnapshot() {
				// initialize the round and sequence
				i.startNewSequence()

				//Set the round metric
				i.metrics.Rounds.Set(float64(i.state.view.Round))

				i.setState(AcceptState)
			} else {
				time.Sleep(1 * time.Second)
			}

			continue
		}

		if err := i.syncer.BulkSyncWithPeer(p, func(newBlock *types.Block) {
			callInsertBlockHook(newBlock.Number())
			i.txpool.ResetWithHeaders(newBlock.Header)
		}); err != nil {
			i.logger.Error("failed to bulk sync", "err", err)

			continue
		}

		// if we are a validator we do not even want to wait here
		// we can just move ahead
		if i.isValidSnapshot() {
			i.startNewSequence()
			i.setState(AcceptState)

			continue
		}

		// start watch mode
		var isValidator bool

		i.syncer.WatchSyncWithPeer(p, func(newBlock *types.Block) bool {
			// After each written block, update the snapshot store for PoS.
			// The snapshot store is currently updated for PoA inside the ProcessHeadersHook
			callInsertBlockHook(newBlock.Number())

			i.syncer.Broadcast(newBlock)
			i.txpool.ResetWithHeaders(newBlock.Header)
			isValidator = i.isValidSnapshot()

			return isValidator
		}, i.blockTime)

		if isValidator {
			// at this point, we are in sync with the latest chain we know of
			// and we are a validator of that chain so we need to change to AcceptState
			// so that we can start to do some stuff there
			i.startNewSequence()
			i.setState(AcceptState)
		}
	}

	// check that new blocks are added during sync
	endingHeight := uint64(0)
	if header := i.blockchain.Header(); header != nil {
		endingHeight = header.Number
	}

	// if new blocks are added, validator will unlock current block
	if endingHeight > beginningHeight {
		i.state.unlock()
	}
}

// shouldWriteTransactions checks if each consensus mechanism accepts a block with transactions at given height
// returns true if all mechanisms accept
// otherwise return false
func (i *Ibft) shouldWriteTransactions(height uint64) bool {
	for _, m := range i.mechanisms {
		if m.ShouldWriteTransactions(height) {
			return true
		}
	}

	return false
}

// buildBlock builds the block, based on the passed in snapshot and parent header
func (i *Ibft) buildBlock(snap *Snapshot, parent *types.Header) (*types.Block, error) {
	header := &types.Header{
		ParentHash: parent.Hash,
		Number:     parent.Number + 1,
		Miner:      types.Address{},
		Nonce:      types.Nonce{},
		MixHash:    IstanbulDigest,
		// this is required because blockchain needs difficulty to organize blocks and forks
		Difficulty: parent.Number + 1,
		StateRoot:  types.EmptyRootHash, // this avoids needing state for now
		Sha3Uncles: types.EmptyUncleHash,
		GasLimit:   parent.GasLimit, // Inherit from parent for now, will need to adjust dynamically later.
	}

	// calculate gas limit based on parent header
	gasLimit, err := i.blockchain.CalculateGasLimit(header.Number)
	if err != nil {
		return nil, err
	}

	header.GasLimit = gasLimit

	if hookErr := i.runHook(CandidateVoteHook, header.Number, &candidateVoteHookParams{
		header: header,
		snap:   snap,
	}); hookErr != nil {
		i.logger.Error(fmt.Sprintf("Unable to run hook %s, %v", CandidateVoteHook, hookErr))
	}

	// set the timestamp
	parentTime := time.Unix(int64(parent.Timestamp), 0)
	headerTime := parentTime.Add(i.blockTime)

	if headerTime.Before(time.Now()) {
		headerTime = time.Now()
	}

	header.Timestamp = uint64(headerTime.Unix())

	// we need to include in the extra field the current set of validators
	putIbftExtraValidators(header, snap.Set)

	transition, err := i.executor.BeginTxn(parent.StateRoot, header, i.validatorKeyAddr)
	if err != nil {
		return nil, err
	}
	// If the mechanism is PoS -> build a regular block if it's not an end-of-epoch block
	// If the mechanism is PoA -> always build a regular block, regardless of epoch
	txns := []*types.Transaction{}
	if i.shouldWriteTransactions(header.Number) {
		txns = i.writeTransactions(gasLimit, transition)
	}

	if err := i.PreStateCommit(header, transition); err != nil {
		return nil, err
	}

	_, root := transition.Commit()
	header.StateRoot = root
	header.GasUsed = transition.TotalGas()

	// build the block
	block := consensus.BuildBlock(consensus.BuildBlockParams{
		Header:   header,
		Txns:     txns,
		Receipts: transition.Receipts(),
	})

	// write the seal of the block after all the fields are completed
	header, err = writeSeal(i.validatorKey, block.Header)
	if err != nil {
		return nil, err
	}

	block.Header = header

	// compute the hash, this is only a provisional hash since the final one
	// is sealed after all the committed seals
	block.Header.ComputeHash()

	i.logger.Info("build block", "number", header.Number, "txns", len(txns))

	return block, nil
}

type transitionInterface interface {
	Write(txn *types.Transaction) error
	WriteFailedReceipt(txn *types.Transaction) error
}

// writeTransactions writes transactions from the txpool to the transition object
// and returns transactions that were included in the transition (new block)
func (i *Ibft) writeTransactions(gasLimit uint64, transition transitionInterface) []*types.Transaction {
	var transactions []*types.Transaction

	successTxCount := 0
	failedTxCount := 0

	i.txpool.Prepare()

	for {
		tx := i.txpool.Peek()
		if tx == nil {
			break
		}

		if tx.ExceedsBlockGasLimit(gasLimit) {
			if err := transition.WriteFailedReceipt(tx); err != nil {
				failedTxCount++

				i.txpool.Drop(tx)

				continue
			}

			failedTxCount++

			transactions = append(transactions, tx)
			i.txpool.Drop(tx)

			continue
		}

		if err := transition.Write(tx); err != nil {
			if _, ok := err.(*state.GasLimitReachedTransitionApplicationError); ok { // nolint:errorlint
				break
			} else if appErr, ok := err.(*state.TransitionApplicationError); ok && appErr.IsRecoverable { // nolint:errorlint
				i.txpool.Demote(tx)
			} else {
				failedTxCount++
				i.txpool.Drop(tx)
			}

			continue
		}

		// no errors, pop the tx from the pool
		i.txpool.Pop(tx)

		successTxCount++

		transactions = append(transactions, tx)
	}

	//nolint:lll
	i.logger.Info("executed txns", "failed ", failedTxCount, "successful", successTxCount, "remaining in pool", i.txpool.Length())

	return transactions
}

// runAcceptState runs the Accept state loop
//
// The Accept state always checks the snapshot, and the validator set. If the current node is not in the validators set,
// it moves back to the Sync state. On the other hand, if the node is a validator, it calculates the proposer.
// If it turns out that the current node is the proposer, it builds a block,
// and sends preprepare and then prepare messages.
func (i *Ibft) runAcceptState() { // start new round
	// set log output
	logger := i.logger.Named("acceptState")
	logger.Info("Accept state", "sequence", i.state.view.Sequence, "round", i.state.view.Round+1)
	// set consensus_rounds metric output
	i.metrics.Rounds.Set(float64(i.state.view.Round + 1))

	// This is the state in which we either propose a block or wait for the pre-prepare message
	parent := i.blockchain.Header()
	number := parent.Number + 1

	if number != i.state.view.Sequence {
		i.logger.Error("sequence not correct", "parent", parent.Number, "sequence", i.state.view.Sequence)
		i.setState(SyncState)

		return
	}

	snap, err := i.getSnapshot(parent.Number)

	if err != nil {
		i.logger.Error("cannot find snapshot", "num", parent.Number)
		i.setState(SyncState)

		return
	}

	if !snap.Set.Includes(i.validatorKeyAddr) {
		// we are not a validator anymore, move back to sync state
		i.logger.Info("we are not a validator anymore")
		i.setState(SyncState)

		return
	}

	if hookErr := i.runHook(AcceptStateLogHook, i.state.view.Sequence, snap); hookErr != nil {
		i.logger.Error(fmt.Sprintf("Unable to run hook %s, %v", AcceptStateLogHook, hookErr))
	}

	i.state.validators = snap.Set

	//Update the No.of validator metric
	i.metrics.Validators.Set(float64(len(snap.Set)))
	// reset round messages
	i.state.resetRoundMsgs()

	// select the proposer of the block
	var lastProposer types.Address
	if parent.Number != 0 {
		lastProposer, _ = ecrecoverFromHeader(parent)
	}

	if hookErr := i.runHook(CalculateProposerHook, i.state.view.Sequence, lastProposer); hookErr != nil {
		i.logger.Error(fmt.Sprintf("Unable to run hook %s, %v", CalculateProposerHook, hookErr))
	}

	if i.state.proposer == i.validatorKeyAddr {
		logger.Info("we are the proposer", "block", number)

		if !i.state.locked {
			// since the state is not locked, we need to build a new block
			i.state.block, err = i.buildBlock(snap, parent)
			if err != nil {
				i.logger.Error("failed to build block", "err", err)
				i.setState(RoundChangeState)

				return
			}

			// calculate how much time do we have to wait to mine the block
			delay := time.Until(time.Unix(int64(i.state.block.Header.Timestamp), 0))

			select {
			case <-time.After(delay):
			case <-i.closeCh:
				return
			}
		}

		// send the preprepare message as an RLP encoded block
		i.sendPreprepareMsg()

		// send the prepare message since we are ready to move the state
		i.sendPrepareMsg()

		// move to validation state for new prepare messages
		i.setState(ValidateState)

		return
	}

	i.logger.Info("proposer calculated", "proposer", i.state.proposer, "block", number)

	// we are NOT a proposer for the block. Then, we have to wait
	// for a pre-prepare message from the proposer

	timeout := i.getTimeout()
	for i.getState() == AcceptState {
		msg, ok := i.getNextMessage(timeout)
		if !ok {
			return
		}

		if msg == nil {
			i.setState(RoundChangeState)

			continue
		}

		if msg.From != i.state.proposer.String() {
			i.logger.Error("msg received from wrong proposer")

			continue
		}

		// retrieve the block proposal
		block := &types.Block{}
		if err := block.UnmarshalRLP(msg.Proposal.Value); err != nil {
			i.logger.Error("failed to unmarshal block", "err", err)
			i.setState(RoundChangeState)

			return
		}

		// Make sure the proposing block height match the current sequence
		if block.Number() != i.state.view.Sequence {
			i.logger.Error("sequence not correct", "block", block.Number, "sequence", i.state.view.Sequence)
			i.handleStateErr(errIncorrectBlockHeight)

			return
		}

		if i.state.locked {
			// the state is locked, we need to receive the same block
			if block.Hash() == i.state.block.Hash() {
				// fast-track and send a commit message and wait for validations
				i.sendCommitMsg()
				i.setState(ValidateState)
			} else {
				i.handleStateErr(errIncorrectBlockLocked)
			}
		} else {
			// since it's a new block, we have to verify it first
			if err := i.verifyHeaderImpl(snap, parent, block.Header); err != nil {
				i.logger.Error("block header verification failed", "err", err)
				i.handleStateErr(errBlockVerificationFailed)

				continue
			}

			// Verify other block params
			if err := i.blockchain.VerifyPotentialBlock(block); err != nil {
				i.logger.Error("block verification failed", "err", err)
				i.handleStateErr(errBlockVerificationFailed)

				continue
			}

			if hookErr := i.runHook(VerifyBlockHook, block.Number(), block); hookErr != nil {
				if errors.As(hookErr, &errBlockVerificationFailed) {
					i.logger.Error("block verification failed, block at the end of epoch has transactions")
					i.handleStateErr(errBlockVerificationFailed)
				} else {
					i.logger.Error(fmt.Sprintf("Unable to run hook %s, %v", VerifyBlockHook, hookErr))
				}

				continue
			}

			i.state.block = block
			// send prepare message and wait for validations
			i.sendPrepareMsg()
			i.setState(ValidateState)
		}
	}
}

// runValidateState implements the Validate state loop.
//
// The Validate state is rather simple - all nodes do in this state is read messages
// and add them to their local snapshot state
func (i *Ibft) runValidateState() {
	hasCommitted := false
	sendCommit := func() {
		// at this point either we have enough prepare messages
		// or commit messages so we can lock the block
		i.state.lock()

		if !hasCommitted {
			// send the commit message
			i.sendCommitMsg()

			hasCommitted = true
		}
	}

	timeout := i.getTimeout()
	for i.getState() == ValidateState {
		msg, ok := i.getNextMessage(timeout)
		if !ok {
			// closing
			return
		}

		if msg == nil {
			i.setState(RoundChangeState)

			continue
		}

		switch msg.Type {
		case proto.MessageReq_Prepare:
			i.state.addPrepared(msg)

		case proto.MessageReq_Commit:
			i.state.addCommitted(msg)

		default:
			panic(fmt.Sprintf("BUG: %s", reflect.TypeOf(msg.Type)))
		}

		if i.state.numPrepared() >= i.quorumSize(i.state.view.Sequence)(i.state.validators) {
			// we have received enough pre-prepare messages
			sendCommit()
		}

		if i.state.numCommitted() >= i.quorumSize(i.state.view.Sequence)(i.state.validators) {
			// we have received enough commit messages
			sendCommit()

			// try to commit the block (TODO: just to get out of the loop)
			i.setState(CommitState)
		}
	}

	if i.getState() == CommitState {
		// at this point either if it works or not we need to unlock
		block := i.state.block
		i.state.unlock()

		if err := i.insertBlock(block); err != nil {
			// start a new round with the state unlocked since we need to
			// be able to propose/validate a different block
			i.logger.Error("failed to insert block", "err", err)
			i.handleStateErr(errFailedToInsertBlock)
		} else {
			// update metrics
			i.updateMetrics(block)

			// increase the sequence number and reset the round if any
			i.startNewSequence()

			// move ahead to the next block
			i.setState(AcceptState)
		}
	}
}

// updateMetrics will update various metrics based on the given block
// currently we capture No.of Txs and block interval metrics using this function
func (i *Ibft) updateMetrics(block *types.Block) {
	// get previous header
	prvHeader, _ := i.blockchain.GetHeaderByNumber(block.Number() - 1)
	parentTime := time.Unix(int64(prvHeader.Timestamp), 0)
	headerTime := time.Unix(int64(block.Header.Timestamp), 0)

	//Update the block interval metric
	if block.Number() > 1 {
		i.metrics.BlockInterval.Set(
			headerTime.Sub(parentTime).Seconds(),
		)
	}

	//Update the Number of transactions in the block metric
	i.metrics.NumTxs.Set(float64(len(block.Body().Transactions)))
}
func (i *Ibft) insertBlock(block *types.Block) error {
	committedSeals := make([][]byte, 0)

	for _, commit := range i.state.committed {
		// no need to check the format of seal here because writeCommittedSeals will check
		committedSeal, decodeErr := hex.DecodeHex(commit.Seal)
		if decodeErr != nil {
			i.logger.Error(
				fmt.Sprintf(
					"unable to decode committed seal from %s",
					commit.From,
				),
			)

			continue
		}

		committedSeals = append(committedSeals, committedSeal)
	}

	// Push the committed seals to the header
	header, err := writeCommittedSeals(block.Header, committedSeals)
	if err != nil {
		return err
	}

	// The hash needs to be recomputed since the extra data was changed
	block.Header = header
	block.Header.ComputeHash()

	// Verify the header only, since the block body is already verified
	if err := i.VerifyHeader(block.Header); err != nil {
		return err
	}

	// Save the block locally
	if err := i.blockchain.WriteBlock(block); err != nil {
		return err
	}

	if hookErr := i.runHook(InsertBlockHook, header.Number, header.Number); hookErr != nil {
		return hookErr
	}

	i.logger.Info(
		"block committed",
		"sequence", i.state.view.Sequence,
		"hash", block.Hash(),
		"validators", len(i.state.validators),
		"rounds", i.state.view.Round+1,
		"committed", i.state.numCommitted(),
	)

	// broadcast the new block
	i.syncer.Broadcast(block)

	// after the block has been written we reset the txpool so that
	// the old transactions are removed
	i.txpool.ResetWithHeaders(block.Header)

	return nil
}

var (
	errIncorrectBlockLocked    = errors.New("block locked is incorrect")
	errIncorrectBlockHeight    = errors.New("proposed block number is incorrect")
	errBlockVerificationFailed = errors.New("block verification failed")
	errFailedToInsertBlock     = errors.New("failed to insert block")
)

func (i *Ibft) handleStateErr(err error) {
	i.state.err = err
	i.setState(RoundChangeState)
}

func (i *Ibft) runRoundChangeState() {
	sendRoundChange := func(round uint64) {
		i.logger.Debug("local round change", "round", round+1)
		// set the new round and update the round metric
		i.startNewRound(round)
		i.metrics.Rounds.Set(float64(round))
		// clean the round
		i.state.cleanRound(round)
		// send the round change message
		i.sendRoundChange()
	}
	sendNextRoundChange := func() {
		sendRoundChange(i.state.view.Round + 1)
	}

	checkTimeout := func() {
		// check if there is any peer that is really advanced and we might need to sync with it first
		if i.syncer != nil {
			bestPeer := i.syncer.BestPeer()
			if bestPeer != nil {
				lastProposal := i.blockchain.Header()
				if bestPeer.Number() > lastProposal.Number {
					i.logger.Debug("it has found a better peer to connect", "local", lastProposal.Number, "remote", bestPeer.Number())
					// we need to catch up with the last sequence
					i.setState(SyncState)

					return
				}
			}
		}

		// otherwise, it seems that we are in sync
		// and we should start a new round
		sendNextRoundChange()
	}

	// if the round was triggered due to an error, we send our own
	// next round change
	if err := i.state.getErr(); err != nil {
		i.logger.Debug("round change handle err", "err", err)
		sendNextRoundChange()
	} else {
		// otherwise, it is due to a timeout in any stage
		// First, we try to sync up with any max round already available
		if maxRound, ok := i.state.maxRound(); ok {
			i.logger.Debug("round change set max round", "round", maxRound)
			sendRoundChange(maxRound)
		} else {
			// otherwise, do your best to sync up
			checkTimeout()
		}
	}

	// create a timer for the round change
	timeout := i.getTimeout()
	for i.getState() == RoundChangeState {
		msg, ok := i.getNextMessage(timeout)
		if !ok {
			// closing
			return
		}

		if msg == nil {
			i.logger.Debug("round change timeout")
			checkTimeout()
			// update the timeout duration
			timeout = i.getTimeout()

			continue
		}

		// we only expect RoundChange messages right now
		num := i.state.AddRoundMessage(msg)

		if num == i.state.validators.MaxFaultyNodes()+1 && i.state.view.Round < msg.View.Round {
			// weak certificate, try to catch up if our round number is smaller
			// update timer
			timeout = i.getTimeout()

			sendRoundChange(msg.View.Round)
		} else if num == i.quorumSize(i.state.view.Sequence)(i.state.validators) {
			// start a new round immediately
			i.startNewRound(msg.View.Round)
			i.setState(AcceptState)
		}
	}
}

// --- com wrappers ---

func (i *Ibft) sendRoundChange() {
	i.gossip(proto.MessageReq_RoundChange)
}

func (i *Ibft) sendPreprepareMsg() {
	i.gossip(proto.MessageReq_Preprepare)
}

func (i *Ibft) sendPrepareMsg() {
	i.gossip(proto.MessageReq_Prepare)
}

func (i *Ibft) sendCommitMsg() {
	i.gossip(proto.MessageReq_Commit)
}

func (i *Ibft) gossip(typ proto.MessageReq_Type) {
	msg := &proto.MessageReq{
		Type: typ,
	}

	// add View
	msg.View = i.state.view.Copy()

	// if we are sending a preprepare message we need to include the proposed block
	if msg.Type == proto.MessageReq_Preprepare {
		msg.Proposal = &anypb.Any{
			Value: i.state.block.MarshalRLP(),
		}
	}

	// if the message is commit, we need to add the committed seal
	if msg.Type == proto.MessageReq_Commit {
		seal, err := writeCommittedSeal(i.validatorKey, i.state.block.Header)
		if err != nil {
			i.logger.Error("failed to commit seal", "err", err)

			return
		}

		msg.Seal = hex.EncodeToHex(seal)
	}

	if msg.Type != proto.MessageReq_Preprepare {
		// send a copy to ourselves so that we can process this message as well
		msg2 := msg.Copy()
		msg2.From = i.validatorKeyAddr.String()
		i.pushMessage(msg2)
	}

	if err := signMsg(i.validatorKey, msg); err != nil {
		i.logger.Error("failed to sign message", "err", err)

		return
	}

	if err := i.transport.Gossip(msg); err != nil {
		i.logger.Error("failed to gossip", "err", err)
	}
}

// getState returns the current IBFT state
func (i *Ibft) getState() IbftState {
	return i.state.getState()
}

// isState checks if the node is in the passed in state
func (i *Ibft) isState(s IbftState) bool {
	return i.state.getState() == s
}

// setState sets the IBFT state
func (i *Ibft) setState(s IbftState) {
	i.logger.Info("state change", "new", s)
	i.state.setState(s)
}

// forceTimeout sets the forceTimeoutCh flag to true
func (i *Ibft) forceTimeout() {
	i.forceTimeoutCh = true
}

// isSealing checks if the current node is sealing blocks
func (i *Ibft) isSealing() bool {
	return i.sealing
}

// verifyHeaderImpl implements the actual header verification logic
func (i *Ibft) verifyHeaderImpl(snap *Snapshot, parent, header *types.Header) error {
	// ensure the extra data is correctly formatted
	if _, err := getIbftExtra(header); err != nil {
		return err
	}

	if hookErr := i.runHook(VerifyHeadersHook, header.Number, header.Nonce); hookErr != nil {
		return hookErr
	}

	if header.MixHash != IstanbulDigest {
		return fmt.Errorf("invalid mixhash")
	}

	if header.Sha3Uncles != types.EmptyUncleHash {
		return fmt.Errorf("invalid sha3 uncles")
	}

	// difficulty has to match number
	if header.Difficulty != header.Number {
		return fmt.Errorf("wrong difficulty")
	}

	// verify the sealer
	if err := verifySigner(snap, header); err != nil {
		return err
	}

	return nil
}

// VerifyHeader wrapper for verifying headers
func (i *Ibft) VerifyHeader(header *types.Header) error {
	parent, ok := i.blockchain.GetHeaderByNumber(header.Number - 1)
	if !ok {
		return fmt.Errorf(
			"unable to get parent header for block number %d",
			header.Number,
		)
	}

	snap, err := i.getSnapshot(parent.Number)
	if err != nil {
		return err
	}

	// verify all the header fields + seal
	if err := i.verifyHeaderImpl(snap, parent, header); err != nil {
		return err
	}

	// verify the committed seals
	if err := verifyCommittedFields(snap, header, i.quorumSize(header.Number)); err != nil {
		return err
	}

	return nil
}

//	quorumSize returns a callback that when executed on a ValidatorSet computes
//	number of votes required to reach quorum based on the size of the set.
//	The blockNumber argument indicates which formula was used to calculate the result (see PRs #513, #549)
func (i *Ibft) quorumSize(blockNumber uint64) QuorumImplementation {
	if blockNumber < i.quorumSizeBlockNum {
		return LegacyQuorumSize
	}

	return OptimalQuorumSize
}

// ProcessHeaders updates the snapshot based on previously verified headers
func (i *Ibft) ProcessHeaders(headers []*types.Header) error {
	return i.processHeaders(headers)
}

// GetBlockCreator retrieves the block signer from the extra data field
func (i *Ibft) GetBlockCreator(header *types.Header) (types.Address, error) {
	return ecrecoverFromHeader(header)
}

// PreStateCommit a hook to be called before finalizing state transition on inserting block
func (i *Ibft) PreStateCommit(header *types.Header, txn *state.Transition) error {
	params := &preStateCommitHookParams{
		header: header,
		txn:    txn,
	}
	if hookErr := i.runHook(PreStateCommitHook, header.Number, params); hookErr != nil {
		return hookErr
	}

	return nil
}

// GetEpoch returns the current epoch
func (i *Ibft) GetEpoch(number uint64) uint64 {
	if number%i.epochSize == 0 {
		return number / i.epochSize
	}

	return number/i.epochSize + 1
}

// IsLastOfEpoch checks if the block number is the last of the epoch
func (i *Ibft) IsLastOfEpoch(number uint64) bool {
	return number > 0 && number%i.epochSize == 0
}

// Close closes the IBFT consensus mechanism, and does write back to disk
func (i *Ibft) Close() error {
	close(i.closeCh)

	if i.config.Path != "" {
		err := i.store.saveToPath(i.config.Path)

		if err != nil {
			return err
		}
	}

	return nil
}

// getNextMessage reads a new message from the message queue
func (i *Ibft) getNextMessage(timeout time.Duration) (*proto.MessageReq, bool) {
	timeoutCh := time.After(timeout)

	for {
		msg := i.msgQueue.readMessage(i.getState(), i.state.view)
		if msg != nil {
			return msg.obj, true
		}

		if i.forceTimeoutCh {
			i.forceTimeoutCh = false

			return nil, true
		}

		// wait until there is a new message or
		// someone closes the stopCh (i.e. timeout for round change)
		select {
		case <-timeoutCh:
			i.logger.Info("unable to read new message from the message queue", "timeout expired", timeout)

			return nil, true
		case <-i.closeCh:
			return nil, false
		case <-i.updateCh:
		}
	}
}

// pushMessage pushes a new message to the message queue
func (i *Ibft) pushMessage(msg *proto.MessageReq) {
	task := &msgTask{
		view: msg.View,
		msg:  protoTypeToMsg(msg.Type),
		obj:  msg,
	}
	i.msgQueue.pushMessage(task)

	select {
	case i.updateCh <- struct{}{}:
	default:
	}
}

<<<<<<< HEAD
// getTimeout returns the IBFT timeout based on round and config
func (i *Ibft) getTimeout() time.Duration {
	return exponentialTimeout(i.state.view.Round, i.ibftBaseTimeout)
=======
// startNewSequence changes the sequence and resets the round in the view of state
func (i *Ibft) startNewSequence() {
	header := i.blockchain.Header()

	i.state.view = &proto.View{
		Sequence: header.Number + 1,
		Round:    0,
	}
}

// startNewRound changes the round in the view of state
func (i *Ibft) startNewRound(newRound uint64) {
	i.state.view = &proto.View{
		Sequence: i.state.view.Sequence,
		Round:    newRound,
	}
>>>>>>> 1111d15f
}<|MERGE_RESOLUTION|>--- conflicted
+++ resolved
@@ -1432,11 +1432,11 @@
 	}
 }
 
-<<<<<<< HEAD
 // getTimeout returns the IBFT timeout based on round and config
 func (i *Ibft) getTimeout() time.Duration {
 	return exponentialTimeout(i.state.view.Round, i.ibftBaseTimeout)
-=======
+}
+
 // startNewSequence changes the sequence and resets the round in the view of state
 func (i *Ibft) startNewSequence() {
 	header := i.blockchain.Header()
@@ -1453,5 +1453,4 @@
 		Sequence: i.state.view.Sequence,
 		Round:    newRound,
 	}
->>>>>>> 1111d15f
 }