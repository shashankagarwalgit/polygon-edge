package ibft

import (
	"encoding/json"
	"errors"
	"fmt"
	"reflect"
	"time"

	"github.com/0xPolygon/polygon-edge/consensus"
	"github.com/0xPolygon/polygon-edge/consensus/ibft/proto"
	"github.com/0xPolygon/polygon-edge/consensus/ibft/signer"
	"github.com/0xPolygon/polygon-edge/helper/common"
	"github.com/0xPolygon/polygon-edge/helper/hex"
	"github.com/0xPolygon/polygon-edge/helper/progress"
	"github.com/0xPolygon/polygon-edge/network"
	"github.com/0xPolygon/polygon-edge/protocol"
	"github.com/0xPolygon/polygon-edge/state"
	"github.com/0xPolygon/polygon-edge/types"
	"github.com/hashicorp/go-hclog"
	"google.golang.org/grpc"
	anypb "google.golang.org/protobuf/types/known/anypb"
)

const (
	DefaultEpochSize = 100000
)

var (
	ErrInvalidHookParam     = errors.New("invalid IBFT hook param passed in")
	ErrInvalidMechanismType = errors.New("invalid consensus mechanism type in params")
	ErrMissingMechanismType = errors.New("missing consensus mechanism type in params")
	ErrSignerNotFound       = errors.New("not found signer in validator set")
)

type blockchainInterface interface {
	Header() *types.Header
	GetHeaderByNumber(i uint64) (*types.Header, bool)
	WriteBlock(block *types.Block) error
	VerifyPotentialBlock(block *types.Block) error
	CalculateGasLimit(number uint64) (uint64, error)
}

type txPoolInterface interface {
	Prepare()
	Length() uint64
	Peek() *types.Transaction
	Pop(tx *types.Transaction)
	Drop(tx *types.Transaction)
	Demote(tx *types.Transaction)
	ResetWithHeaders(headers ...*types.Header)
}

type syncerInterface interface {
	Start()
	BestPeer() *protocol.SyncPeer
	BulkSyncWithPeer(p *protocol.SyncPeer, newBlockHandler func(block *types.Block)) error
	WatchSyncWithPeer(p *protocol.SyncPeer, newBlockHandler func(b *types.Block) bool, blockTimeout time.Duration)
	GetSyncProgression() *progress.Progression
	Broadcast(b *types.Block)
}

// Ibft represents the IBFT consensus mechanism object
type Ibft struct {
	sealing bool // Flag indicating if the node is a sealer

	logger hclog.Logger      // Output logger
	config *consensus.Config // Consensus configuration
	Grpc   *grpc.Server      // gRPC configuration
	state  *currentState     // Reference to the current state

	blockchain blockchainInterface // Interface exposed by the blockchain layer
	executor   *state.Executor     // Reference to the state executor
	closeCh    chan struct{}       // Channel for closing

	txpool txPoolInterface // Reference to the transaction pool

	store              *snapshotStore // Snapshot store that keeps track of all snapshots
	epochSize          uint64
	quorumSizeBlockNum uint64

	msgQueue *msgQueue     // Structure containing different message queues
	updateCh chan struct{} // Update channel

	syncer syncerInterface // Reference to the sync protocol

	network   *network.Server // Reference to the networking layer
	transport transport       // Reference to the transport protocol

	operator *operator

	// aux test methods
	forceTimeoutCh bool

	metrics *consensus.Metrics

	mechanisms []ConsensusMechanism // IBFT ConsensusMechanism used (PoA / PoS)

	blockTime time.Duration // Minimum block generation time in seconds

	signer signer.Signer
}

// runHook runs a specified hook if it is present in the hook map
func (i *Ibft) runHook(hookName HookType, height uint64, hookParam interface{}) error {
	for _, mechanism := range i.mechanisms {
		if !mechanism.IsAvailable(hookName, height) {
			continue
		}

		// Grab the hook map
		hookMap := mechanism.GetHookMap()

		// Grab the actual hook if it's present
		hook, ok := hookMap[hookName]
		if !ok {
			// hook not found, continue
			continue
		}

		// Run the hook
		if err := hook(hookParam); err != nil {
			return fmt.Errorf("error occurred during a call of %s hook in %s: %w", hookName, mechanism.GetType(), err)
		}
	}

	return nil
}

// Factory implements the base consensus Factory method
func Factory(
	params *consensus.ConsensusParams,
) (consensus.Consensus, error) {
	//	defaults for user set fields in genesis
	var (
		epochSize          = uint64(DefaultEpochSize)
		quorumSizeBlockNum = uint64(0)
	)

	if definedEpochSize, ok := params.Config.Config["epochSize"]; ok {
		// Epoch size is defined, use the passed in one
		readSize, ok := definedEpochSize.(float64)
		if !ok {
			return nil, errors.New("invalid type assertion")
		}

		epochSize = uint64(readSize)
	}

<<<<<<< HEAD
	var (
		s   signer.Signer
		err error
	)

	if params.BLS {
		if s, err = signer.NewBLSSigner(params.SecretsManager); err != nil {
			return nil, err
		}
	} else {
		if s, err = signer.NewECDSASigner(params.SecretsManager); err != nil {
			return nil, err
		}
	}

	p := &Ibft{
		logger:     params.Logger.Named("ibft"),
		config:     params.Config,
		Grpc:       params.Grpc,
		blockchain: params.Blockchain,
		executor:   params.Executor,
		closeCh:    make(chan struct{}),
		txpool:     params.Txpool,
		state:      &currentState{},
		network:    params.Network,
		epochSize:  epochSize,
		sealing:    params.Seal,
		metrics:    params.Metrics,
		blockTime:  time.Duration(params.BlockTime) * time.Second,
		signer:     s,
=======
	if rawBlockNum, ok := params.Config.Config["quorumSizeBlockNum"]; ok {
		//	Block number specified for quorum size switch
		readBlockNum, ok := rawBlockNum.(float64)
		if !ok {
			return nil, errors.New("invalid type assertion")
		}

		quorumSizeBlockNum = uint64(readBlockNum)
	}

	p := &Ibft{
		logger:             params.Logger.Named("ibft"),
		config:             params.Config,
		Grpc:               params.Grpc,
		blockchain:         params.Blockchain,
		executor:           params.Executor,
		closeCh:            make(chan struct{}),
		txpool:             params.Txpool,
		state:              &currentState{},
		network:            params.Network,
		epochSize:          epochSize,
		quorumSizeBlockNum: quorumSizeBlockNum,
		sealing:            params.Seal,
		metrics:            params.Metrics,
		secretsManager:     params.SecretsManager,
		blockTime:          time.Duration(params.BlockTime) * time.Second,
>>>>>>> ba29ca15
	}

	// Initialize the mechanism
	if err := p.setupMechanism(); err != nil {
		return nil, err
	}

	// Istanbul requires a different header hash function

	p.syncer = protocol.NewSyncer(params.Logger, params.Network, params.Blockchain)

	return p, nil
}

// Start starts the IBFT consensus
func (i *Ibft) Initialize() error {
	// Set up the snapshots
	if err := i.setupSnapshot(); err != nil {
		return err
	}

	return nil
}

// Start starts the IBFT consensus
func (i *Ibft) Start() error {
	// register the grpc operator
	if i.Grpc != nil {
		i.operator = &operator{ibft: i}
		proto.RegisterIbftOperatorServer(i.Grpc, i.operator)
	}

	i.msgQueue = newMsgQueue()
	i.closeCh = make(chan struct{})
	i.updateCh = make(chan struct{})

	i.logger.Info("validator key", "addr", i.signer.Address())

	// start the transport protocol
	if err := i.setupTransport(); err != nil {
		return err
	}

	// Start the syncer
	i.syncer.Start()

	// Start the actual IBFT protocol
	go i.start()

	return nil
}

// GetSyncProgression gets the latest sync progression, if any
func (i *Ibft) GetSyncProgression() *progress.Progression {
	return i.syncer.GetSyncProgression()
}

type transport interface {
	Gossip(msg *proto.MessageReq) error
}

// Define the IBFT libp2p protocol
var ibftProto = "/ibft/0.1"

type gossipTransport struct {
	topic *network.Topic
}

// Gossip publishes a new message to the topic
func (g *gossipTransport) Gossip(msg *proto.MessageReq) error {
	return g.topic.Publish(msg)
}

// GetIBFTForks returns IBFT fork configurations from chain config
func GetIBFTForks(ibftConfig map[string]interface{}) ([]IBFTFork, error) {
	// no fork, only specifying IBFT type in chain config
	if originalType, ok := ibftConfig["type"].(string); ok {
		typ, err := ParseType(originalType)
		if err != nil {
			return nil, err
		}

		return []IBFTFork{
			{
				Type:       typ,
				Deployment: nil,
				From:       common.JSONNumber{Value: 0},
				To:         nil,
			},
		}, nil
	}

	// with forks
	if types, ok := ibftConfig["types"].([]interface{}); ok {
		bytes, err := json.Marshal(types)
		if err != nil {
			return nil, err
		}

		var forks []IBFTFork
		if err := json.Unmarshal(bytes, &forks); err != nil {
			return nil, err
		}

		return forks, nil
	}

	return nil, errors.New("current IBFT type not found")
}

//  setupTransport read current mechanism in params and sets up consensus mechanism
func (i *Ibft) setupMechanism() error {
	ibftForks, err := GetIBFTForks(i.config.Config)
	if err != nil {
		return err
	}

	i.mechanisms = make([]ConsensusMechanism, len(ibftForks))

	for idx, fork := range ibftForks {
		factory, ok := mechanismBackends[fork.Type]
		if !ok {
			return fmt.Errorf("consensus mechanism doesn't define: %s", fork.Type)
		}

		fork := fork
		if i.mechanisms[idx], err = factory(i, &fork); err != nil {
			return err
		}
	}

	return nil
}

// setupTransport sets up the gossip transport protocol
func (i *Ibft) setupTransport() error {
	// Define a new topic
	topic, err := i.network.NewTopic(ibftProto, &proto.MessageReq{})
	if err != nil {
		return err
	}

	// Subscribe to the newly created topic
	err = topic.Subscribe(func(obj interface{}) {
		msg, ok := obj.(*proto.MessageReq)
		if !ok {
			i.logger.Error("invalid type assertion for message request")

			return
		}

		if !i.isSealing() {
			// if we are not sealing we do not care about the messages
			// but we need to subscribe to propagate the messages
			return
		}

		// decode sender
		if err := signer.ValidateMsg(msg); err != nil {
			i.logger.Error("failed to validate msg", "err", err)

			return
		}

		if msg.From == i.signer.Address().String() {
			// we are the sender, skip this message since we already
			// relay our own messages internally.
			return
		}

		i.pushMessage(msg)
	})

	if err != nil {
		return err
	}

	i.transport = &gossipTransport{topic: topic}

	return nil
}

const IbftKeyName = "validator.key"

// start starts the IBFT consensus state machine
func (i *Ibft) start() {
	// consensus always starts in SyncState mode in case it needs
	// to sync with other nodes.
	i.setState(SyncState)

	// Grab the latest header
	header := i.blockchain.Header()
	i.logger.Debug("current sequence", "sequence", header.Number+1)

	for {
		select {
		case <-i.closeCh:
			return
		default: // Default is here because we would block until we receive something in the closeCh
		}

		// Start the state machine loop
		i.runCycle()
	}
}

// runCycle represents the IBFT state machine loop
func (i *Ibft) runCycle() {
	// Log to the console
	if i.state.view != nil {
		i.logger.Debug("cycle", "state", i.getState(), "sequence", i.state.view.Sequence, "round", i.state.view.Round+1)
	}

	// Based on the current state, execute the corresponding section
	switch i.getState() {
	case AcceptState:
		i.runAcceptState()

	case ValidateState:
		i.runValidateState()

	case RoundChangeState:
		i.runRoundChangeState()

	case SyncState:
		i.runSyncState()
	}
}

// isValidSnapshot checks if the current node is in the validator set for the latest snapshot
func (i *Ibft) isValidSnapshot() bool {
	if !i.isSealing() {
		return false
	}

	// check if we are a validator and enabled
	header := i.blockchain.Header()
	snap, err := i.getSnapshot(header.Number)

	if err != nil {
		return false
	}

	if snap.Set.Includes(i.signer.Address()) {
		i.state.view = &proto.View{
			Sequence: header.Number + 1,
			Round:    0,
		}

		return true
	}

	return false
}

// runSyncState implements the Sync state loop.
//
// It fetches fresh data from the blockchain. Checks if the current node is a validator and resolves any pending blocks
func (i *Ibft) runSyncState() {
	// updateSnapshotCallback keeps the snapshot store in sync with the updated
	// chain data, by calling the SyncStateHook
	callInsertBlockHook := func(blockNumber uint64) {
		if hookErr := i.runHook(InsertBlockHook, blockNumber, blockNumber); hookErr != nil {
			i.logger.Error(fmt.Sprintf("Unable to run hook %s, %v", InsertBlockHook, hookErr))
		}
	}

	for i.isState(SyncState) {
		// try to sync with the best-suited peer
		p := i.syncer.BestPeer()
		if p == nil {
			// if we do not have any peers, and we have been a validator
			// we can start now. In case we start on another fork this will be
			// reverted later
			if i.isValidSnapshot() {
				// initialize the round and sequence
				header := i.blockchain.Header()
				i.state.view = &proto.View{
					Round:    0,
					Sequence: header.Number + 1,
				}
				//Set the round metric
				i.metrics.Rounds.Set(float64(i.state.view.Round))

				i.setState(AcceptState)
			} else {
				time.Sleep(1 * time.Second)
			}

			continue
		}

		if err := i.syncer.BulkSyncWithPeer(p, func(newBlock *types.Block) {
			callInsertBlockHook(newBlock.Number())
			i.txpool.ResetWithHeaders(newBlock.Header)
		}); err != nil {
			i.logger.Error("failed to bulk sync", "err", err)

			continue
		}

		// if we are a validator we do not even want to wait here
		// we can just move ahead
		if i.isValidSnapshot() {
			i.setState(AcceptState)

			continue
		}

		// start watch mode
		var isValidator bool

		i.syncer.WatchSyncWithPeer(p, func(newBlock *types.Block) bool {
			// After each written block, update the snapshot store for PoS.
			// The snapshot store is currently updated for PoA inside the ProcessHeadersHook
			callInsertBlockHook(newBlock.Number())

			i.syncer.Broadcast(newBlock)
			i.txpool.ResetWithHeaders(newBlock.Header)
			isValidator = i.isValidSnapshot()

			return isValidator
		}, i.blockTime)

		if isValidator {
			// at this point, we are in sync with the latest chain we know of
			// and we are a validator of that chain so we need to change to AcceptState
			// so that we can start to do some stuff there
			i.setState(AcceptState)
		}
	}
}

// shouldWriteTransactions checks if each consensus mechanism accepts a block with transactions at given height
// returns true if all mechanisms accept
// otherwise return false
func (i *Ibft) shouldWriteTransactions(height uint64) bool {
	for _, m := range i.mechanisms {
		if m.ShouldWriteTransactions(height) {
			return true
		}
	}

	return false
}

// buildBlock builds the block, based on the passed in snapshot and parent header
func (i *Ibft) buildBlock(snap *Snapshot, parent *types.Header) (*types.Block, error) {
	header := &types.Header{
		ParentHash: parent.Hash,
		Number:     parent.Number + 1,
		Miner:      types.Address{},
		Nonce:      types.Nonce{},
		MixHash:    signer.IstanbulDigest,
		// this is required because blockchain needs difficulty to organize blocks and forks
		Difficulty: parent.Number + 1,
		StateRoot:  types.EmptyRootHash, // this avoids needing state for now
		Sha3Uncles: types.EmptyUncleHash,
		GasLimit:   parent.GasLimit, // Inherit from parent for now, will need to adjust dynamically later.
	}

	// calculate gas limit based on parent header
	gasLimit, err := i.blockchain.CalculateGasLimit(header.Number)
	if err != nil {
		return nil, err
	}

	header.GasLimit = gasLimit

	if hookErr := i.runHook(CandidateVoteHook, header.Number, &candidateVoteHookParams{
		header: header,
		snap:   snap,
	}); hookErr != nil {
		i.logger.Error(fmt.Sprintf("Unable to run hook %s, %v", CandidateVoteHook, hookErr))
	}

	// set the timestamp
	parentTime := time.Unix(int64(parent.Timestamp), 0)
	headerTime := parentTime.Add(i.blockTime)

	if headerTime.Before(time.Now()) {
		headerTime = time.Now()
	}

	header.Timestamp = uint64(headerTime.Unix())

	if err := i.signer.InitIBFTExtra(header, parent, snap.Set); err != nil {
		return nil, err
	}

	transition, err := i.executor.BeginTxn(parent.StateRoot, header, i.signer.Address())
	if err != nil {
		return nil, err
	}

	// If the mechanism is PoS -> build a regular block if it's not an end-of-epoch block
	// If the mechanism is PoA -> always build a regular block, regardless of epoch
	txns := []*types.Transaction{}
	if i.shouldWriteTransactions(header.Number) {
		txns = i.writeTransactions(gasLimit, transition)
	}

	if err := i.PreStateCommit(header, transition); err != nil {
		return nil, err
	}

	_, root := transition.Commit()
	header.StateRoot = root
	header.GasUsed = transition.TotalGas()

	// build the block
	block := consensus.BuildBlock(consensus.BuildBlockParams{
		Header:   header,
		Txns:     txns,
		Receipts: transition.Receipts(),
	})

	// write the seal of the block after all the fields are completed
	header, err = i.signer.WriteSeal(header)
	if err != nil {
		return nil, err
	}

	block.Header = header

	// compute the hash, this is only a provisional hash since the final one
	// is sealed after all the committed seals
	block.Header.ComputeHash()

	i.logger.Info("build block", "number", header.Number, "txns", len(txns))

	return block, nil
}

type transitionInterface interface {
	Write(txn *types.Transaction) error
	WriteFailedReceipt(txn *types.Transaction) error
}

// writeTransactions writes transactions from the txpool to the transition object
// and returns transactions that were included in the transition (new block)
func (i *Ibft) writeTransactions(gasLimit uint64, transition transitionInterface) []*types.Transaction {
	var transactions []*types.Transaction

	successTxCount := 0
	failedTxCount := 0

	i.txpool.Prepare()

	for {
		tx := i.txpool.Peek()
		if tx == nil {
			break
		}

		if tx.ExceedsBlockGasLimit(gasLimit) {
			if err := transition.WriteFailedReceipt(tx); err != nil {
				failedTxCount++

				i.txpool.Drop(tx)

				continue
			}

			failedTxCount++

			transactions = append(transactions, tx)
			i.txpool.Drop(tx)

			continue
		}

		if err := transition.Write(tx); err != nil {
			if _, ok := err.(*state.GasLimitReachedTransitionApplicationError); ok { // nolint:errorlint
				break
			} else if appErr, ok := err.(*state.TransitionApplicationError); ok && appErr.IsRecoverable { // nolint:errorlint
				i.txpool.Demote(tx)
			} else {
				failedTxCount++
				i.txpool.Drop(tx)
			}

			continue
		}

		// no errors, pop the tx from the pool
		i.txpool.Pop(tx)

		successTxCount++

		transactions = append(transactions, tx)
	}

	//nolint:lll
	i.logger.Info("executed txns", "failed ", failedTxCount, "successful", successTxCount, "remaining in pool", i.txpool.Length())

	return transactions
}

// runAcceptState runs the Accept state loop
//
// The Accept state always checks the snapshot, and the validator set. If the current node is not in the validators set,
// it moves back to the Sync state. On the other hand, if the node is a validator, it calculates the proposer.
// If it turns out that the current node is the proposer, it builds a block,
// and sends preprepare and then prepare messages.
func (i *Ibft) runAcceptState() { // start new round
	// set log output
	logger := i.logger.Named("acceptState")
	logger.Info("Accept state", "sequence", i.state.view.Sequence, "round", i.state.view.Round+1)
	// set consensus_rounds metric output
	i.metrics.Rounds.Set(float64(i.state.view.Round + 1))

	// This is the state in which we either propose a block or wait for the pre-prepare message
	parent := i.blockchain.Header()
	number := parent.Number + 1

	if number != i.state.view.Sequence {
		i.logger.Error("sequence not correct", "parent", parent.Number, "sequence", i.state.view.Sequence)
		i.setState(SyncState)

		return
	}

	snap, err := i.getSnapshot(parent.Number)

	if err != nil {
		i.logger.Error("cannot find snapshot", "num", parent.Number)
		i.setState(SyncState)

		return
	}

	if !snap.Set.Includes(i.signer.Address()) {
		// we are not a validator anymore, move back to sync state
		i.logger.Info("we are not a validator anymore")
		i.setState(SyncState)

		return
	}

	if hookErr := i.runHook(AcceptStateLogHook, i.state.view.Sequence, snap); hookErr != nil {
		i.logger.Error(fmt.Sprintf("Unable to run hook %s, %v", AcceptStateLogHook, hookErr))
	}

	i.state.validators = snap.Set

	// Update the No.of validator metric
	i.metrics.Validators.Set(float64(snap.Set.Len()))

	// reset round messages
	i.state.resetRoundMsgs()

	// select the proposer of the block
	var lastProposer types.Address
	if parent.Number != 0 {
		lastProposer, _ = i.signer.EcrecoverFromHeader(parent)
	}

	if hookErr := i.runHook(CalculateProposerHook, i.state.view.Sequence, lastProposer); hookErr != nil {
		i.logger.Error(fmt.Sprintf("Unable to run hook %s, %v", CalculateProposerHook, hookErr))
	}

	if i.state.proposer == i.signer.Address() {
		logger.Info("we are the proposer", "block", number)

		if !i.state.locked {
			// since the state is not locked, we need to build a new block
			i.state.block, err = i.buildBlock(snap, parent)
			if err != nil {
				i.logger.Error("failed to build block", "err", err)
				i.setState(RoundChangeState)

				return
			}

			// calculate how much time do we have to wait to mine the block
			delay := time.Until(time.Unix(int64(i.state.block.Header.Timestamp), 0))

			select {
			case <-time.After(delay):
			case <-i.closeCh:
				return
			}
		}

		// send the preprepare message as an RLP encoded block
		i.sendPreprepareMsg()

		// send the prepare message since we are ready to move the state
		i.sendPrepareMsg()

		// move to validation state for new prepare messages
		i.setState(ValidateState)

		return
	}

	i.logger.Info("proposer calculated", "proposer", i.state.proposer, "block", number)

	// we are NOT a proposer for the block. Then, we have to wait
	// for a pre-prepare message from the proposer

	timeout := exponentialTimeout(i.state.view.Round)
	for i.getState() == AcceptState {
		msg, ok := i.getNextMessage(timeout)
		if !ok {
			return
		}

		if msg == nil {
			i.setState(RoundChangeState)

			continue
		}

		if msg.From != i.state.proposer.String() {
			i.logger.Error("msg received from wrong proposer")

			continue
		}

		// retrieve the block proposal
		block := &types.Block{}
		if err := block.UnmarshalRLP(msg.Proposal.Value); err != nil {
			i.logger.Error("failed to unmarshal block", "err", err)
			i.setState(RoundChangeState)

			return
		}

		if i.state.locked {
			// the state is locked, we need to receive the same block
			if block.Hash() == i.state.block.Hash() {
				// fast-track and send a commit message and wait for validations
				i.sendCommitMsg()
				i.setState(ValidateState)
			} else {
				i.handleStateErr(errIncorrectBlockLocked)
			}
		} else {
			// since it's a new block, we have to verify it first
			if err := i.verifyHeaderImpl(snap, parent, block.Header); err != nil {
				i.logger.Error("block header verification failed", "err", err)
				i.handleStateErr(errBlockVerificationFailed)

				continue
			}

			// Verify other block params
			if err := i.blockchain.VerifyPotentialBlock(block); err != nil {
				i.logger.Error("block verification failed", "err", err)
				i.handleStateErr(errBlockVerificationFailed)

				continue
			}

			if hookErr := i.runHook(VerifyBlockHook, block.Number(), block); hookErr != nil {
				if errors.As(hookErr, &errBlockVerificationFailed) {
					i.logger.Error("block verification failed, block at the end of epoch has transactions")
					i.handleStateErr(errBlockVerificationFailed)
				} else {
					i.logger.Error(fmt.Sprintf("Unable to run hook %s, %v", VerifyBlockHook, hookErr))
				}

				continue
			}

			i.state.block = block
			// send prepare message and wait for validations
			i.sendPrepareMsg()
			i.setState(ValidateState)
		}
	}
}

// runValidateState implements the Validate state loop.
//
// The Validate state is rather simple - all nodes do in this state is read messages
// and add them to their local snapshot state
func (i *Ibft) runValidateState() {
	hasCommitted := false
	sendCommit := func() {
		// at this point either we have enough prepare messages
		// or commit messages so we can lock the block
		i.state.lock()

		if !hasCommitted {
			// send the commit message
			i.sendCommitMsg()

			hasCommitted = true
		}
	}

	timeout := exponentialTimeout(i.state.view.Round)
	for i.getState() == ValidateState {
		msg, ok := i.getNextMessage(timeout)
		if !ok {
			// closing
			return
		}

		if msg == nil {
			i.setState(RoundChangeState)

			continue
		}

		switch msg.Type {
		case proto.MessageReq_Prepare:
			i.state.addPrepared(msg)

		case proto.MessageReq_Commit:
			i.state.addCommitted(msg)

		default:
			panic(fmt.Sprintf("BUG: %s", reflect.TypeOf(msg.Type)))
		}

		if i.state.numPrepared() >= i.quorumSize(i.state.view.Sequence)(i.state.validators) {
			// we have received enough pre-prepare messages
			sendCommit()
		}

		if i.state.numCommitted() >= i.quorumSize(i.state.view.Sequence)(i.state.validators) {
			// we have received enough commit messages
			sendCommit()

			// try to commit the block (TODO: just to get out of the loop)
			i.setState(CommitState)
		}
	}

	if i.getState() == CommitState {
		// at this point either if it works or not we need to unlock
		block := i.state.block
		i.state.unlock()

		if err := i.insertBlock(block); err != nil {
			// start a new round with the state unlocked since we need to
			// be able to propose/validate a different block
			i.logger.Error("failed to insert block", "err", err)
			i.handleStateErr(errFailedToInsertBlock)
		} else {
			// update metrics
			i.updateMetrics(block)

			// move ahead to the next block
			i.setState(AcceptState)
		}
	}
}

// updateMetrics will update various metrics based on the given block
// currently we capture No.of Txs and block interval metrics using this function
func (i *Ibft) updateMetrics(block *types.Block) {
	// get previous header
	prvHeader, _ := i.blockchain.GetHeaderByNumber(block.Number() - 1)
	parentTime := time.Unix(int64(prvHeader.Timestamp), 0)
	headerTime := time.Unix(int64(block.Header.Timestamp), 0)

	//Update the block interval metric
	if block.Number() > 1 {
		i.metrics.BlockInterval.Set(
			headerTime.Sub(parentTime).Seconds(),
		)
	}

	//Update the Number of transactions in the block metric
	i.metrics.NumTxs.Set(float64(len(block.Body().Transactions)))
}

func (i *Ibft) insertBlock(block *types.Block) error {
<<<<<<< HEAD
	committedSeals := make(map[types.Address][]byte)

	for addr, commit := range i.state.committed {
		committedSeal, err := hex.DecodeHex(commit.Seal)
		if err != nil {
			return fmt.Errorf("failed to decode committed seal from %s: %w", addr, err)
		}

		committedSeals[addr] = committedSeal
	}

	header, err := i.signer.WriteCommittedSeals(block.Header, committedSeals)
=======
	committedSeals := make([][]byte, 0)

	for _, commit := range i.state.committed {
		// no need to check the format of seal here because writeCommittedSeals will check
		committedSeal, decodeErr := hex.DecodeHex(commit.Seal)
		if decodeErr != nil {
			i.logger.Error(
				fmt.Sprintf(
					"unable to decode committed seal from %s",
					commit.From,
				),
			)

			continue
		}

		committedSeals = append(committedSeals, committedSeal)
	}

	// Push the committed seals to the header
	header, err := writeCommittedSeals(block.Header, committedSeals)
>>>>>>> ba29ca15
	if err != nil {
		return err
	}

	// The hash needs to be recomputed since the extra data was changed
	block.Header = header
	block.Header.ComputeHash()

	// Verify the header only, since the block body is already verified
	if err := i.VerifyHeader(block.Header); err != nil {
		return err
	}

	// Save the block locally
	if err := i.blockchain.WriteBlock(block); err != nil {
		return err
	}

	if hookErr := i.runHook(InsertBlockHook, header.Number, header.Number); hookErr != nil {
		return hookErr
	}

	i.logger.Info(
		"block committed",
		"sequence", i.state.view.Sequence,
		"hash", block.Hash(),
		"validators", i.state.validators.Len(),
		"rounds", i.state.view.Round+1,
		"committed", i.state.numCommitted(),
	)

	// increase the sequence number and reset the round if any
	i.state.view = &proto.View{
		Sequence: header.Number + 1,
		Round:    0,
	}

	// broadcast the new block
	i.syncer.Broadcast(block)

	// after the block has been written we reset the txpool so that
	// the old transactions are removed
	i.txpool.ResetWithHeaders(block.Header)

	return nil
}

var (
	errIncorrectBlockLocked    = fmt.Errorf("block locked is incorrect")
	errBlockVerificationFailed = fmt.Errorf("block verification failed")
	errFailedToInsertBlock     = fmt.Errorf("failed to insert block")
)

func (i *Ibft) handleStateErr(err error) {
	i.state.err = err
	i.setState(RoundChangeState)
}

func (i *Ibft) runRoundChangeState() {
	sendRoundChange := func(round uint64) {
		i.logger.Debug("local round change", "round", round+1)
		// set the new round and update the round metric
		i.state.view.Round = round
		i.metrics.Rounds.Set(float64(round))
		// clean the round
		i.state.cleanRound(round)
		// send the round change message
		i.sendRoundChange()
	}
	sendNextRoundChange := func() {
		sendRoundChange(i.state.view.Round + 1)
	}

	checkTimeout := func() {
		// check if there is any peer that is really advanced and we might need to sync with it first
		if i.syncer != nil {
			bestPeer := i.syncer.BestPeer()
			if bestPeer != nil {
				lastProposal := i.blockchain.Header()
				if bestPeer.Number() > lastProposal.Number {
					i.logger.Debug("it has found a better peer to connect", "local", lastProposal.Number, "remote", bestPeer.Number())
					// we need to catch up with the last sequence
					i.setState(SyncState)

					return
				}
			}
		}

		// otherwise, it seems that we are in sync
		// and we should start a new round
		sendNextRoundChange()
	}

	// if the round was triggered due to an error, we send our own
	// next round change
	if err := i.state.getErr(); err != nil {
		i.logger.Debug("round change handle err", "err", err)
		sendNextRoundChange()
	} else {
		// otherwise, it is due to a timeout in any stage
		// First, we try to sync up with any max round already available
		if maxRound, ok := i.state.maxRound(); ok {
			i.logger.Debug("round change set max round", "round", maxRound)
			sendRoundChange(maxRound)
		} else {
			// otherwise, do your best to sync up
			checkTimeout()
		}
	}

	// create a timer for the round change
	timeout := exponentialTimeout(i.state.view.Round)
	for i.getState() == RoundChangeState {
		msg, ok := i.getNextMessage(timeout)
		if !ok {
			// closing
			return
		}

		if msg == nil {
			i.logger.Debug("round change timeout")
			checkTimeout()
			// update the timeout duration
			timeout = exponentialTimeout(i.state.view.Round)

			continue
		}

		// we only expect RoundChange messages right now
		num := i.state.AddRoundMessage(msg)

		if num == i.state.validators.MaxFaultyNodes()+1 && i.state.view.Round < msg.View.Round {
			// weak certificate, try to catch up if our round number is smaller
			// update timer
			timeout = exponentialTimeout(i.state.view.Round)
			sendRoundChange(msg.View.Round)
		} else if num == i.quorumSize(i.state.view.Sequence)(i.state.validators) {
			// start a new round immediately
			i.state.view.Round = msg.View.Round
			i.setState(AcceptState)
		}
	}
}

// --- com wrappers ---

func (i *Ibft) sendRoundChange() {
	i.gossip(proto.MessageReq_RoundChange)
}

func (i *Ibft) sendPreprepareMsg() {
	i.gossip(proto.MessageReq_Preprepare)
}

func (i *Ibft) sendPrepareMsg() {
	i.gossip(proto.MessageReq_Prepare)
}

func (i *Ibft) sendCommitMsg() {
	i.gossip(proto.MessageReq_Commit)
}

func (i *Ibft) gossip(typ proto.MessageReq_Type) {
	msg := &proto.MessageReq{
		Type: typ,
	}

	// add View
	msg.View = i.state.view.Copy()

	// if we are sending a preprepare message we need to include the proposed block
	if msg.Type == proto.MessageReq_Preprepare {
		msg.Proposal = &anypb.Any{
			Value: i.state.block.MarshalRLP(),
		}
	}

	// if the message is commit, we need to add the committed seal
	if msg.Type == proto.MessageReq_Commit {
		committedSeal, err := i.signer.CreateCommittedSeal(i.state.block.Header)
		if err != nil {
			i.logger.Error("failed to commit seal", "err", err)

			return
		}

		msg.Seal = hex.EncodeToHex(committedSeal)
	}

	if msg.Type != proto.MessageReq_Preprepare {
		// send a copy to ourselves so that we can process this message as well
		msg2 := msg.Copy()
		msg2.From = i.signer.Address().String()
		i.pushMessage(msg2)
	}

	if err := i.signer.SignGossipMessage(msg); err != nil {
		i.logger.Error("failed to sign message", "err", err)

		return
	}

	if err := i.transport.Gossip(msg); err != nil {
		i.logger.Error("failed to gossip", "err", err)
	}
}

// getState returns the current IBFT state
func (i *Ibft) getState() IbftState {
	return i.state.getState()
}

// isState checks if the node is in the passed in state
func (i *Ibft) isState(s IbftState) bool {
	return i.state.getState() == s
}

// setState sets the IBFT state
func (i *Ibft) setState(s IbftState) {
	i.logger.Info("state change", "new", s)
	i.state.setState(s)
}

// forceTimeout sets the forceTimeoutCh flag to true
// func (i *Ibft) forceTimeout() {
// 	i.forceTimeoutCh = true
// }

// isSealing checks if the current node is sealing blocks
func (i *Ibft) isSealing() bool {
	return i.sealing
}

// verifyHeaderImpl implements the actual header verification logic
func (i *Ibft) verifyHeaderImpl(snap *Snapshot, parent, header *types.Header) error {
	// ensure the extra data is correctly formatted
	if _, err := i.signer.GetIBFTExtra(header); err != nil {
		return err
	}

	if hookErr := i.runHook(VerifyHeadersHook, header.Number, header.Nonce); hookErr != nil {
		return hookErr
	}

	if header.MixHash != signer.IstanbulDigest {
		return fmt.Errorf("invalid mixhash")
	}

	if header.Sha3Uncles != types.EmptyUncleHash {
		return fmt.Errorf("invalid sha3 uncles")
	}

	// difficulty has to match number
	if header.Difficulty != header.Number {
		return fmt.Errorf("wrong difficulty")
	}

	// verify the sealer
	if err := i.verifySigner(snap, header); err != nil {
		return err
	}

	// verify last committed seals
	if parent.Number >= 1 {
		// find validators who validated last block
		parentSnap, err := i.getSnapshot(parent.Number - 1)
		if err != nil {
			return err
		}

<<<<<<< HEAD
		if err := i.signer.VerifyParentCommittedSeal(parentSnap.Set, parent, header); err != nil {
=======
		if err := verifyParentCommittedSeal(parentSnap, parent, header, i.quorumSize(header.Number)); err != nil {
>>>>>>> ba29ca15
			return fmt.Errorf("failed to verify ParentCommittedSeal: %w", err)
		}
	}

	return nil
}

// VerifyHeader wrapper for verifying headers
func (i *Ibft) VerifyHeader(header *types.Header) error {
	parent, ok := i.blockchain.GetHeaderByNumber(header.Number - 1)
	if !ok {
		return fmt.Errorf(
			"unable to get parent header for block number %d",
			header.Number,
		)
	}

	snap, err := i.getSnapshot(parent.Number)
	if err != nil {
		return err
	}

	// verify all the header fields + seal
	if err := i.verifyHeaderImpl(snap, parent, header); err != nil {
		return err
	}

	// verify the committed seals
<<<<<<< HEAD
	if err := i.signer.VerifyCommittedSeal(snap.Set, header); err != nil {
=======
	if err := verifyCommittedFields(snap, header, i.quorumSize(header.Number)); err != nil {
>>>>>>> ba29ca15
		return err
	}

	return nil
}

//	quorumSize returns a callback that when executed on a ValidatorSet computes
//	number of votes required to reach quorum based on the size of the set.
//	The blockNumber argument indicates which formula was used to calculate the result (see PRs #513, #549)
func (i *Ibft) quorumSize(blockNumber uint64) QuorumImplementation {
	if blockNumber < i.quorumSizeBlockNum {
		return LegacyQuorumSize
	}

	return OptimalQuorumSize
}

// ProcessHeaders updates the snapshot based on previously verified headers
func (i *Ibft) ProcessHeaders(headers []*types.Header) error {
	return i.processHeaders(headers)
}

// GetBlockCreator retrieves the block signer from the extra data field
func (i *Ibft) GetBlockCreator(header *types.Header) (types.Address, error) {
	return i.signer.EcrecoverFromHeader(header)
}

// PreStateCommit a hook to be called before finalizing state transition on inserting block
func (i *Ibft) PreStateCommit(header *types.Header, txn *state.Transition) error {
	params := &preStateCommitHookParams{
		header: header,
		txn:    txn,
	}
	if hookErr := i.runHook(PreStateCommitHook, header.Number, params); hookErr != nil {
		return hookErr
	}

	return nil
}

// GetEpoch returns the current epoch
func (i *Ibft) GetEpoch(number uint64) uint64 {
	if number%i.epochSize == 0 {
		return number / i.epochSize
	}

	return number/i.epochSize + 1
}

// IsLastOfEpoch checks if the block number is the last of the epoch
func (i *Ibft) IsLastOfEpoch(number uint64) bool {
	return number > 0 && number%i.epochSize == 0
}

// Close closes the IBFT consensus mechanism, and does write back to disk
func (i *Ibft) Close() error {
	close(i.closeCh)

	if i.config.Path != "" {
		err := i.store.saveToPath(i.config.Path)

		if err != nil {
			return err
		}
	}

	return nil
}

// SetHeaderHash updates hash calculation function for IBFT
func (i *Ibft) SetHeaderHash() {
	types.HeaderHash = func(h *types.Header) types.Hash {
		hash, err := i.signer.CalculateHeaderHash(h)
		if err != nil {
			return types.ZeroHash
		}

		return hash
	}
}

// getNextMessage reads a new message from the message queue
func (i *Ibft) getNextMessage(timeout time.Duration) (*proto.MessageReq, bool) {
	timeoutCh := time.After(timeout)

	for {
		msg := i.msgQueue.readMessage(i.getState(), i.state.view)
		if msg != nil {
			return msg.obj, true
		}

		if i.forceTimeoutCh {
			i.forceTimeoutCh = false

			return nil, true
		}

		// wait until there is a new message or
		// someone closes the stopCh (i.e. timeout for round change)
		select {
		case <-timeoutCh:
			i.logger.Info("unable to read new message from the message queue", "timeout expired", timeout)

			return nil, true
		case <-i.closeCh:
			return nil, false
		case <-i.updateCh:
		}
	}
}

// pushMessage pushes a new message to the message queue
func (i *Ibft) pushMessage(msg *proto.MessageReq) {
	task := &msgTask{
		view: msg.View,
		msg:  protoTypeToMsg(msg.Type),
		obj:  msg,
	}
	i.msgQueue.pushMessage(task)

	select {
	case i.updateCh <- struct{}{}:
	default:
	}
}

func (i *Ibft) verifySigner(snap *Snapshot, header *types.Header) error {
	signer, err := i.signer.EcrecoverFromHeader(header)
	if err != nil {
		return err
	}

	if !snap.Set.Includes(signer) {
		return ErrSignerNotFound
	}

	return nil
}<|MERGE_RESOLUTION|>--- conflicted
+++ resolved
@@ -10,6 +10,7 @@
 	"github.com/0xPolygon/polygon-edge/consensus"
 	"github.com/0xPolygon/polygon-edge/consensus/ibft/proto"
 	"github.com/0xPolygon/polygon-edge/consensus/ibft/signer"
+	"github.com/0xPolygon/polygon-edge/consensus/ibft/validators"
 	"github.com/0xPolygon/polygon-edge/helper/common"
 	"github.com/0xPolygon/polygon-edge/helper/hex"
 	"github.com/0xPolygon/polygon-edge/helper/progress"
@@ -147,38 +148,6 @@
 		epochSize = uint64(readSize)
 	}
 
-<<<<<<< HEAD
-	var (
-		s   signer.Signer
-		err error
-	)
-
-	if params.BLS {
-		if s, err = signer.NewBLSSigner(params.SecretsManager); err != nil {
-			return nil, err
-		}
-	} else {
-		if s, err = signer.NewECDSASigner(params.SecretsManager); err != nil {
-			return nil, err
-		}
-	}
-
-	p := &Ibft{
-		logger:     params.Logger.Named("ibft"),
-		config:     params.Config,
-		Grpc:       params.Grpc,
-		blockchain: params.Blockchain,
-		executor:   params.Executor,
-		closeCh:    make(chan struct{}),
-		txpool:     params.Txpool,
-		state:      &currentState{},
-		network:    params.Network,
-		epochSize:  epochSize,
-		sealing:    params.Seal,
-		metrics:    params.Metrics,
-		blockTime:  time.Duration(params.BlockTime) * time.Second,
-		signer:     s,
-=======
 	if rawBlockNum, ok := params.Config.Config["quorumSizeBlockNum"]; ok {
 		//	Block number specified for quorum size switch
 		readBlockNum, ok := rawBlockNum.(float64)
@@ -187,6 +156,21 @@
 		}
 
 		quorumSizeBlockNum = uint64(readBlockNum)
+	}
+
+	var (
+		s   signer.Signer
+		err error
+	)
+
+	if params.BLS {
+		if s, err = signer.NewBLSSigner(params.SecretsManager); err != nil {
+			return nil, err
+		}
+	} else {
+		if s, err = signer.NewECDSASigner(params.SecretsManager); err != nil {
+			return nil, err
+		}
 	}
 
 	p := &Ibft{
@@ -203,9 +187,8 @@
 		quorumSizeBlockNum: quorumSizeBlockNum,
 		sealing:            params.Seal,
 		metrics:            params.Metrics,
-		secretsManager:     params.SecretsManager,
 		blockTime:          time.Duration(params.BlockTime) * time.Second,
->>>>>>> ba29ca15
+		signer:             s,
 	}
 
 	// Initialize the mechanism
@@ -979,7 +962,6 @@
 }
 
 func (i *Ibft) insertBlock(block *types.Block) error {
-<<<<<<< HEAD
 	committedSeals := make(map[types.Address][]byte)
 
 	for addr, commit := range i.state.committed {
@@ -992,29 +974,6 @@
 	}
 
 	header, err := i.signer.WriteCommittedSeals(block.Header, committedSeals)
-=======
-	committedSeals := make([][]byte, 0)
-
-	for _, commit := range i.state.committed {
-		// no need to check the format of seal here because writeCommittedSeals will check
-		committedSeal, decodeErr := hex.DecodeHex(commit.Seal)
-		if decodeErr != nil {
-			i.logger.Error(
-				fmt.Sprintf(
-					"unable to decode committed seal from %s",
-					commit.From,
-				),
-			)
-
-			continue
-		}
-
-		committedSeals = append(committedSeals, committedSeal)
-	}
-
-	// Push the committed seals to the header
-	header, err := writeCommittedSeals(block.Header, committedSeals)
->>>>>>> ba29ca15
 	if err != nil {
 		return err
 	}
@@ -1286,11 +1245,14 @@
 			return err
 		}
 
-<<<<<<< HEAD
-		if err := i.signer.VerifyParentCommittedSeal(parentSnap.Set, parent, header); err != nil {
-=======
-		if err := verifyParentCommittedSeal(parentSnap, parent, header, i.quorumSize(header.Number)); err != nil {
->>>>>>> ba29ca15
+		err = i.signer.VerifyParentCommittedSeal(
+			parentSnap.Set,
+			parent,
+			header,
+			i.quorumSize(header.Number),
+		)
+
+		if err != nil {
 			return fmt.Errorf("failed to verify ParentCommittedSeal: %w", err)
 		}
 	}
@@ -1319,11 +1281,7 @@
 	}
 
 	// verify the committed seals
-<<<<<<< HEAD
-	if err := i.signer.VerifyCommittedSeal(snap.Set, header); err != nil {
-=======
-	if err := verifyCommittedFields(snap, header, i.quorumSize(header.Number)); err != nil {
->>>>>>> ba29ca15
+	if err := i.signer.VerifyCommittedSeal(snap.Set, header, i.quorumSize(header.Number)); err != nil {
 		return err
 	}
 
@@ -1333,12 +1291,12 @@
 //	quorumSize returns a callback that when executed on a ValidatorSet computes
 //	number of votes required to reach quorum based on the size of the set.
 //	The blockNumber argument indicates which formula was used to calculate the result (see PRs #513, #549)
-func (i *Ibft) quorumSize(blockNumber uint64) QuorumImplementation {
+func (i *Ibft) quorumSize(blockNumber uint64) validators.QuorumImplementation {
 	if blockNumber < i.quorumSizeBlockNum {
-		return LegacyQuorumSize
-	}
-
-	return OptimalQuorumSize
+		return validators.LegacyQuorumSize
+	}
+
+	return validators.OptimalQuorumSize
 }
 
 // ProcessHeaders updates the snapshot based on previously verified headers
@@ -1461,4 +1419,9 @@
 	}
 
 	return nil
+}
+
+// forceTimeout sets the forceTimeoutCh flag to true
+func (i *Ibft) forceTimeout() {
+	i.forceTimeoutCh = true
 }