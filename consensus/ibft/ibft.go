package ibft

import (
	"crypto/ecdsa"
	"fmt"
	"github.com/hashicorp/go-hclog"
	"reflect"
	"time"

	"github.com/0xPolygon/polygon-sdk/consensus"
	"github.com/0xPolygon/polygon-sdk/consensus/ibft/proto"
	"github.com/0xPolygon/polygon-sdk/crypto"
	"github.com/0xPolygon/polygon-sdk/helper/hex"
	"github.com/0xPolygon/polygon-sdk/network"
	"github.com/0xPolygon/polygon-sdk/protocol"
	"github.com/0xPolygon/polygon-sdk/secrets"
	"github.com/0xPolygon/polygon-sdk/state"
	"github.com/0xPolygon/polygon-sdk/types"
	any "google.golang.org/protobuf/types/known/anypb"
)

const (
	DefaultEpochSize = 100000
)

type blockchainInterface interface {
	Header() *types.Header
	GetHeaderByNumber(i uint64) (*types.Header, bool)
	WriteBlocks(blocks []*types.Block) error
	CalculateGasLimit(number uint64) (uint64, error)
}

type transactionPoolInterface interface {
	ResetWithHeader(h *types.Header)
	Pop() (*types.Transaction, func())
	DecreaseAccountNonce(tx *types.Transaction)
	Length() uint64
}

type syncerInterface interface {
	Start()
	BestPeer() *protocol.SyncPeer
	BulkSyncWithPeer(p *protocol.SyncPeer) error
	WatchSyncWithPeer(p *protocol.SyncPeer, handler func(b *types.Block) bool)
	Broadcast(b *types.Block)
}

// Ibft represents the IBFT consensus mechanism object
type Ibft struct {
	sealing bool // Flag indicating if the node is a sealer

	logger hclog.Logger      // Output logger
	config *consensus.Config // Consensus configuration
	state  *currentState     // Reference to the current state

	blockchain blockchainInterface // Interface exposed by the blockchain layer
	executor   *state.Executor     // Reference to the state executor
	closeCh    chan struct{}       // Channel for closing

	validatorKey     *ecdsa.PrivateKey // Private key for the validator
	validatorKeyAddr types.Address

	txpool transactionPoolInterface // Reference to the transaction pool

	store     *snapshotStore // Snapshot store that keeps track of all snapshots
	epochSize uint64

	msgQueue *msgQueue     // Structure containing different message queues
	updateCh chan struct{} // Update channel

	syncer       syncerInterface // Reference to the sync protocol
	syncNotifyCh chan bool       // Sync protocol notification channel

	network   *network.Server // Reference to the networking layer
	transport transport       // Reference to the transport protocol

	operator *operator

	// aux test methods
	forceTimeoutCh bool

<<<<<<< HEAD
	// nolint:unused
	mechanism ConsensusMechanism // IBFT ConsensusMechanism used (PoA / PoS)
}

// Define the type of the iBFT consensus

type Type string

const (
	// PoA defines the Proof of Authority IBFT type,
	// where the validator set is changed through voting / pre-set in genesis
	PoA Type = "PoA"

	// PoS defines the Proof of Stake IBFT type,
	// where the validator set it changed through staking on the Staking SC
	PoS Type = "PoS"
)

// Define constant hook names
const (
	// VerifyHeadersHook defines additional checks that need to happen
	// when verifying the headers
	VerifyHeadersHook = "VerifyHeadersHook"

	// ProcessHeadersHook defines additional steps that need to happen
	// when processing the headers
	ProcessHeadersHook = "ProcessHeadersHook"

	// InsertBlockHook defines the additional steps that need to happen
	// when inserting a block into the chain
	InsertBlockHook = "InsertBlockHook"

	// BuildBlockHook defines the additional steps and checks that need to happen
	// when building a block
	BuildBlockHook = "BuildBlockHook"

	// SyncStateHook defines the additional steps and checks that need to happen
	// in the sync state
	SyncStateHook = "SyncStateHook"

	// AcceptStateHook defines the additional steps and checks that need to happen
	// in the accept state
	AcceptStateHook = "AcceptStateHook"

	// AcceptStateLogHook defines what should be logged out as the status
	// from AcceptState
	AcceptStateLogHook = "AcceptStateLogHook"
)

type ConsensusMechanism interface {
	// GetType returns the type of IBFT consensus mechanism (PoA / PoS)
	GetType() Type

	// GetHookMap returns the hooks registered with the specific consensus mechanism
	GetHookMap() map[string]func(interface{}) error
}

// runHook runs a specified hook if it is present in the hook map
// nolint:unused
func (i *Ibft) runHook(hookName string, hookParams interface{}) error {
	// Grab the hook map
	hookMap := i.mechanism.GetHookMap()

	// Grab the actual hook if it's present
	hook, ok := hookMap[hookName]
	if !ok {
		// hook not found, continue
		return nil
	}

	// Run the hook
	return hook(hookParams)
=======
	metrics *consensus.Metrics

	secretsManager secrets.SecretsManager
>>>>>>> 75728f10
}

// Define the type of the iBFT consensus

type Type string

const (
	// PoA defines the Proof of Authority IBFT type,
	// where the validator set is changed through voting / pre-set in genesis
	PoA Type = "PoA"

	// PoS defines the Proof of Stake IBFT type,
	// where the validator set it changed through staking on the Staking SC
	PoS Type = "PoS"
)

// Factory implements the base consensus Factory method
func Factory(
	params *consensus.ConsensusParams,
) (consensus.Consensus, error) {
	var epochSize uint64
	if definedEpochSize, ok := params.Config.Config["epochSize"]; !ok {
		// No epoch size defined, use the default one
		epochSize = DefaultEpochSize
	} else {
		// Epoch size is defined, use the passed in one
		epochSize = uint64(definedEpochSize.(float64))
	}

	p := &Ibft{
<<<<<<< HEAD
		logger:       logger.Named("ibft"),
		config:       config,
		blockchain:   blockchain,
		executor:     executor,
		closeCh:      make(chan struct{}),
		txpool:       txpool,
		state:        &currentState{},
		network:      network,
		epochSize:    DefaultEpochSize,
		syncNotifyCh: make(chan bool),
		sealing:      sealing,
		// TODO pass the consensus type from genesis config -> PSDK-182
=======
		logger:         params.Logger.Named("ibft"),
		config:         params.Config,
		blockchain:     params.Blockchain,
		executor:       params.Executor,
		closeCh:        make(chan struct{}),
		txpool:         params.Txpool,
		state:          &currentState{},
		network:        params.Network,
		epochSize:      epochSize,
		syncNotifyCh:   make(chan bool),
		sealing:        params.Seal,
		metrics:        params.Metrics,
		secretsManager: params.SecretsManager,
>>>>>>> 75728f10
	}

	// Istanbul requires a different header hash function
	types.HeaderHash = istanbulHeaderHash

	p.syncer = protocol.NewSyncer(params.Logger, params.Network, params.Blockchain)

	// register the grpc operator
	p.operator = &operator{ibft: p}
	proto.RegisterIbftOperatorServer(params.Grpc, p.operator)

	// Set up the node's validator key
	if err := p.createKey(); err != nil {
		return nil, err
	}

	p.logger.Info("validator key", "addr", p.validatorKeyAddr.String())

	// start the transport protocol
	if err := p.setupTransport(); err != nil {
		return nil, err
	}

	return p, nil
}

// Start starts the IBFT consensus
func (i *Ibft) Start() error {
	// Start the syncer
	i.syncer.Start()

	// Set up the snapshots
	if err := i.setupSnapshot(); err != nil {
		return err
	}

	// Start the actual IBFT protocol
	go i.start()

	return nil
}

type transport interface {
	Gossip(msg *proto.MessageReq) error
}

// Define the IBFT libp2p protocol
var ibftProto = "/ibft/0.1"

type gossipTransport struct {
	topic *network.Topic
}

// Gossip publishes a new message to the topic
func (g *gossipTransport) Gossip(msg *proto.MessageReq) error {
	return g.topic.Publish(msg)
}

// setupTransport sets up the gossip transport protocol
func (i *Ibft) setupTransport() error {
	// Define a new topic
	topic, err := i.network.NewTopic(ibftProto, &proto.MessageReq{})
	if err != nil {
		return err
	}

	// Subscribe to the newly created topic
	err = topic.Subscribe(func(obj interface{}) {
		msg := obj.(*proto.MessageReq)

		if !i.isSealing() {
			// if we are not sealing we do not care about the messages
			// but we need to subscribe to propagate the messages
			return
		}

		// decode sender
		if err := validateMsg(msg); err != nil {
			i.logger.Error("failed to validate msg", "err", err)

			return
		}

		if msg.From == i.validatorKeyAddr.String() {
			// we are the sender, skip this message since we already
			// relay our own messages internally.
			return
		}

		i.pushMessage(msg)
	})

	if err != nil {
		return err
	}

	i.transport = &gossipTransport{topic: topic}

	return nil
}

// createKey sets the validator's private key from the secrets manager
func (i *Ibft) createKey() error {
	i.msgQueue = newMsgQueue()
	i.closeCh = make(chan struct{})
	i.updateCh = make(chan struct{})

	if i.validatorKey == nil {
		// Check if the validator key is initialized
		var key *ecdsa.PrivateKey
		if i.secretsManager.HasSecret(secrets.ValidatorKey) {
			// The validator key is present in the secrets manager, load it
			validatorKey, readErr := crypto.ReadConsensusKey(i.secretsManager)
			if readErr != nil {
				return fmt.Errorf("unable to read validator key from Secrets Manager, %v", readErr)
			}

			key = validatorKey
		} else {
			// The validator key is not present in the secrets manager, generate it
			validatorKey, validatorKeyEncoded, genErr := crypto.GenerateAndEncodePrivateKey()
			if genErr != nil {
				return fmt.Errorf("unable to generate validator key for Secrets Manager, %v", genErr)
			}

			// Save the key to the secrets manager
			saveErr := i.secretsManager.SetSecret(secrets.ValidatorKey, validatorKeyEncoded)
			if saveErr != nil {
				return fmt.Errorf("unable to save validator key to Secrets Manager, %v", saveErr)
			}

			key = validatorKey
		}

		i.validatorKey = key
		i.validatorKeyAddr = crypto.PubKeyToAddress(&key.PublicKey)
	}

	return nil
}

const IbftKeyName = "validator.key"

// start starts the IBFT consensus state machine
func (i *Ibft) start() {
	// consensus always starts in SyncState mode in case it needs
	// to sync with other nodes.
	i.setState(SyncState)

	// Grab the latest header
	header := i.blockchain.Header()
	i.logger.Debug("current sequence", "sequence", header.Number+1)

	for {
		select {
		case <-i.closeCh:
			return
		default: // Default is here because we would block until we receive something in the closeCh
		}

		// Start the state machine loop
		i.runCycle()
	}
}

// runCycle represents the IBFT state machine loop
func (i *Ibft) runCycle() {
	// Log to the console
	if i.state.view != nil {
		i.logger.Debug("cycle", "state", i.getState(), "sequence", i.state.view.Sequence, "round", i.state.view.Round+1)
	}

	// Based on the current state, execute the corresponding section
	switch i.getState() {
	case AcceptState:
		i.runAcceptState()

	case ValidateState:
		i.runValidateState()

	case RoundChangeState:
		i.runRoundChangeState()

	case SyncState:
		i.runSyncState()
	}
}

// isValidSnapshot checks if the current node is in the validator set for the latest snapshot
func (i *Ibft) isValidSnapshot() bool {
	if !i.isSealing() {
		return false
	}

	// check if we are a validator and enabled
	header := i.blockchain.Header()
	snap, err := i.getSnapshot(header.Number)
	if err != nil {
		return false
	}

	if snap.Set.Includes(i.validatorKeyAddr) {
		i.state.view = &proto.View{
			Sequence: header.Number + 1,
			Round:    0,
		}

		return true
	}
	return false
}

// runSyncState implements the Sync state loop.
//
// It fetches fresh data from the blockchain. Checks if the current node is a validator and resolves any pending blocks
func (i *Ibft) runSyncState() {
	oldLatestNumber := i.blockchain.Header().Number
	for i.isState(SyncState) {
		// try to sync with some target peer
		p := i.syncer.BestPeer()
		if p == nil {
			// if we do not have any peers and we have been a validator
			// we can start now. In case we start on another fork this will be
			// reverted later
			if i.isValidSnapshot() {
				// initialize the round and sequence
				header := i.blockchain.Header()
				i.state.view = &proto.View{
					Round:    0,
					Sequence: header.Number + 1,
				}
				//Set the round metric
				i.metrics.Rounds.Set(float64(i.state.view.Round))

				i.setState(AcceptState)
			} else {
				time.Sleep(1 * time.Second)
			}
			continue
		}

		if err := i.syncer.BulkSyncWithPeer(p); err != nil {
			i.logger.Error("failed to bulk sync", "err", err)
			continue
		}

		// if we are a validator we do not even want to wait here
		// we can just move ahead
		if i.isValidSnapshot() {
			i.setState(AcceptState)
			continue
		}

		// start watch mode
		var isValidator bool
		i.syncer.WatchSyncWithPeer(p, func(b *types.Block) bool {
			i.syncer.Broadcast(b)
			i.txpool.ResetWithHeader(b.Header)
			isValidator = i.isValidSnapshot()

			return isValidator
		})

		if isValidator {
			// at this point, we are in sync with the latest chain we know of
			// and we are a validator of that chain so we need to change to AcceptState
			// so that we can start to do some stuff there
			i.setState(AcceptState)
		}
	}
	// TODO: runHook(SyncStateHook())
	if err := i.batchUpdateValidators(oldLatestNumber+1, i.blockchain.Header().Number); err != nil {
		i.logger.Error("failed to bulk update validators", "err", err)
	}
}

var defaultBlockPeriod = 2 * time.Second

// buildBlock builds the block, based on the passed in snapshot and parent header
func (i *Ibft) buildBlock(snap *Snapshot, parent *types.Header) (*types.Block, error) {
	header := &types.Header{
		ParentHash: parent.Hash,
		Number:     parent.Number + 1,
		Miner:      types.Address{},
		Nonce:      types.Nonce{},
		MixHash:    IstanbulDigest,
		Difficulty: parent.Number + 1,   // we need to do this because blockchain needs difficulty to organize blocks and forks
		StateRoot:  types.EmptyRootHash, // this avoids needing state for now
		Sha3Uncles: types.EmptyUncleHash,
		GasLimit:   parent.GasLimit, // Inherit from parent for now, will need to adjust dynamically later.
	}

	// calculate gas limit based on parent header
	gasLimit, err := i.blockchain.CalculateGasLimit(header.Number)
	if err != nil {
		return nil, err
	}
	header.GasLimit = gasLimit

	// TODO: GetType() check
	// try to pick a candidate
	if candidate := i.operator.getNextCandidate(snap); candidate != nil {
		header.Miner = types.StringToAddress(candidate.Address)
		if candidate.Auth {
			header.Nonce = nonceAuthVote
		} else {
			header.Nonce = nonceDropVote
		}
	}

	// set the timestamp
	parentTime := time.Unix(int64(parent.Timestamp), 0)
	headerTime := parentTime.Add(defaultBlockPeriod)

	if headerTime.Before(time.Now()) {
		headerTime = time.Now()
	}
	header.Timestamp = uint64(headerTime.Unix())

	// we need to include in the extra field the current set of validators
	putIbftExtraValidators(header, snap.Set)

	transition, err := i.executor.BeginTxn(parent.StateRoot, header, i.validatorKeyAddr)
	if err != nil {
		return nil, err
	}
	txns := []*types.Transaction{}

	// TODO: runHook(BuildBlockHook()) -> does a check and wraps common logic for PoS
	if !i.IsLastOfEpoch(header.Number) {
		txns = i.writeTransactions(gasLimit, transition)
	}
	_, root := transition.Commit()
	header.StateRoot = root
	header.GasUsed = transition.TotalGas()

	// build the block
	block := consensus.BuildBlock(consensus.BuildBlockParams{
		Header:   header,
		Txns:     txns,
		Receipts: transition.Receipts(),
	})

	// write the seal of the block after all the fields are completed
	header, err = writeSeal(i.validatorKey, block.Header)
	if err != nil {
		return nil, err
	}
	block.Header = header

	// compute the hash, this is only a provisional hash since the final one
	// is sealed after all the committed seals
	block.Header.ComputeHash()

	i.logger.Info("build block", "number", header.Number, "txns", len(txns))
	return block, nil
}

type transitionInterface interface {
	Write(txn *types.Transaction) error
}

// writeTransactions writes transactions from the txpool to the transition object
// and returns transactions that were included in the transition (new block)
func (i *Ibft) writeTransactions(gasLimit uint64, transition transitionInterface) []*types.Transaction {
	txns := []*types.Transaction{}
	returnTxnFuncs := []func(){}
	for {
		txn, retTxnFn := i.txpool.Pop()
		if txn == nil {
			break
		}

		if txn.ExceedsBlockGasLimit(gasLimit) {
			i.logger.Error(fmt.Sprintf("failed to write transaction: %v", state.ErrBlockLimitExceeded))
			i.txpool.DecreaseAccountNonce(txn)
			continue
		}

		if err := transition.Write(txn); err != nil {
			if _, ok := err.(*state.GasLimitReachedTransitionApplicationError); ok {
				returnTxnFuncs = append(returnTxnFuncs, retTxnFn)
				break
			} else if appErr, ok := err.(*state.TransitionApplicationError); ok && appErr.IsRecoverable {
				returnTxnFuncs = append(returnTxnFuncs, retTxnFn)
			} else {
				i.txpool.DecreaseAccountNonce(txn)
			}
			continue
		}

		txns = append(txns, txn)
	}

	// we return recoverable txns that were popped from the txpool after the above for loop breaks,
	// since we don't want to return the tx to the pool just to pop the same txn in the next loop iteration
	for _, retFunc := range returnTxnFuncs {
		retFunc()
	}

	i.logger.Info("picked out txns from pool", "num", len(txns), "remaining", i.txpool.Length())
	return txns
}

// runAcceptState runs the Accept state loop
//
// The Accept state always checks the snapshot, and the validator set. If the current node is not in the validators set,
// it moves back to the Sync state. On the other hand, if the node is a validator, it calculates the proposer.
// If it turns out that the current node is the proposer, it builds a block, and sends preprepare and then prepare messages.
func (i *Ibft) runAcceptState() { // start new round
	logger := i.logger.Named("acceptState")
	logger.Info("Accept state", "sequence", i.state.view.Sequence, "round", i.state.view.Round+1)

	// This is the state in which we either propose a block or wait for the pre-prepare message
	parent := i.blockchain.Header()
	number := parent.Number + 1
	if number != i.state.view.Sequence {
		i.logger.Error("sequence not correct", "parent", parent.Number, "sequence", i.state.view.Sequence)
		i.setState(SyncState)
		return
	}
	snap, err := i.getSnapshot(parent.Number)
	if err != nil {
		i.logger.Error("cannot find snapshot", "num", parent.Number)
		i.setState(SyncState)
		return
	}

	if !snap.Set.Includes(i.validatorKeyAddr) {
		// we are not a validator anymore, move back to sync state
		i.logger.Info("we are not a validator anymore")
		i.setState(SyncState)
		return
	}

	// TODO: runHook(AcceptStateLogHook())
	i.logger.Info("current snapshot", "validators", len(snap.Set), "votes", len(snap.Votes))

	i.state.validators = snap.Set

	//Update the No.of validator metric
	i.metrics.Validators.Set(float64(len(snap.Set)))
	// reset round messages
	i.state.resetRoundMsgs()

	// select the proposer of the block
	var lastProposer types.Address
	if parent.Number != 0 {
		lastProposer, _ = ecrecoverFromHeader(parent)
	}

	i.state.CalcProposer(lastProposer)

	if i.state.proposer == i.validatorKeyAddr {
		logger.Info("we are the proposer", "block", number)

		if !i.state.locked {
			// since the state is not locked, we need to build a new block
			i.state.block, err = i.buildBlock(snap, parent)
			if err != nil {
				i.logger.Error("failed to build block", "err", err)
				i.setState(RoundChangeState)
				return
			}

			// calculate how much time do we have to wait to mine the block
			delay := time.Until(time.Unix(int64(i.state.block.Header.Timestamp), 0))

			select {
			case <-time.After(delay):
			case <-i.closeCh:
				return
			}
		}

		// send the preprepare message as an RLP encoded block
		i.sendPreprepareMsg()

		// send the prepare message since we are ready to move the state
		i.sendPrepareMsg()

		// move to validation state for new prepare messages
		i.setState(ValidateState)
		return
	}

	i.logger.Info("proposer calculated", "proposer", i.state.proposer, "block", number)

	// we are NOT a proposer for the block. Then, we have to wait
	// for a pre-prepare message from the proposer

	timeout := exponentialTimeout(i.state.view.Round)
	for i.getState() == AcceptState {
		msg, ok := i.getNextMessage(timeout)
		if !ok {
			return
		}
		if msg == nil {
			i.setState(RoundChangeState)
			continue
		}

		if msg.From != i.state.proposer.String() {
			i.logger.Error("msg received from wrong proposer")
			continue
		}

		// retrieve the block proposal
		block := &types.Block{}
		if err := block.UnmarshalRLP(msg.Proposal.Value); err != nil {
			i.logger.Error("failed to unmarshal block", "err", err)
			i.setState(RoundChangeState)
			return
		}
		if i.state.locked {
			// the state is locked, we need to receive the same block
			if block.Hash() == i.state.block.Hash() {
				// fast-track and send a commit message and wait for validations
				i.sendCommitMsg()
				i.setState(ValidateState)
			} else {
				i.handleStateErr(errIncorrectBlockLocked)
			}
		} else {
			// since its a new block, we have to verify it first
			if err := i.verifyHeaderImpl(snap, parent, block.Header); err != nil {
				i.logger.Error("block verification failed", "err", err)
				i.handleStateErr(errBlockVerificationFailed)
				continue
			}
			// TODO: runHook(AcceptStateHook())
			if i.IsLastOfEpoch(block.Number()) && len(block.Transactions) > 0 {
				i.logger.Error("block verification failed, block at the end of epoch has transactions")
				i.handleStateErr(errBlockVerificationFailed)
				continue
			}

			i.state.block = block
			// send prepare message and wait for validations
			i.sendPrepareMsg()
			i.setState(ValidateState)
		}
	}
}

// runValidateState implements the Validate state loop.
//
// The Validate state is rather simple - all nodes do in this state is read messages and add them to their local snapshot state
func (i *Ibft) runValidateState() {
	hasCommitted := false
	sendCommit := func() {
		// at this point either we have enough prepare messages
		// or commit messages so we can lock the block
		i.state.lock()

		if !hasCommitted {
			// send the commit message
			i.sendCommitMsg()
			hasCommitted = true
		}
	}

	timeout := exponentialTimeout(i.state.view.Round)
	for i.getState() == ValidateState {
		msg, ok := i.getNextMessage(timeout)
		if !ok {
			// closing
			return
		}
		if msg == nil {
			i.setState(RoundChangeState)
			continue
		}

		switch msg.Type {
		case proto.MessageReq_Prepare:
			i.state.addPrepared(msg)

		case proto.MessageReq_Commit:
			i.state.addCommitted(msg)

		default:
			panic(fmt.Sprintf("BUG: %s", reflect.TypeOf(msg.Type)))
		}

		if i.state.numPrepared() > i.state.NumValid() {
			// we have received enough pre-prepare messages
			sendCommit()
		}

		if i.state.numCommitted() > i.state.NumValid() {
			// we have received enough commit messages
			sendCommit()

			// try to commit the block (TODO: just to get out of the loop)
			i.setState(CommitState)
		}
	}

	if i.getState() == CommitState {
		// at this point either if it works or not we need to unlock
		block := i.state.block
		i.state.unlock()

		if err := i.insertBlock(block); err != nil {
			// start a new round with the state unlocked since we need to
			// be able to propose/validate a different block
			i.logger.Error("failed to insert block", "err", err)
			i.handleStateErr(errFailedToInsertBlock)
		} else {
			// update metrics
			i.updateMetrics(block)

			// move ahead to the next block
			i.setState(AcceptState)
		}
	}
}

// updateMetrics will update various metrics based on the given block
// currently we capture No.of Txs and block interval metrics using this function
func (i *Ibft) updateMetrics(block *types.Block) {
	prvHeader, _ := i.blockchain.GetHeaderByNumber(block.Number() - 1)
	parentTime := time.Unix(int64(prvHeader.Timestamp), 0)
	headerTime := time.Unix(int64(block.Header.Timestamp), 0)
	//Update the block interval metric
	if block.Number() > 1 {
		i.metrics.BlockInterval.Observe(
			headerTime.Sub(parentTime).Seconds(),
		)
	}
	//Update the Number of transactions in the block metric
	i.metrics.NumTxs.Set(float64(len(block.Body().Transactions)))

}
func (i *Ibft) insertBlock(block *types.Block) error {
	committedSeals := [][]byte{}
	for _, commit := range i.state.committed {
		// no need to check the format of seal here because writeCommittedSeals will check
		committedSeals = append(committedSeals, hex.MustDecodeHex(commit.Seal))
	}

	header, err := writeCommittedSeals(block.Header, committedSeals)
	if err != nil {
		return err
	}

	// we need to recompute the hash since we have change extra-data
	block.Header = header
	block.Header.ComputeHash()

	if err := i.blockchain.WriteBlocks([]*types.Block{block}); err != nil {
		return err
	}

	// TODO runHookInsertBlockHook())
	if i.IsLastOfEpoch(header.Number) {
		if err := i.updateValidators(header.Number); err != nil {
			return err
		}
	}

	i.logger.Info(
		"block committed",
		"sequence", i.state.view.Sequence,
		"hash", block.Hash(),
		"validators", len(i.state.validators),
		"rounds", i.state.view.Round+1,
		"committed", i.state.numCommitted(),
	)

	// increase the sequence number and reset the round if any
	i.state.view = &proto.View{
		Sequence: header.Number + 1,
		Round:    0,
	}

	// broadcast the new block
	i.syncer.Broadcast(block)

	// after the block has been written we reset the txpool so that
	// the old transactions are removed
	i.txpool.ResetWithHeader(block.Header)

	return nil
}

var (
	errIncorrectBlockLocked    = fmt.Errorf("block locked is incorrect")
	errBlockVerificationFailed = fmt.Errorf("block verification failed")
	errFailedToInsertBlock     = fmt.Errorf("failed to insert block")
)

func (i *Ibft) handleStateErr(err error) {
	i.state.err = err
	i.setState(RoundChangeState)
}

func (i *Ibft) runRoundChangeState() {
	sendRoundChange := func(round uint64) {
		i.logger.Debug("local round change", "round", round+1)
		// set the new round and update the round metric
		i.state.view.Round = round
		i.metrics.Rounds.Set(float64(round))
		// clean the round
		i.state.cleanRound(round)
		// send the round change message
		i.sendRoundChange()
	}
	sendNextRoundChange := func() {
		sendRoundChange(i.state.view.Round + 1)
	}

	checkTimeout := func() {
		// check if there is any peer that is really advanced and we might need to sync with it first
		if i.syncer != nil {
			bestPeer := i.syncer.BestPeer()
			if bestPeer != nil {
				lastProposal := i.blockchain.Header()
				if bestPeer.Number() > lastProposal.Number {
					i.logger.Debug("it has found a better peer to connect", "local", lastProposal.Number, "remote", bestPeer.Number())
					// we need to catch up with the last sequence
					i.setState(SyncState)
					return
				}
			}
		}

		// otherwise, it seems that we are in sync
		// and we should start a new round
		sendNextRoundChange()
	}

	// if the round was triggered due to an error, we send our own
	// next round change
	if err := i.state.getErr(); err != nil {
		i.logger.Debug("round change handle err", "err", err)
		sendNextRoundChange()
	} else {
		// otherwise, it is due to a timeout in any stage
		// First, we try to sync up with any max round already available
		if maxRound, ok := i.state.maxRound(); ok {
			i.logger.Debug("round change set max round", "round", maxRound)
			sendRoundChange(maxRound)
		} else {
			// otherwise, do your best to sync up
			checkTimeout()
		}
	}

	// create a timer for the round change
	timeout := exponentialTimeout(i.state.view.Round)
	for i.getState() == RoundChangeState {
		msg, ok := i.getNextMessage(timeout)
		if !ok {
			// closing
			return
		}
		if msg == nil {
			i.logger.Debug("round change timeout")
			checkTimeout()
			// update the timeout duration
			timeout = exponentialTimeout(i.state.view.Round)
			continue
		}

		// we only expect RoundChange messages right now
		num := i.state.AddRoundMessage(msg)

		if num == i.state.NumValid() {
			// start a new round immediately
			i.state.view.Round = msg.View.Round
			i.setState(AcceptState)
		} else if num == i.state.validators.MaxFaultyNodes()+1 {
			// weak certificate, try to catch up if our round number is smaller
			if i.state.view.Round < msg.View.Round {
				// update timer
				timeout = exponentialTimeout(i.state.view.Round)
				sendRoundChange(msg.View.Round)
			}
		}
	}
}

// --- com wrappers ---

func (i *Ibft) sendRoundChange() {
	i.gossip(proto.MessageReq_RoundChange)
}

func (i *Ibft) sendPreprepareMsg() {
	i.gossip(proto.MessageReq_Preprepare)
}

func (i *Ibft) sendPrepareMsg() {
	i.gossip(proto.MessageReq_Prepare)
}

func (i *Ibft) sendCommitMsg() {
	i.gossip(proto.MessageReq_Commit)
}

func (i *Ibft) gossip(typ proto.MessageReq_Type) {
	msg := &proto.MessageReq{
		Type: typ,
	}

	// add View
	msg.View = i.state.view.Copy()

	// if we are sending a preprepare message we need to include the proposed block
	if msg.Type == proto.MessageReq_Preprepare {
		msg.Proposal = &any.Any{
			Value: i.state.block.MarshalRLP(),
		}
	}

	// if the message is commit, we need to add the committed seal
	if msg.Type == proto.MessageReq_Commit {
		seal, err := writeCommittedSeal(i.validatorKey, i.state.block.Header)
		if err != nil {
			i.logger.Error("failed to commit seal", "err", err)
			return
		}
		msg.Seal = hex.EncodeToHex(seal)
	}

	if msg.Type != proto.MessageReq_Preprepare {
		// send a copy to ourselves so that we can process this message as well
		msg2 := msg.Copy()
		msg2.From = i.validatorKeyAddr.String()
		i.pushMessage(msg2)
	}
	if err := signMsg(i.validatorKey, msg); err != nil {
		i.logger.Error("failed to sign message", "err", err)
		return
	}
	if err := i.transport.Gossip(msg); err != nil {
		i.logger.Error("failed to gossip", "err", err)
	}
}

// getState returns the current IBFT state
func (i *Ibft) getState() IbftState {
	return i.state.getState()
}

// isState checks if the node is in the passed in state
func (i *Ibft) isState(s IbftState) bool {
	return i.state.getState() == s
}

// setState sets the IBFT state
func (i *Ibft) setState(s IbftState) {
	i.logger.Info("state change", "new", s)
	i.state.setState(s)
}

// forceTimeout sets the forceTimeoutCh flag to true
func (i *Ibft) forceTimeout() {
	i.forceTimeoutCh = true
}

// isSealing checks if the current node is sealing blocks
func (i *Ibft) isSealing() bool {
	return i.sealing
}

// verifyHeaderImpl implements the actual header verification logic
func (i *Ibft) verifyHeaderImpl(snap *Snapshot, parent, header *types.Header) error {
	// ensure the extra data is correctly formatted
	if _, err := getIbftExtra(header); err != nil {
		return err
	}

	// TODO: runHook(VerifyHeadersHook)
	// Because you must specify either AUTH or DROP vote, it is confusing how to have a block without any votes.
	// 		This is achieved by specifying the miner field to zeroes,
	// 		because then the value in the Nonce will not be taken into consideration.
	if header.Nonce != nonceDropVote && header.Nonce != nonceAuthVote {
		return fmt.Errorf("invalid nonce")
	}

	if header.MixHash != IstanbulDigest {
		return fmt.Errorf("invalid mixhash")
	}

	if header.Sha3Uncles != types.EmptyUncleHash {
		return fmt.Errorf("invalid sha3 uncles")
	}

	// difficulty has to match number
	if header.Difficulty != header.Number {
		return fmt.Errorf("wrong difficulty")
	}

	// verify the sealer
	if err := verifySigner(snap, header); err != nil {
		return err
	}

	return nil
}

// VerifyHeader wrapper for verifying headers
func (i *Ibft) VerifyHeader(parent, header *types.Header) error {
	snap, err := i.getSnapshot(parent.Number)
	if err != nil {
		return err
	}

	// verify all the header fields + seal
	if err := i.verifyHeaderImpl(snap, parent, header); err != nil {
		return err
	}

	// verify the commited seals
	if err := verifyCommitedFields(snap, header); err != nil {
		return err
	}

	// process the new block in order to update the snapshot
	if err := i.processHeaders([]*types.Header{header}); err != nil {
		return err
	}

	return nil
}

// GetBlockCreator retrieves the block signer from the extra data field
func (i *Ibft) GetBlockCreator(header *types.Header) (types.Address, error) {
	return ecrecoverFromHeader(header)
}

// Close closes the IBFT consensus mechanism, and does write back to disk
func (i *Ibft) Close() error {
	close(i.closeCh)

	if i.config.Path != "" {
		err := i.store.saveToPath(i.config.Path)

		if err != nil {
			return err
		}
	}
	return nil
}

// getNextMessage reads a new message from the message queue
func (i *Ibft) getNextMessage(timeout time.Duration) (*proto.MessageReq, bool) {
	timeoutCh := time.After(timeout)
	for {
		msg := i.msgQueue.readMessage(i.getState(), i.state.view)
		if msg != nil {
			return msg.obj, true
		}

		if i.forceTimeoutCh {
			i.forceTimeoutCh = false
			return nil, true
		}

		// wait until there is a new message or
		// someone closes the stopCh (i.e. timeout for round change)
		select {
		case <-timeoutCh:
			i.logger.Info("unable to read new message from the message queue", "timeout expired", timeout)
			return nil, true
		case <-i.closeCh:
			return nil, false
		case <-i.updateCh:
		}
	}
}

// pushMessage pushes a new message to the message queue
func (i *Ibft) pushMessage(msg *proto.MessageReq) {
	task := &msgTask{
		view: msg.View,
		msg:  protoTypeToMsg(msg.Type),
		obj:  msg,
	}
	i.msgQueue.pushMessage(task)

	select {
	case i.updateCh <- struct{}{}:
	default:
	}
}<|MERGE_RESOLUTION|>--- conflicted
+++ resolved
@@ -79,7 +79,10 @@
 	// aux test methods
 	forceTimeoutCh bool
 
-<<<<<<< HEAD
+	metrics *consensus.Metrics
+
+	secretsManager secrets.SecretsManager
+
 	// nolint:unused
 	mechanism ConsensusMechanism // IBFT ConsensusMechanism used (PoA / PoS)
 }
@@ -152,26 +155,7 @@
 
 	// Run the hook
 	return hook(hookParams)
-=======
-	metrics *consensus.Metrics
-
-	secretsManager secrets.SecretsManager
->>>>>>> 75728f10
-}
-
-// Define the type of the iBFT consensus
-
-type Type string
-
-const (
-	// PoA defines the Proof of Authority IBFT type,
-	// where the validator set is changed through voting / pre-set in genesis
-	PoA Type = "PoA"
-
-	// PoS defines the Proof of Stake IBFT type,
-	// where the validator set it changed through staking on the Staking SC
-	PoS Type = "PoS"
-)
+}
 
 // Factory implements the base consensus Factory method
 func Factory(
@@ -187,20 +171,6 @@
 	}
 
 	p := &Ibft{
-<<<<<<< HEAD
-		logger:       logger.Named("ibft"),
-		config:       config,
-		blockchain:   blockchain,
-		executor:     executor,
-		closeCh:      make(chan struct{}),
-		txpool:       txpool,
-		state:        &currentState{},
-		network:      network,
-		epochSize:    DefaultEpochSize,
-		syncNotifyCh: make(chan bool),
-		sealing:      sealing,
-		// TODO pass the consensus type from genesis config -> PSDK-182
-=======
 		logger:         params.Logger.Named("ibft"),
 		config:         params.Config,
 		blockchain:     params.Blockchain,
@@ -214,7 +184,7 @@
 		sealing:        params.Seal,
 		metrics:        params.Metrics,
 		secretsManager: params.SecretsManager,
->>>>>>> 75728f10
+		// TODO pass the consensus type from genesis config -> PSDK-182
 	}
 
 	// Istanbul requires a different header hash function
