--- conflicted
+++ resolved
@@ -24,13 +24,8 @@
 
 // IstanbulExtra defines the structure of the extra field for Istanbul
 type IstanbulExtra struct {
-<<<<<<< HEAD
 	Validators          validators.Validators
-	Seal                []byte
-=======
-	Validators          validators.ValidatorSet
 	ProposerSeal        []byte
->>>>>>> d1fe5bbb
 	CommittedSeal       Sealer
 	ParentCommittedSeal Sealer
 }
@@ -151,13 +146,11 @@
 		return err
 	}
 
-	if len(elems) < 4 {
-		return fmt.Errorf("incorrect number of elements to decode istambul extra, expected 4 but found %d", len(elems))
-	}
-
-	// Parent Committed Seals
-	if err := i.ParentCommittedSeal.UnmarshalRLPFrom(p, elems[3]); err != nil {
-		return err
+	// ParentCommitted
+	if len(elems) >= 4 {
+		if err := i.ParentCommittedSeal.UnmarshalRLPFrom(p, elems[3]); err != nil {
+			return err
+		}
 	}
 
 	return nil
