package signer

import (
	"crypto/ecdsa"
	"fmt"
	"math/big"

	"github.com/0xPolygon/polygon-edge/crypto"
	"github.com/0xPolygon/polygon-edge/secrets"
	"github.com/0xPolygon/polygon-edge/types"
	"github.com/0xPolygon/polygon-edge/validators"
	"github.com/coinbase/kryptology/pkg/signatures/bls/bls_sig"
	"github.com/umbracle/fastrlp"
)

type BLSKeyManager struct {
	ecdsaKey *ecdsa.PrivateKey
	blsKey   *bls_sig.SecretKey
	address  types.Address
}

func NewBLSKeyManager(manager secrets.SecretsManager) (KeyManager, error) {
	ecdsaKey, err := getOrCreateECDSAKey(manager)
	if err != nil {
		return nil, err
	}

	blsKey, err := getOrCreateBLSKey(manager)
	if err != nil {
		return nil, err
	}

	return &BLSKeyManager{
		ecdsaKey: ecdsaKey,
		blsKey:   blsKey,
		address:  crypto.PubKeyToAddress(&ecdsaKey.PublicKey),
	}, nil
}

func (s *BLSKeyManager) Type() validators.ValidatorType {
	return validators.BLSValidatorType
}

func (s *BLSKeyManager) Address() types.Address {
	return s.address
}

func (s *BLSKeyManager) NewEmptyValidatorSet() validators.Validators {
	return &validators.BLSValidators{}
}

func (s *BLSKeyManager) NewEmptyCommittedSeal() Sealer {
	return &BLSSeal{}
}

func (s *BLSKeyManager) SignSeal(data []byte) ([]byte, error) {
	return crypto.Sign(s.ecdsaKey, crypto.Keccak256(data))
}

func (s *BLSKeyManager) SignCommittedSeal(data []byte) ([]byte, error) {
	seal, err := signByBLS(s.blsKey, data)
	if err != nil {
		return nil, err
	}

	return seal, err
}

func (s *BLSKeyManager) Ecrecover(sig, digest []byte) (types.Address, error) {
	return ecrecoverImpl(sig, digest)
}

func (s *BLSKeyManager) GenerateCommittedSeals(sealMap map[types.Address][]byte, extra *IstanbulExtra) (Sealer, error) {
	validators, ok := extra.Validators.(*validators.BLSValidators)
	if !ok {
		return nil, ErrInvalidValidatorSet
	}

	blsSignatures, bitMap, err := s.getBLSSignatures(sealMap, validators)
	if err != nil {
		return nil, err
	}

	blsPop := bls_sig.NewSigPop()

	multiSignature, err := blsPop.AggregateSignatures(blsSignatures...)
	if err != nil {
		return nil, err
	}

	multiSignatureBytes, err := multiSignature.MarshalBinary()
	if err != nil {
		return nil, err
	}

	return &BLSSeal{
		Bitmap:    bitMap,
		Signature: multiSignatureBytes,
	}, nil
}

<<<<<<< HEAD
=======
func (s *BLSKeyManager) VerifyCommittedSeal(
	rawSet validators.ValidatorSet,
	addr types.Address,
	rawSignature []byte,
	hash []byte,
) error {
	validatorSet, ok := rawSet.(*validators.BLSValidatorSet)
	if !ok {
		return ErrInvalidValidatorSet
	}

	validatorIndex := validatorSet.Index(addr)
	if validatorIndex == -1 {
		return ErrValidatorNotFound
	}

	validator, ok := validatorSet.At(uint64(validatorIndex)).(*validators.BLSValidator)
	if !ok {
		return fmt.Errorf("expected BLSValidator in BLSValidators, but got %T", validator)
	}

	pubkey := &bls_sig.PublicKey{}
	if err := pubkey.UnmarshalBinary(validator.BLSPublicKey); err != nil {
		return err
	}

	signature := &bls_sig.Signature{}
	if err := signature.UnmarshalBinary(rawSignature); err != nil {
		return err
	}

	ok, err := bls_sig.NewSigPop().Verify(pubkey, hash, signature)
	if err != nil {
		return err
	}

	if !ok {
		return ErrInvalidSignature
	}

	return nil
}

>>>>>>> d1fe5bbb
func (s *BLSKeyManager) VerifyCommittedSeals(
	rawCommittedSeal Sealer,
	digest []byte,
	rawSet validators.Validators,
) (int, error) {
	committedSeal, ok := rawCommittedSeal.(*BLSSeal)
	if !ok {
		return 0, ErrInvalidCommittedSealType
	}

	validatorSet, ok := rawSet.(*validators.BLSValidators)
	if !ok {
		return 0, ErrInvalidValidatorSet
	}

	return s.verifyCommittedSealsImpl(committedSeal, digest, *validatorSet)
}

func (s *BLSKeyManager) SignIBFTMessage(msg []byte) ([]byte, error) {
	return crypto.Sign(s.ecdsaKey, crypto.Keccak256(msg))
}

func (s *BLSKeyManager) getBLSSignatures(
	sealMap map[types.Address][]byte,
	validators *validators.BLSValidators,
) ([]*bls_sig.Signature, *big.Int, error) {
	blsSignatures := make([]*bls_sig.Signature, 0, len(sealMap))
	bitMap := new(big.Int)

	for addr, seal := range sealMap {
		index := validators.Index(addr)
		if index == -1 {
			return nil, nil, ErrNonValidatorCommittedSeal
		}

		bsig := &bls_sig.Signature{}
		if err := bsig.UnmarshalBinary(seal); err != nil {
			return nil, nil, err
		}

		bitMap = bitMap.SetBit(bitMap, int(index), 1)

		blsSignatures = append(blsSignatures, bsig)
	}

	return blsSignatures, bitMap, nil
}

func (s *BLSKeyManager) verifyCommittedSealsImpl(
	committedSeal *BLSSeal,
	msg []byte,
	validators validators.BLSValidators,
) (int, error) {
	if len(committedSeal.Signature) == 0 || committedSeal.Bitmap.BitLen() == 0 {
		return 0, ErrEmptyCommittedSeals
	}

	aggregatedPubKey, numKeys, err := s.createAggregatedBLSPubKeys(validators, committedSeal.Bitmap)
	if err != nil {
		return 0, fmt.Errorf("failed to aggregate BLS Public Keys: %w", err)
	}

	signature := &bls_sig.MultiSignature{}
	if err := signature.UnmarshalBinary(committedSeal.Signature); err != nil {
		return 0, err
	}

	blsPop := bls_sig.NewSigPop()

	ok, err := blsPop.VerifyMultiSignature(aggregatedPubKey, msg, signature)
	if err != nil {
		return 0, err
	}

	if !ok {
		return 0, ErrInvalidSignature
	}

	return numKeys, nil
}

func (s *BLSKeyManager) createAggregatedBLSPubKeys(
	validators validators.BLSValidators,
	bitMap *big.Int,
) (*bls_sig.MultiPublicKey, int, error) {
	pubkeys := make([]*bls_sig.PublicKey, 0, validators.Len())

	for idx, val := range validators {
		if bitMap.Bit(idx) == 0 {
			continue
		}

		pubKey := &bls_sig.PublicKey{}
		if err := pubKey.UnmarshalBinary(val.BLSPublicKey); err != nil {
			return nil, 0, err
		}

		pubkeys = append(pubkeys, pubKey)
	}

	blsPop := bls_sig.NewSigPop()

	key, err := blsPop.AggregatePublicKeys(pubkeys...)
	if err != nil {
		return nil, 0, err
	}

	return key, len(pubkeys), nil
}

type BLSSeal struct {
	Bitmap    *big.Int
	Signature []byte
}

func (s *BLSSeal) MarshalRLPWith(ar *fastrlp.Arena) *fastrlp.Value {
	x := ar.NewArray()

	if s.Bitmap == nil {
		x.Set(ar.NewNull())
	} else {
		x.Set(ar.NewBytes(s.Bitmap.Bytes()))
	}

	if s.Signature == nil {
		x.Set(ar.NewNull())
	} else {
		x.Set(ar.NewBytes(s.Signature))
	}

	return x
}

func (s *BLSSeal) UnmarshalRLPFrom(p *fastrlp.Parser, v *fastrlp.Value) error {
	vals, err := v.GetElems()

	if err != nil {
		return fmt.Errorf("mismatch of RLP type for CommittedSeal, expected list but found %s", v.Type())
	}

	if len(vals) == 0 {
		return nil
	}

	if len(vals) < 2 {
		return fmt.Errorf("mismatch of RLP type for AggregatedCommittedSeal")
	}

	var rawBitMap []byte

	rawBitMap, err = vals[0].GetBytes(rawBitMap)
	if err != nil {
		return err
	}

	s.Bitmap = new(big.Int).SetBytes(rawBitMap)

	if s.Signature, err = vals[1].GetBytes(s.Signature); err != nil {
		return err
	}

	return nil
}

func signByBLS(prv *bls_sig.SecretKey, msg []byte) ([]byte, error) {
	blsPop := bls_sig.NewSigPop()
	seal, err := blsPop.Sign(prv, msg)

	if err != nil {
		return nil, err
	}

	sealBytes, err := seal.MarshalBinary()
	if err != nil {
		return nil, err
	}

	return sealBytes, nil
}<|MERGE_RESOLUTION|>--- conflicted
+++ resolved
@@ -54,7 +54,7 @@
 }
 
 func (s *BLSKeyManager) SignSeal(data []byte) ([]byte, error) {
-	return crypto.Sign(s.ecdsaKey, crypto.Keccak256(data))
+	return crypto.Sign(s.ecdsaKey, data)
 }
 
 func (s *BLSKeyManager) SignCommittedSeal(data []byte) ([]byte, error) {
@@ -99,15 +99,13 @@
 	}, nil
 }
 
-<<<<<<< HEAD
-=======
 func (s *BLSKeyManager) VerifyCommittedSeal(
-	rawSet validators.ValidatorSet,
+	rawSet validators.Validators,
 	addr types.Address,
 	rawSignature []byte,
 	hash []byte,
 ) error {
-	validatorSet, ok := rawSet.(*validators.BLSValidatorSet)
+	validatorSet, ok := rawSet.(*validators.BLSValidators)
 	if !ok {
 		return ErrInvalidValidatorSet
 	}
@@ -144,7 +142,6 @@
 	return nil
 }
 
->>>>>>> d1fe5bbb
 func (s *BLSKeyManager) VerifyCommittedSeals(
 	rawCommittedSeal Sealer,
 	digest []byte,
