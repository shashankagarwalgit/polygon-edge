--- conflicted
+++ resolved
@@ -57,11 +57,11 @@
 }
 
 func (s *ECDSAKeyManager) SignSeal(data []byte) ([]byte, error) {
-	return crypto.Sign(s.key, crypto.Keccak256(data))
+	return crypto.Sign(s.key, data)
 }
 
 func (s *ECDSAKeyManager) SignCommittedSeal(data []byte) ([]byte, error) {
-	return crypto.Sign(s.key, crypto.Keccak256(data))
+	return crypto.Sign(s.key, data)
 }
 
 func (s *ECDSAKeyManager) Ecrecover(sig, digest []byte) (types.Address, error) {
@@ -87,15 +87,13 @@
 	return &serializedSeal, nil
 }
 
-<<<<<<< HEAD
-=======
 func (s *ECDSAKeyManager) VerifyCommittedSeal(
-	rawSet validators.ValidatorSet,
+	rawSet validators.Validators,
 	addr types.Address,
 	signature []byte,
 	hash []byte,
 ) error {
-	validatorSet, ok := rawSet.(*validators.ECDSAValidatorSet)
+	validatorSet, ok := rawSet.(*validators.ECDSAValidators)
 	if !ok {
 		return ErrInvalidValidatorSet
 	}
@@ -116,7 +114,6 @@
 	return nil
 }
 
->>>>>>> d1fe5bbb
 func (s *ECDSAKeyManager) VerifyCommittedSeals(
 	rawCommittedSeal Sealer,
 	digest []byte,
