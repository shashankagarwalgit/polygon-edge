package ibft

import (
	"crypto/ecdsa"
	"errors"

	"github.com/0xPolygon/polygon-edge/consensus/ibft/proto"
	"github.com/0xPolygon/polygon-edge/crypto"
	"github.com/0xPolygon/polygon-edge/helper/hex"
	"github.com/0xPolygon/polygon-edge/helper/keccak"
	"github.com/0xPolygon/polygon-edge/types"
	"github.com/umbracle/fastrlp"
)

var (
	ErrEmptyCommittedSeals        = errors.New("empty committed seals")
	ErrInvalidCommittedSealLength = errors.New("invalid committed seal length")
	ErrRepeatedCommittedSeal      = errors.New("repeated seal in committed seals")
	ErrNonValidatorCommittedSeal  = errors.New("found committed seal signed by non validator")
	ErrNotEnoughCommittedSeals    = errors.New("not enough seals to seal block")
	ErrSignerNotFound             = errors.New("not found signer in validator set")
)

func commitMsg(b []byte) []byte {
	// message that the nodes need to sign to commit to a block
	// hash with COMMIT_MSG_CODE which is the same value used in quorum
	return crypto.Keccak256(b, []byte{byte(proto.MessageReq_Commit)})
}

func ecrecoverImpl(sig, msg []byte) (types.Address, error) {
	pub, err := crypto.RecoverPubkey(sig, crypto.Keccak256(msg))
	if err != nil {
		return types.Address{}, err
	}

	return crypto.PubKeyToAddress(pub), nil
}

func ecrecoverFromHeader(h *types.Header) (types.Address, error) {
	seal, err := unpackSealFromIbftExtra(h)
	if err != nil {
		return types.Address{}, err
	}

	// get the sig
	msg, err := calculateHeaderHash(h)
	if err != nil {
		return types.Address{}, err
	}

	return ecrecoverImpl(seal, msg)
}

func signSealImpl(prv *ecdsa.PrivateKey, h *types.Header, committed bool) ([]byte, error) {
	hash, err := calculateHeaderHash(h)
	if err != nil {
		return nil, err
	}

	// if we are singing the committed seals we need to do something more
	msg := hash
	if committed {
		msg = commitMsg(hash)
	}

	seal, err := crypto.Sign(prv, crypto.Keccak256(msg))

	if err != nil {
		return nil, err
	}

	return seal, nil
}

// writeSeal creates and sets a signature to Seal in IBFT Extra
func writeSeal(prv *ecdsa.PrivateKey, h *types.Header) (*types.Header, error) {
	h = h.Copy()
	seal, err := signSealImpl(prv, h, false)

	if err != nil {
		return nil, err
	}

	if err := packSealIntoIbftExtra(h, seal); err != nil {
		return nil, err
	}

	return h, nil
}

// createCommittedSeal returns the commit signature
func createCommittedSeal(prv *ecdsa.PrivateKey, h *types.Header) ([]byte, error) {
	return signSealImpl(prv, h, true)
}

// writeCommittedSeals sets given commit signatures to CommittedSeal in IBFT Extra
func writeCommittedSeals(h *types.Header, seals [][]byte) (*types.Header, error) {
	h = h.Copy()

	if len(seals) == 0 {
		return nil, ErrEmptyCommittedSeals
	}

	for _, seal := range seals {
		if len(seal) != IstanbulExtraSeal {
			return nil, ErrInvalidCommittedSealLength
		}
	}

	if err := packCommittedSealIntoIbftExtra(h, seals); err != nil {
		return nil, err
	}

	return h, nil
}

func calculateHeaderHash(h *types.Header) ([]byte, error) {
	h = h.Copy() // make a copy since we update the extra field

	arena := fastrlp.DefaultArenaPool.Get()
	defer fastrlp.DefaultArenaPool.Put(arena)

	if err := filterIbftExtraForHash(h); err != nil {
		return nil, err
	}

	vv := arena.NewArray()
	vv.Set(arena.NewBytes(h.ParentHash.Bytes()))
	vv.Set(arena.NewBytes(h.Sha3Uncles.Bytes()))
	vv.Set(arena.NewBytes(h.Miner.Bytes()))
	vv.Set(arena.NewBytes(h.StateRoot.Bytes()))
	vv.Set(arena.NewBytes(h.TxRoot.Bytes()))
	vv.Set(arena.NewBytes(h.ReceiptsRoot.Bytes()))
	vv.Set(arena.NewBytes(h.LogsBloom[:]))
	vv.Set(arena.NewUint(h.Difficulty))
	vv.Set(arena.NewUint(h.Number))
	vv.Set(arena.NewUint(h.GasLimit))
	vv.Set(arena.NewUint(h.GasUsed))
	vv.Set(arena.NewUint(h.Timestamp))
	vv.Set(arena.NewCopyBytes(h.ExtraData))

	buf := keccak.Keccak256Rlp(nil, vv)

	return buf, nil
}

func verifySigner(snap *Snapshot, header *types.Header) error {
	signer, err := ecrecoverFromHeader(header)
	if err != nil {
		return err
	}

	if !snap.Set.Includes(signer) {
		return ErrSignerNotFound
	}

	return nil
}

<<<<<<< HEAD
// verifyCommittedFields verifies CommittedSeal in IBFT Extra of Header
func verifyCommittedSeal(snap *Snapshot, header *types.Header) error {
	committedSeal, err := unpackCommittedSealFromIbftExtra(header)
=======
// verifyCommittedFields is checking for consensus proof in the header
func verifyCommittedFields(
	snap *Snapshot,
	header *types.Header,
	quorumSizeFn QuorumImplementation,
) error {
	extra, err := getIbftExtra(header)
>>>>>>> 6bb316b1
	if err != nil {
		return err
	}

	// get the message that needs to be signed
	// this not signing! just removing the fields that should be signed
	hash, err := calculateHeaderHash(header)
	if err != nil {
		return err
	}

	rawMsg := commitMsg(hash)

	return verifyCommittedSealsImpl(committedSeal, rawMsg, snap.Set)
}

// verifyCommittedFields verifies ParentCommittedSeal in IBFT Extra of Header
func verifyParentCommittedSeal(parentSnap *Snapshot, parent, header *types.Header) error {
	parentCommittedSeals, err := unpackParentCommittedSealFromIbftExtra(header)
	if err != nil {
		return err
	}

	hash, err := calculateHeaderHash(parent)
	if err != nil {
		return err
	}

	rawMsg := commitMsg(hash)

	return verifyCommittedSealsImpl(parentCommittedSeals, rawMsg, parentSnap.Set)
}

// verifyCommittedSealsImpl verifies given committedSeals
// checks committedSeals are the correct signatures signed by the validators and the number of seals
func verifyCommittedSealsImpl(committedSeals [][]byte, msg []byte, validators ValidatorSet) error {
	// Committed seals shouldn't be empty
	if len(committedSeals) == 0 {
		return ErrEmptyCommittedSeals
	}

	visited := map[types.Address]struct{}{}

	for _, seal := range committedSeals {
		addr, err := ecrecoverImpl(seal, msg)
		if err != nil {
			return err
		}

		if _, ok := visited[addr]; ok {
			return ErrRepeatedCommittedSeal
		}

		if !validators.Includes(addr) {
			return ErrNonValidatorCommittedSeal
		}

		visited[addr] = struct{}{}
	}

	// Valid committed seals must be at least 2F+1
	// 	2F 	is the required number of honest validators who provided the committed seals
	// 	+1	is the proposer
<<<<<<< HEAD
	if validSeals := len(visited); validSeals < validators.QuorumSize() {
		return ErrNotEnoughCommittedSeals
=======
	if validSeals := len(visited); validSeals < quorumSizeFn(snap.Set) {
		return fmt.Errorf("not enough seals to seal block")
>>>>>>> 6bb316b1
	}

	return nil
}

func validateMsg(msg *proto.MessageReq) error {
	signMsg, err := msg.PayloadNoSig()
	if err != nil {
		return err
	}

	buf, err := hex.DecodeHex(msg.Signature)
	if err != nil {
		return err
	}

	addr, err := ecrecoverImpl(buf, signMsg)
	if err != nil {
		return err
	}

	msg.From = addr.String()

	return nil
}

func signMsg(key *ecdsa.PrivateKey, msg *proto.MessageReq) error {
	signMsg, err := msg.PayloadNoSig()
	if err != nil {
		return err
	}

	sig, err := crypto.Sign(key, crypto.Keccak256(signMsg))
	if err != nil {
		return err
	}

	msg.Signature = hex.EncodeToHex(sig)

	return nil
}<|MERGE_RESOLUTION|>--- conflicted
+++ resolved
@@ -3,6 +3,7 @@
 import (
 	"crypto/ecdsa"
 	"errors"
+	"fmt"
 
 	"github.com/0xPolygon/polygon-edge/consensus/ibft/proto"
 	"github.com/0xPolygon/polygon-edge/crypto"
@@ -157,11 +158,6 @@
 	return nil
 }
 
-<<<<<<< HEAD
-// verifyCommittedFields verifies CommittedSeal in IBFT Extra of Header
-func verifyCommittedSeal(snap *Snapshot, header *types.Header) error {
-	committedSeal, err := unpackCommittedSealFromIbftExtra(header)
-=======
 // verifyCommittedFields is checking for consensus proof in the header
 func verifyCommittedFields(
 	snap *Snapshot,
@@ -169,7 +165,6 @@
 	quorumSizeFn QuorumImplementation,
 ) error {
 	extra, err := getIbftExtra(header)
->>>>>>> 6bb316b1
 	if err != nil {
 		return err
 	}
@@ -183,11 +178,15 @@
 
 	rawMsg := commitMsg(hash)
 
-	return verifyCommittedSealsImpl(committedSeal, rawMsg, snap.Set)
+	return verifyCommittedSealsImpl(extra.CommittedSeal, rawMsg, snap.Set, quorumSizeFn)
 }
 
 // verifyCommittedFields verifies ParentCommittedSeal in IBFT Extra of Header
-func verifyParentCommittedSeal(parentSnap *Snapshot, parent, header *types.Header) error {
+func verifyParentCommittedSeal(
+	parentSnap *Snapshot,
+	parent, header *types.Header,
+	quorumSizeFn QuorumImplementation,
+) error {
 	parentCommittedSeals, err := unpackParentCommittedSealFromIbftExtra(header)
 	if err != nil {
 		return err
@@ -200,12 +199,17 @@
 
 	rawMsg := commitMsg(hash)
 
-	return verifyCommittedSealsImpl(parentCommittedSeals, rawMsg, parentSnap.Set)
+	return verifyCommittedSealsImpl(parentCommittedSeals, rawMsg, parentSnap.Set, quorumSizeFn)
 }
 
 // verifyCommittedSealsImpl verifies given committedSeals
 // checks committedSeals are the correct signatures signed by the validators and the number of seals
-func verifyCommittedSealsImpl(committedSeals [][]byte, msg []byte, validators ValidatorSet) error {
+func verifyCommittedSealsImpl(
+	committedSeals [][]byte,
+	msg []byte,
+	validators ValidatorSet,
+	quorumSizeFn QuorumImplementation,
+) error {
 	// Committed seals shouldn't be empty
 	if len(committedSeals) == 0 {
 		return ErrEmptyCommittedSeals
@@ -233,13 +237,8 @@
 	// Valid committed seals must be at least 2F+1
 	// 	2F 	is the required number of honest validators who provided the committed seals
 	// 	+1	is the proposer
-<<<<<<< HEAD
-	if validSeals := len(visited); validSeals < validators.QuorumSize() {
-		return ErrNotEnoughCommittedSeals
-=======
-	if validSeals := len(visited); validSeals < quorumSizeFn(snap.Set) {
+	if validSeals := len(visited); validSeals < quorumSizeFn(validators) {
 		return fmt.Errorf("not enough seals to seal block")
->>>>>>> 6bb316b1
 	}
 
 	return nil
