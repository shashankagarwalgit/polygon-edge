--- conflicted
+++ resolved
@@ -29,20 +29,7 @@
 
 // Factory implements the base factory method
 func Factory(
-<<<<<<< HEAD
-	ctx context.Context,
-	sealing bool,
-	config *consensus.Config,
-	txpool *txpool.TxPool,
-	network *network.Server,
-	blockchain *blockchain.Blockchain,
-	executor *state.Executor,
-	srv *grpc.Server,
-	logger hclog.Logger,
-	metrics *consensus.Metrics,
-=======
 	params *consensus.ConsensusParams,
->>>>>>> 7f2e61d1
 ) (consensus.Consensus, error) {
 	logger := params.Logger.Named("dev")
 
