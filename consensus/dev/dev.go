package dev

import (
	"context"
	"fmt"
	"time"

	"github.com/0xPolygon/polygon-edge/blockchain"
	"github.com/0xPolygon/polygon-edge/consensus"
	"github.com/0xPolygon/polygon-edge/helper/progress"
	"github.com/0xPolygon/polygon-edge/state"
	"github.com/0xPolygon/polygon-edge/txpool"
	"github.com/0xPolygon/polygon-edge/types"
	"github.com/hashicorp/go-hclog"
)

// Dev consensus protocol seals any new transaction immediately
type Dev struct {
	logger hclog.Logger

	notifyCh chan struct{}
	closeCh  chan struct{}

	interval uint64
	txpool   *txpool.TxPool

	blockchain *blockchain.Blockchain
	executor   *state.Executor
}

// Factory implements the base factory method
func Factory(
	params *consensus.ConsensusParams,
) (consensus.Consensus, error) {
	logger := params.Logger.Named("dev")

	d := &Dev{
		logger:     logger,
		notifyCh:   make(chan struct{}),
		closeCh:    make(chan struct{}),
		blockchain: params.Blockchain,
		executor:   params.Executor,
		txpool:     params.Txpool,
	}

	rawInterval, ok := params.Config.Config["interval"]
	if ok {
		interval, ok := rawInterval.(uint64)
		if !ok {
			return nil, fmt.Errorf("interval expected int")
		}

		d.interval = interval
	}

	// enable dev mode so that we can accept non-signed txns
	params.Txpool.EnableDev()

	return d, nil
}

// Initialize initializes the consensus
func (d *Dev) Initialize() error {
	return nil
}

// Start starts the consensus mechanism
func (d *Dev) Start() error {
	go d.run()

	return nil
}

func (d *Dev) nextNotify() chan struct{} {
	if d.interval == 0 {
		d.interval = 1
	}

	go func() {
		<-time.After(time.Duration(d.interval) * time.Second)
		d.notifyCh <- struct{}{}
	}()

	return d.notifyCh
}

func (d *Dev) run() {
	d.logger.Info("consensus started")

	for {
		// wait until there is a new txn
		select {
		case <-d.nextNotify():
		case <-d.closeCh:
			return
		}

		// There are new transactions in the pool, try to seal them
		header := d.blockchain.Header()
		if err := d.writeNewBlock(header); err != nil {
			d.logger.Error("failed to mine block", "err", err)
		}
	}
}

type transitionInterface interface {
	Write(txn *types.Transaction) error
}

func (d *Dev) writeTransactions(gasLimit uint64, transition transitionInterface) []*types.Transaction {
	var successful []*types.Transaction

	d.txpool.Prepare()

	for {
		tx := d.txpool.Peek()
		if tx == nil {
			break
		}

		if tx.ExceedsBlockGasLimit(gasLimit) {
			d.txpool.Drop(tx)

			continue
		}

		if err := transition.Write(tx); err != nil {
			if _, ok := err.(*state.GasLimitReachedTransitionApplicationError); ok { // nolint:errorlint
				break
			} else if appErr, ok := err.(*state.TransitionApplicationError); ok && appErr.IsRecoverable { // nolint:errorlint
				d.txpool.Demote(tx)
			} else {
				d.txpool.Drop(tx)
			}

			continue
		}

		// no errors, pop the tx from the pool
		d.txpool.Pop(tx)

		successful = append(successful, tx)
	}

	d.logger.Info("picked out txns from pool", "num", len(successful), "remaining", d.txpool.Length())

	return successful
}

// writeNewBLock generates a new block based on transactions from the pool,
// and writes them to the blockchain
func (d *Dev) writeNewBlock(parent *types.Header) error {
	// Generate the base block
	num := parent.Number
	header := &types.Header{
		ParentHash: parent.Hash,
		Number:     num + 1,
		GasLimit:   parent.GasLimit, // Inherit from parent for now, will need to adjust dynamically later.
		Timestamp:  uint64(time.Now().Unix()),
	}

	// calculate gas limit based on parent header
	gasLimit, err := d.blockchain.CalculateGasLimit(header.Number)
	if err != nil {
		return err
	}

	header.GasLimit = gasLimit

	miner, err := d.GetBlockCreator(header)
	if err != nil {
		return err
	}

	transition, err := d.executor.BeginTxn(parent.StateRoot, header, miner)

	if err != nil {
		return err
	}

	txns := d.writeTransactions(gasLimit, transition)

	// Commit the changes
	_, root := transition.Commit()

	// Update the header
	header.StateRoot = root
	header.GasUsed = transition.TotalGas()

	// Build the actual block
	// The header hash is computed inside buildBlock
	block := consensus.BuildBlock(consensus.BuildBlockParams{
		Header:   header,
		Txns:     txns,
		Receipts: transition.Receipts(),
	})

	// Write the block to the blockchain
	if err := d.blockchain.WriteBlock(block); err != nil {
		return err
	}

	// after the block has been written we reset the txpool so that
	// the old transactions are removed
	d.txpool.ResetWithHeaders(block.Header)

	return nil
}

// REQUIRED BASE INTERFACE METHODS //

func (d *Dev) VerifyHeader(parent *types.Header, header *types.Header) error {
	// All blocks are valid
	return nil
}

func (d *Dev) GetBlockCreator(header *types.Header) (types.Address, error) {
	return header.Miner, nil
}

<<<<<<< HEAD
// PreStateCommit a hook to be called before finalizing state transition on inserting block
func (d *Dev) PreStateCommit(_header *types.Header, _txn *state.Transition) error {
	return nil
}

func (d *Dev) GetSyncProgression() *protocol.Progression {
=======
func (d *Dev) GetSyncProgression() *progress.Progression {
>>>>>>> 48ec5c46
	return nil
}

func (d *Dev) Prepare(header *types.Header) error {
	// TODO: Remove
	return nil
}

func (d *Dev) Seal(block *types.Block, ctx context.Context) (*types.Block, error) {
	// TODO: Remove
	return nil, nil
}

func (d *Dev) Close() error {
	close(d.closeCh)

	return nil
}<|MERGE_RESOLUTION|>--- conflicted
+++ resolved
@@ -218,16 +218,12 @@
 	return header.Miner, nil
 }
 
-<<<<<<< HEAD
 // PreStateCommit a hook to be called before finalizing state transition on inserting block
 func (d *Dev) PreStateCommit(_header *types.Header, _txn *state.Transition) error {
 	return nil
 }
 
-func (d *Dev) GetSyncProgression() *protocol.Progression {
-=======
 func (d *Dev) GetSyncProgression() *progress.Progression {
->>>>>>> 48ec5c46
 	return nil
 }
 
