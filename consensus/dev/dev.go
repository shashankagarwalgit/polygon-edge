package dev

import (
	"context"
	"fmt"
	"time"

	"github.com/0xPolygon/polygon-sdk/blockchain"
	"github.com/0xPolygon/polygon-sdk/consensus"
	"github.com/0xPolygon/polygon-sdk/network"
	"github.com/0xPolygon/polygon-sdk/state"
	"github.com/0xPolygon/polygon-sdk/txpool"
	"github.com/0xPolygon/polygon-sdk/types"
	"github.com/hashicorp/go-hclog"
	"google.golang.org/grpc"
)

// Dev consensus protocol seals any new transaction immediately
type Dev struct {
	logger hclog.Logger

	notifyCh chan struct{}
	closeCh  chan struct{}

	interval uint64
	txpool   *txpool.TxPool

	blockchain *blockchain.Blockchain
	executor   *state.Executor
}

// Factory implements the base factory method
func Factory(
	ctx context.Context,
	sealing bool,
	config *consensus.Config,
	txpool *txpool.TxPool,
	network *network.Server,
	blockchain *blockchain.Blockchain,
	executor *state.Executor,
	srv *grpc.Server,
	logger hclog.Logger,
) (consensus.Consensus, error) {
	logger = logger.Named("dev")

	d := &Dev{
		logger:     logger,
		notifyCh:   make(chan struct{}),
		closeCh:    make(chan struct{}),
		blockchain: blockchain,
		executor:   executor,
		txpool:     txpool,
	}

	rawInterval, ok := config.Config["interval"]
	if ok {
		interval, ok := rawInterval.(uint64)
		if !ok {
			return nil, fmt.Errorf("interval expected int")
		}
		d.interval = interval
	}

	// enable dev mode so that we can accept non-signed txns
	txpool.EnableDev()
	txpool.NotifyCh = d.notifyCh

	return d, nil
}

// Start starts the consensus mechanism
func (d *Dev) Start() error {
	go d.run()

	return nil
}

func (d *Dev) nextNotify() chan struct{} {
	if d.interval != 0 {
		ch := make(chan struct{})
		go func() {
			<-time.After(time.Duration(d.interval) * time.Second)
			ch <- struct{}{}
		}()

		return ch
	}

	return d.notifyCh
}

func (d *Dev) run() {
	d.logger.Info("consensus started")

	for {
		// wait until there is a new txn
		select {
		case <-d.nextNotify():
		case <-d.closeCh:
			return
		}

		// There are new transactions in the pool, try to seal them
		header := d.blockchain.Header()
		if err := d.writeNewBlock(header); err != nil {
			d.logger.Error("failed to mine block", "err", err)
		}
	}
}

// writeNewBLock generates a new block based on transactions from the pool,
// and writes them to the blockchain
func (d *Dev) writeNewBlock(parent *types.Header) error {

	// Generate the base block
	num := parent.Number
	header := &types.Header{
		ParentHash: parent.Hash,
		Number:     num + 1,
		GasLimit:   parent.GasLimit, // Inherit from parent for now, will need to adjust dynamically later.
		Timestamp:  uint64(time.Now().Unix()),
	}

	// calculate gas limit based on parent header
	gasLimit, err := d.blockchain.CalculateGasLimit(header.Number)
	if err != nil {
		return err
	}
	header.GasLimit = gasLimit

	miner, err := d.GetBlockCreator(header)
	if err != nil {
		return err
	}
	transition, err := d.executor.BeginTxn(parent.StateRoot, header, miner)
	if err != nil {
		return err
	}

	txns := []*types.Transaction{}
	for {
		// Add transactions to the list until there are none left
		txn, retFn := d.txpool.Pop()

		if txn == nil {
			break
		}

<<<<<<< HEAD
		if txn.ExceedsBlockGasLimit(gasLimit) {
=======
		if txn.ExceedsBlockGasLimit(header.GasLimit) {
			d.logger.Error(fmt.Sprintf("failed to write transaction: %v", state.ErrBlockLimitExceeded))
>>>>>>> f72e0651
			d.txpool.DecreaseAccountNonce(txn)
		} else {
			// Execute the state transition
			if err := transition.Write(txn); err != nil {
				if appErr, ok := err.(*state.TransitionApplicationError); ok && appErr.IsRecoverable {
					retFn()
				} else {
					d.txpool.DecreaseAccountNonce(txn)
				}

				break
			}

			txns = append(txns, txn)
		}
	}

	// Commit the changes
	_, root := transition.Commit()

	// Update the header
	header.StateRoot = root
	header.GasUsed = transition.TotalGas()

	// Build the actual block
	// The header hash is computed inside buildBlock
	block := consensus.BuildBlock(consensus.BuildBlockParams{
		Header:   header,
		Txns:     txns,
		Receipts: transition.Receipts(),
	})

	// Write the block to the blockchain
	if err := d.blockchain.WriteBlocks([]*types.Block{block}); err != nil {
		return err
	}

	return nil
}

// REQUIRED BASE INTERFACE METHODS //

func (d *Dev) VerifyHeader(parent *types.Header, header *types.Header) error {
	// All blocks are valid
	return nil
}

func (d *Dev) GetBlockCreator(header *types.Header) (types.Address, error) {
	return header.Miner, nil
}

func (d *Dev) Prepare(header *types.Header) error {
	// TODO: Remove
	return nil
}

func (d *Dev) Seal(block *types.Block, ctx context.Context) (*types.Block, error) {
	// TODO: Remove
	return nil, nil
}

func (d *Dev) Close() error {
	close(d.closeCh)
	return nil
}<|MERGE_RESOLUTION|>--- conflicted
+++ resolved
@@ -146,12 +146,8 @@
 			break
 		}
 
-<<<<<<< HEAD
 		if txn.ExceedsBlockGasLimit(gasLimit) {
-=======
-		if txn.ExceedsBlockGasLimit(header.GasLimit) {
 			d.logger.Error(fmt.Sprintf("failed to write transaction: %v", state.ErrBlockLimitExceeded))
->>>>>>> f72e0651
 			d.txpool.DecreaseAccountNonce(txn)
 		} else {
 			// Execute the state transition
