package wallet

import (
	"fmt"

	"github.com/0xPolygon/go-ibft/messages/proto"
	"github.com/0xPolygon/polygon-edge/crypto"
	"github.com/0xPolygon/polygon-edge/types"
	"github.com/umbracle/ethgo"
	protobuf "google.golang.org/protobuf/proto"
)

type Key struct {
	raw    *Account
	domain []byte
}

func NewKey(raw *Account, domain []byte) *Key {
	return &Key{
		raw:    raw,
		domain: domain,
	}
}

// String returns hex encoded ECDSA address
func (k *Key) String() string {
	return k.raw.Ecdsa.Address().String()
}

// Address returns ECDSA address
func (k *Key) Address() ethgo.Address {
	return k.raw.Ecdsa.Address()
}

<<<<<<< HEAD
// Sign signs message with bls
func (k *Key) Sign(hash []byte) ([]byte, error) {
	s, err := k.raw.Bls.Sign(hash, k.domain)
=======
// Sign signs the provided digest with BLS key
func (k *Key) Sign(digest []byte) ([]byte, error) {
	signature, err := k.raw.Bls.Sign(digest)
>>>>>>> f3da43af
	if err != nil {
		return nil, err
	}

	return signature.Marshal()
}

// SignIBFTMessage signs the IBFT consensus message with ECDSA key
func (k *Key) SignIBFTMessage(msg *proto.Message) (*proto.Message, error) {
	msgRaw, err := protobuf.Marshal(msg)
	if err != nil {
		return nil, fmt.Errorf("cannot marshal message: %w", err)
	}

	if msg.Signature, err = k.raw.Ecdsa.Sign(crypto.Keccak256(msgRaw)); err != nil {
		return nil, fmt.Errorf("cannot create message signature: %w", err)
	}

	return msg, nil
}

// RecoverAddressFromSignature calculates keccak256 hash of provided rawContent
// and recovers signer address from given signature and hash
func RecoverAddressFromSignature(sig, rawContent []byte) (types.Address, error) {
	pub, err := crypto.RecoverPubkey(sig, crypto.Keccak256(rawContent))
	if err != nil {
		return types.Address{}, fmt.Errorf("cannot recover address from signature: %w", err)
	}

	return crypto.PubKeyToAddress(pub), nil
}

// ECDSASigner implements ethgo.Key interface and it is used for signing using provided ECDSA key
type ECDSASigner struct {
	*Key
}

func NewEcdsaSigner(ecdsaKey *Key) *ECDSASigner {
	return &ECDSASigner{Key: ecdsaKey}
}

func (k *ECDSASigner) Sign(b []byte) ([]byte, error) {
	return k.raw.Ecdsa.Sign(b)
}<|MERGE_RESOLUTION|>--- conflicted
+++ resolved
@@ -32,15 +32,9 @@
 	return k.raw.Ecdsa.Address()
 }
 
-<<<<<<< HEAD
-// Sign signs message with bls
-func (k *Key) Sign(hash []byte) ([]byte, error) {
-	s, err := k.raw.Bls.Sign(hash, k.domain)
-=======
 // Sign signs the provided digest with BLS key
 func (k *Key) Sign(digest []byte) ([]byte, error) {
-	signature, err := k.raw.Bls.Sign(digest)
->>>>>>> f3da43af
+	signature, err := k.raw.Bls.Sign(digest, k.domain)
 	if err != nil {
 		return nil, err
 	}
