package polybft

import (
	"time"

	"github.com/0xPolygon/polygon-edge/consensus"
	"github.com/0xPolygon/polygon-edge/state"
	"github.com/0xPolygon/polygon-edge/txpool"
	"github.com/0xPolygon/polygon-edge/types"
	hcf "github.com/hashicorp/go-hclog"
)

//nolint:godox
// TODO: Add opentracing (to be fixed in EVM-540)

// BlockBuilderParams are fields for the block that cannot be changed
type BlockBuilderParams struct {
	// Parent block
	Parent *types.Header

	// Executor
	Executor *state.Executor

	// Coinbase that is signing the block
	Coinbase types.Address

	// GasLimit is the gas limit for the block
	GasLimit uint64

	// duration for one block
	BlockTime time.Duration

	// Logger
	Logger hcf.Logger

	// txPoolInterface implementation
	TxPool txPoolInterface

	// BaseFee is the base fee
	BaseFee uint64
}

func NewBlockBuilder(params *BlockBuilderParams) *BlockBuilder {
	return &BlockBuilder{
		params: params,
	}
}

var _ blockBuilder = &BlockBuilder{}

type BlockBuilder struct {
	// input params for the block
	params *BlockBuilderParams

	// header is the header for the block being created
	header *types.Header

	// transactions are the data included in the block
	txns []*types.Transaction

	// block is a reference to the already built block
	block *types.Block

	// state is in memory state transition
	state *state.Transition
}

// Init initializes block builder before adding transactions and actual block building
func (b *BlockBuilder) Reset() error {
	// set the timestamp
	parentTime := time.Unix(int64(b.params.Parent.Timestamp), 0)
	headerTime := parentTime.Add(b.params.BlockTime)

	if headerTime.Before(time.Now().UTC()) {
		headerTime = time.Now().UTC()
	}

	b.header = &types.Header{
		ParentHash:   b.params.Parent.Hash,
		Number:       b.params.Parent.Number + 1,
		Miner:        b.params.Coinbase[:],
		Difficulty:   1,
		StateRoot:    types.EmptyRootHash, // this avoids needing state for now
		TxRoot:       types.EmptyRootHash,
		ReceiptsRoot: types.EmptyRootHash, // this avoids needing state for now
		Sha3Uncles:   types.EmptyUncleHash,
		GasLimit:     b.params.GasLimit,
		BaseFee:      b.params.BaseFee,
		Timestamp:    uint64(headerTime.Unix()),
	}

	transition, err := b.params.Executor.BeginTxn(b.params.Parent.StateRoot, b.header, b.params.Coinbase)
	if err != nil {
		return err
	}

	b.state = transition
	b.block = nil
	b.txns = []*types.Transaction{}

	return nil
}

// Block returns the built block if nil, it is not built yet
func (b *BlockBuilder) Block() *types.Block {
	return b.block
}

// Build creates the state and the final block
func (b *BlockBuilder) Build(handler func(h *types.Header)) (*types.FullBlock, error) {
	if handler != nil {
		handler(b.header)
	}

	_, b.header.StateRoot = b.state.Commit()
	b.header.GasUsed = b.state.TotalGas()

	// build the block
	b.block = consensus.BuildBlock(consensus.BuildBlockParams{
		Header:   b.header,
		Txns:     b.txns,
		Receipts: b.state.Receipts(),
	})

	b.block.Header.ComputeHash()

	return &types.FullBlock{
		Block:    b.block,
		Receipts: b.state.Receipts(),
	}, nil
}

// WriteTx applies given transaction to the state. If transaction apply fails, it reverts the saved snapshot.
func (b *BlockBuilder) WriteTx(tx *types.Transaction) error {
<<<<<<< HEAD
	if tx.Gas > b.params.GasLimit {
		if err := b.state.WriteFailedReceipt(tx); err != nil {
			return err
		}
=======
	if tx.ExceedsBlockGasLimit(b.params.GasLimit) {
		b.params.Logger.Info("Transaction gas limit exceedes block gas limit", "hash", tx.Hash,
			"tx gas limit", tx.Gas, "block gas limt", b.params.GasLimit)
>>>>>>> c3a667ef

		return txpool.ErrBlockLimitExceeded
	}

	if err := b.state.Write(tx); err != nil {
		return err
	}

	b.txns = append(b.txns, tx)

	return nil
}

// Fill fills the block with transactions from the txpool
func (b *BlockBuilder) Fill() {
	blockTimer := time.NewTimer(b.params.BlockTime)

	b.params.TxPool.Prepare(b.params.BaseFee)
write:
	for {
		select {
		case <-blockTimer.C:
			return
		default:
			tx := b.params.TxPool.Peek()

			// execute transactions one by one
			finished, err := b.writeTxPoolTransaction(tx)
			if err != nil {
				b.params.Logger.Debug("Fill transaction error", "hash", tx.Hash, "err", err)
			}

			if finished {
				break write
			}
		}
	}

	//	wait for the timer to expire
	<-blockTimer.C
}

// Receipts returns the collection of transaction receipts for given block
func (b *BlockBuilder) Receipts() []*types.Receipt {
	return b.state.Receipts()
}

func (b *BlockBuilder) writeTxPoolTransaction(tx *types.Transaction) (bool, error) {
	if tx == nil {
		return true, nil
	}

	if err := b.WriteTx(tx); err != nil {
		if _, ok := err.(*state.GasLimitReachedTransitionApplicationError); ok { //nolint:errorlint
			// stop processing
			return true, err
		} else if appErr, ok := err.(*state.TransitionApplicationError); ok && appErr.IsRecoverable { //nolint:errorlint
			b.params.TxPool.Demote(tx)

			return false, err
		} else {
			b.params.TxPool.Drop(tx)

			return false, err
		}
	}

	// remove tx from the pool and add it to the list of all block transactions
	b.params.TxPool.Pop(tx)

	return false, nil
}

// GetState returns Transition reference
func (b *BlockBuilder) GetState() *state.Transition {
	return b.state
}<|MERGE_RESOLUTION|>--- conflicted
+++ resolved
@@ -132,16 +132,9 @@
 
 // WriteTx applies given transaction to the state. If transaction apply fails, it reverts the saved snapshot.
 func (b *BlockBuilder) WriteTx(tx *types.Transaction) error {
-<<<<<<< HEAD
-	if tx.Gas > b.params.GasLimit {
-		if err := b.state.WriteFailedReceipt(tx); err != nil {
-			return err
-		}
-=======
 	if tx.ExceedsBlockGasLimit(b.params.GasLimit) {
 		b.params.Logger.Info("Transaction gas limit exceedes block gas limit", "hash", tx.Hash,
 			"tx gas limit", tx.Gas, "block gas limt", b.params.GasLimit)
->>>>>>> c3a667ef
 
 		return txpool.ErrBlockLimitExceeded
 	}
