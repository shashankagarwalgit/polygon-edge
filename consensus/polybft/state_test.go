package polybft

import (
	"bytes"
	"fmt"
	"os"
	"path"
	"sync"
	"testing"
	"time"

	bls "github.com/0xPolygon/polygon-edge/consensus/polybft/signer"
	"github.com/0xPolygon/polygon-edge/types"
	"github.com/hashicorp/go-hclog"
	"github.com/stretchr/testify/assert"
	"github.com/stretchr/testify/require"
	"github.com/umbracle/ethgo"
	"github.com/umbracle/ethgo/abi"
)

func newTestState(t *testing.T) *State {
	t.Helper()

	dir := fmt.Sprintf("/tmp/consensus-temp_%v", time.Now().Format(time.RFC3339Nano))
	err := os.Mkdir(dir, 0777)

	if err != nil {
		t.Fatal(err)
	}

	state, err := newState(path.Join(dir, "my.db"), hclog.NewNullLogger(), make(chan struct{}))
	if err != nil {
		t.Fatal(err)
	}

	t.Cleanup(func() {
		if err := os.RemoveAll(dir); err != nil {
			t.Fatal(err)
		}
	})

	return state
}

func TestState_InsertEvent(t *testing.T) {
	t.Parallel()

	state := newTestState(t)
	evnt1 := newStateSyncEvent(0, ethgo.Address{}, ethgo.Address{}, nil)
	err := state.insertStateSyncEvent(evnt1)
	assert.NoError(t, err)

	events, err := state.list()
	assert.NoError(t, err)
	assert.Len(t, events, 1)
}

func TestState_Insert_And_Get_MessageVotes(t *testing.T) {
	t.Parallel()

	state := newTestState(t)
	epoch := uint64(1)
	assert.NoError(t, state.insertEpoch(epoch))

	hash := []byte{1, 2}
	_, err := state.insertMessageVote(1, hash, &MessageSignature{
		From:      "NODE_1",
		Signature: []byte{1, 2},
	})

	assert.NoError(t, err)

	votes, err := state.getMessageVotes(epoch, hash)
	assert.NoError(t, err)
	assert.Equal(t, 1, len(votes))
	assert.Equal(t, "NODE_1", votes[0].From)
	assert.True(t, bytes.Equal([]byte{1, 2}, votes[0].Signature))
}

func TestState_InsertVoteConcurrent(t *testing.T) {
	t.Parallel()

	state := newTestState(t)
	epoch := uint64(1)
	assert.NoError(t, state.insertEpoch(epoch))

	hash := []byte{1, 2}

	var wg sync.WaitGroup

	for i := 0; i < 100; i++ {
		wg.Add(1)

		go func(i int) {
			defer wg.Done()

			_, _ = state.insertMessageVote(epoch, hash, &MessageSignature{
				From:      fmt.Sprintf("NODE_%d", i),
				Signature: []byte{1, 2},
			})
		}(i)
	}

	wg.Wait()

	signatures, err := state.getMessageVotes(epoch, hash)
	assert.NoError(t, err)
	assert.Len(t, signatures, 100)
}

func TestState_Insert_And_Cleanup(t *testing.T) {
	t.Parallel()

	state := newTestState(t)
	hash1 := []byte{1, 2}

	for i := uint64(1); i < 1001; i++ {
		epoch := i
		err := state.insertEpoch(epoch)

		assert.NoError(t, err)

		_, _ = state.insertMessageVote(epoch, hash1, &MessageSignature{
			From:      "NODE_1",
			Signature: []byte{1, 2},
		})
	}

	// BucketN returns number of all buckets inside root bucket (including nested buckets) + the root itself
	// Since we inserted 1000 epochs we expect to have 2000 buckets inside epochs root bucket
	// (1000 buckets for epochs + each epoch has 1 nested bucket for message votes)
	assert.Equal(t, 2000, state.epochsDBStats().BucketN-1)

	err := state.cleanEpochsFromDB()
	assert.NoError(t, err)

	assert.Equal(t, 0, state.epochsDBStats().BucketN-1)

	// there should be no votes for given epoch since we cleaned the db
	votes, _ := state.getMessageVotes(1, hash1)
	assert.Nil(t, votes)

	for i := uint64(1001); i < 2001; i++ {
		epoch := i
		err := state.insertEpoch(epoch)
		assert.NoError(t, err)

		_, _ = state.insertMessageVote(epoch, hash1, &MessageSignature{
			From:      "NODE_1",
			Signature: []byte{1, 2},
		})
	}

	assert.Equal(t, 2000, state.epochsDBStats().BucketN-1)

	votes, _ = state.getMessageVotes(2000, hash1)
	assert.Equal(t, 1, len(votes))
}

func TestState_insertAndGetValidatorSnapshot(t *testing.T) {
	t.Parallel()

	epoch := uint64(1)
	state := newTestState(t)
	keys, err := bls.CreateRandomBlsKeys(3)

	require.NoError(t, err)

	snapshot := AccountSet{
		&ValidatorMetadata{Address: types.BytesToAddress([]byte{0x18}), BlsKey: keys[0].PublicKey()},
		&ValidatorMetadata{Address: types.BytesToAddress([]byte{0x23}), BlsKey: keys[1].PublicKey()},
		&ValidatorMetadata{Address: types.BytesToAddress([]byte{0x37}), BlsKey: keys[2].PublicKey()},
	}

	assert.NoError(t, state.insertValidatorSnapshot(epoch, snapshot))

	snapshotFromDB, err := state.getValidatorSnapshot(epoch)

	assert.NoError(t, err)
	assert.Equal(t, snapshot.Len(), snapshotFromDB.Len())

	for i, v := range snapshot {
		assert.Equal(t, v.Address, snapshotFromDB[i].Address)
		assert.Equal(t, v.BlsKey, snapshotFromDB[i].BlsKey)
	}
}

func TestState_cleanValidatorSnapshotsFromDb(t *testing.T) {
	t.Parallel()

	state := newTestState(t)
	keys, err := bls.CreateRandomBlsKeys(3)
	require.NoError(t, err)

	snapshot := AccountSet{
		&ValidatorMetadata{Address: types.BytesToAddress([]byte{0x18}), BlsKey: keys[0].PublicKey()},
		&ValidatorMetadata{Address: types.BytesToAddress([]byte{0x23}), BlsKey: keys[1].PublicKey()},
		&ValidatorMetadata{Address: types.BytesToAddress([]byte{0x37}), BlsKey: keys[2].PublicKey()},
	}

	var epoch uint64
	// add a couple of more snapshots above limit just to make sure we reached it
	for i := 1; i <= validatorSnapshotLimit+2; i++ {
		epoch = uint64(i)
		assert.NoError(t, state.insertValidatorSnapshot(epoch, snapshot))
	}

	snapshotFromDB, err := state.getValidatorSnapshot(epoch)

	assert.NoError(t, err)
	assert.Equal(t, snapshot.Len(), snapshotFromDB.Len())

	for i, v := range snapshot {
		assert.Equal(t, v.Address, snapshotFromDB[i].Address)
		assert.Equal(t, v.BlsKey, snapshotFromDB[i].BlsKey)
	}

	assert.NoError(t, state.cleanValidatorSnapshotsFromDB(epoch))

	// test that last (numberOfSnapshotsToLeaveInDb) of snapshots are left in db after cleanup
	validatorSnapshotsBucketStats := state.validatorSnapshotsDBStats()

	assert.Equal(t, numberOfSnapshotsToLeaveInDB, validatorSnapshotsBucketStats.KeyN)

	for i := 0; i < numberOfSnapshotsToLeaveInDB; i++ {
		snapshotFromDB, err = state.getValidatorSnapshot(epoch)
		assert.NoError(t, err)
		assert.NotNil(t, snapshotFromDB)
		epoch--
	}
}

func TestState_getStateSyncEventsForCommitment_NotEnoughEvents(t *testing.T) {
	t.Parallel()

	state := newTestState(t)

	for i := 0; i < stateSyncMainBundleSize-2; i++ {
		assert.NoError(t, state.insertStateSyncEvent(&StateSyncEvent{
			ID:   uint64(i),
			Data: []byte{1, 2},
		}))
	}

	_, err := state.getStateSyncEventsForCommitment(0, stateSyncMainBundleSize-1)
	assert.ErrorIs(t, err, errNotEnoughStateSyncs)
}

func TestState_getStateSyncEventsForCommitment(t *testing.T) {
	t.Parallel()

	state := newTestState(t)

	for i := 0; i < stateSyncMainBundleSize; i++ {
		assert.NoError(t, state.insertStateSyncEvent(&StateSyncEvent{
			ID:   uint64(i),
			Data: []byte{1, 2},
		}))
	}

	events, err := state.getStateSyncEventsForCommitment(0, stateSyncMainBundleSize-1)
	assert.NoError(t, err)
	assert.Equal(t, stateSyncMainBundleSize, len(events))
}

func TestState_insertCommitmentMessage(t *testing.T) {
	t.Parallel()

	commitment, err := createTestCommitmentMessage(11)
	require.NoError(t, err)

	state := newTestState(t)
	assert.NoError(t, state.insertCommitmentMessage(commitment))

	commitmentFromDB, err := state.getCommitmentMessage(commitment.Message.ToIndex)

	assert.NoError(t, err)
	assert.NotNil(t, commitmentFromDB)
	assert.Equal(t, commitment, commitmentFromDB)
}

func TestState_cleanCommitments(t *testing.T) {
	t.Parallel()

	const (
		numberOfCommitments = 10
		numberOfBundles     = 10
	)

	lastCommitmentToIndex := uint64(numberOfCommitments*stateSyncMainBundleSize - stateSyncMainBundleSize - 1)

	state := newTestState(t)
	insertTestCommitments(t, state, 1, numberOfCommitments)
	insertTestBundles(t, state, numberOfBundles)

	assert.NoError(t, state.cleanCommitments(lastCommitmentToIndex))

	commitment, err := state.getCommitmentMessage(lastCommitmentToIndex)
	assert.NoError(t, err)
	assert.Equal(t, lastCommitmentToIndex, commitment.Message.ToIndex)

	for i := uint64(1); i < numberOfCommitments; i++ {
		c, err := state.getCommitmentMessage(i*stateSyncMainBundleSize + lastCommitmentToIndex - 1)
		assert.NoError(t, err)
		assert.Nil(t, c)
	}

	bundles, err := state.getBundles(0, maxBundlesPerSprint)
	assert.NoError(t, err)
	assert.Nil(t, bundles)
}

func TestState_insertAndGetBundles(t *testing.T) {
	t.Parallel()

	const numberOfBundles = 10

	state := newTestState(t)
	commitment, err := createTestCommitmentMessage(0)
	require.NoError(t, err)
	require.NoError(t, state.insertCommitmentMessage(commitment))

	insertTestBundles(t, state, numberOfBundles)

	bundlesFromDB, err := state.getBundles(0, maxBundlesPerSprint)

	assert.NoError(t, err)
	assert.Equal(t, numberOfBundles, len(bundlesFromDB))
	assert.Equal(t, uint64(0), bundlesFromDB[0].ID())
	assert.Equal(t, stateSyncBundleSize, len(bundlesFromDB[0].StateSyncs))
	assert.NotNil(t, bundlesFromDB[0].Proof)
}

func TestState_Insert_And_Get_ExitEvents_PerEpoch(t *testing.T) {
	const (
		numOfEpochs         = 11
		numOfBlocksPerEpoch = 10
		numOfEventsPerBlock = 11
	)

	state := newTestState(t)
	insertTestExitEvents(t, state, numOfEpochs, numOfBlocksPerEpoch, numOfEventsPerBlock)

	t.Run("Get events for existing epoch", func(t *testing.T) {
		events, err := state.getExitEventsByEpoch(1)

		assert.NoError(t, err)
		assert.Len(t, events, numOfBlocksPerEpoch*numOfEventsPerBlock)
	})

	t.Run("Get events for non-existing epoch", func(t *testing.T) {
		events, err := state.getExitEventsByEpoch(12)

		assert.NoError(t, err)
		assert.Len(t, events, 0)
	})
}

func TestState_Insert_And_Get_ExitEvents_ForProof(t *testing.T) {
	const (
		numOfEpochs         = 11
		numOfBlocksPerEpoch = 10
		numOfEventsPerBlock = 10
	)

	state := newTestState(t)
	insertTestExitEvents(t, state, numOfEpochs, numOfBlocksPerEpoch, numOfEventsPerBlock)

	var cases = []struct {
		epoch                  uint64
		checkpointBlockNumber  uint64
		expectedNumberOfEvents int
	}{
		{1, 1, 10},
		{1, 2, 20},
		{1, 8, 80},
		{2, 12, 20},
		{2, 14, 40},
		{3, 26, 60},
		{4, 38, 80},
		{11, 105, 50},
	}

	for _, c := range cases {
		events, err := state.getExitEventsForProof(c.epoch, c.checkpointBlockNumber)

		assert.NoError(t, err)
		assert.Len(t, events, c.expectedNumberOfEvents)
	}
}

func TestState_Insert_And_Get_ExitEvents_ForProof_NoEvents(t *testing.T) {
	state := newTestState(t)
	insertTestExitEvents(t, state, 1, 10, 1)

	events, err := state.getExitEventsForProof(2, 11)

	assert.NoError(t, err)
	assert.Nil(t, events)
}

func TestState_decodeExitEvent(t *testing.T) {
	t.Parallel()

	const (
		exitID      = 1
		epoch       = 1
		blockNumber = 10
	)

	state := newTestState(t)

	topics := make([]ethgo.Hash, 4)
	topics[0] = exitEventABI.ID()
	topics[1] = ethgo.BytesToHash([]byte{exitID})
	topics[2] = ethgo.BytesToHash(ethgo.HexToAddress("0x1111").Bytes())
	topics[3] = ethgo.BytesToHash(ethgo.HexToAddress("0x2222").Bytes())
	personType := abi.MustNewType("tuple(string firstName, string lastName)")
	encodedData, err := personType.Encode(map[string]string{"firstName": "John", "lastName": "Doe"})
	require.NoError(t, err)

	log := &ethgo.Log{
		Address: ethgo.ZeroAddress,
		Topics:  topics,
		Data:    encodedData,
	}

	event, err := decodeExitEvent(log, epoch, blockNumber)
	require.NoError(t, err)
	require.Equal(t, uint64(exitID), event.ID)
	require.Equal(t, uint64(epoch), event.EpochNumber)
	require.Equal(t, uint64(blockNumber), event.BlockNumber)

	require.NoError(t, state.insertExitEvent(event))
}

func TestState_decodeExitEvent_NotAnExitEvent(t *testing.T) {
	t.Parallel()

	topics := make([]ethgo.Hash, 4)
	topics[0] = stateTransferEventABI.ID()

	log := &ethgo.Log{
		Address: ethgo.ZeroAddress,
		Topics:  topics,
	}

	event, err := decodeExitEvent(log, 1, 1)
	require.NoError(t, err)
	require.Nil(t, event)
}

func TestState_getProposerSnapshot_writeProposerSnapshot(t *testing.T) {
	t.Parallel()

	const (
		height = uint64(100)
		round  = uint64(5)
	)

	state := newTestState(t)

	snap, err := state.getProposerSnapshot()
<<<<<<< HEAD

	require.NoError(t, err)
	require.Nil(t, snap)

	require.NoError(t, state.writeProposerSnapshot(&ProposerSnapshot{Height: height, Round: round}))

	snap, err = state.getProposerSnapshot()

	require.NoError(t, err)
	require.Equal(t, round, snap.Round)
	require.Equal(t, height, snap.Height)
=======
	require.NoError(t, err)
	require.Nil(t, snap)

	newSnapshot := &ProposerSnapshot{Height: height, Round: round}
	require.NoError(t, state.writeProposerSnapshot(newSnapshot))

	snap, err = state.getProposerSnapshot()
	require.NoError(t, err)
	require.Equal(t, newSnapshot, snap)
>>>>>>> ff962ba4
}

func insertTestExitEvents(t *testing.T, state *State,
	numOfEpochs, numOfBlocksPerEpoch, numOfEventsPerBlock int) {
	t.Helper()

	index, block := uint64(1), uint64(1)

	for i := uint64(1); i <= uint64(numOfEpochs); i++ {
		for j := 1; j <= numOfBlocksPerEpoch; j++ {
			for k := 1; k <= numOfEventsPerBlock; k++ {
				event := &ExitEvent{index, ethgo.HexToAddress("0x101"), ethgo.HexToAddress("0x102"), []byte{11, 22}, i, block}
				assert.NoError(t, state.insertExitEvent(event))

				index++
			}
			block++
		}
	}
}

func insertTestCommitments(t *testing.T, state *State, epoch, numberOfCommitments uint64) {
	t.Helper()

	for i := uint64(0); i <= numberOfCommitments; i++ {
		commitment, err := createTestCommitmentMessage(i * stateSyncMainBundleSize)
		require.NoError(t, err)
		require.NoError(t, state.insertCommitmentMessage(commitment))
	}
}

func insertTestBundles(t *testing.T, state *State, numberOfBundles uint64) {
	t.Helper()

	bundles := make([]*BundleProof, numberOfBundles)

	for i := uint64(0); i < numberOfBundles; i++ {
		bundle := &BundleProof{
			Proof:      []types.Hash{types.BytesToHash(generateRandomBytes(t))},
			StateSyncs: createTestStateSyncs(stateSyncBundleSize, i*stateSyncBundleSize),
		}
		bundles[i] = bundle
	}

	require.NoError(t, state.insertBundles(bundles))
}

func createTestStateSyncs(numberOfEvents, startIndex uint64) []*StateSyncEvent {
	stateSyncEvents := make([]*StateSyncEvent, 0)
	for i := startIndex; i < numberOfEvents+startIndex; i++ {
		stateSyncEvents = append(stateSyncEvents, &StateSyncEvent{
			ID:       i,
			Sender:   ethgo.ZeroAddress,
			Receiver: ethgo.ZeroAddress,
			Data:     []byte{0, 1},
		})
	}

	return stateSyncEvents
}

func createTestCommitmentMessage(fromIndex uint64) (*CommitmentMessageSigned, error) {
	tree, err := NewMerkleTree([][]byte{
		{0, 1},
		{2, 3},
		{4, 5},
	})
	if err != nil {
		return nil, err
	}

	msg := &CommitmentMessage{
		MerkleRootHash: tree.Hash(),
		FromIndex:      fromIndex,
		ToIndex:        fromIndex + stateSyncMainBundleSize - 1,
		BundleSize:     2,
	}

	return &CommitmentMessageSigned{
		Message:      msg,
		AggSignature: Signature{},
	}, nil
}<|MERGE_RESOLUTION|>--- conflicted
+++ resolved
@@ -461,19 +461,6 @@
 	state := newTestState(t)
 
 	snap, err := state.getProposerSnapshot()
-<<<<<<< HEAD
-
-	require.NoError(t, err)
-	require.Nil(t, snap)
-
-	require.NoError(t, state.writeProposerSnapshot(&ProposerSnapshot{Height: height, Round: round}))
-
-	snap, err = state.getProposerSnapshot()
-
-	require.NoError(t, err)
-	require.Equal(t, round, snap.Round)
-	require.Equal(t, height, snap.Height)
-=======
 	require.NoError(t, err)
 	require.Nil(t, snap)
 
@@ -483,7 +470,6 @@
 	snap, err = state.getProposerSnapshot()
 	require.NoError(t, err)
 	require.Equal(t, newSnapshot, snap)
->>>>>>> ff962ba4
 }
 
 func insertTestExitEvents(t *testing.T, state *State,
