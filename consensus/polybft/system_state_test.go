--- conflicted
+++ resolved
@@ -200,15 +200,8 @@
 		Forks: chain.AllForksEnabled,
 	}, st, hclog.NewNullLogger())
 
-<<<<<<< HEAD
 	rootHash, err := ex.WriteGenesis(alloc, types.Hash{})
-	if err != nil {
-		t.Fatal(err)
-	}
-=======
-	rootHash, err := ex.WriteGenesis(alloc)
-	require.NoError(t, err)
->>>>>>> 5f1dea32
+	require.NoError(t, err)
 
 	ex.GetHash = func(h *types.Header) state.GetHashByNumber {
 		return func(i uint64) types.Hash {
