--- conflicted
+++ resolved
@@ -29,16 +29,10 @@
 // StakeManager interface provides functions for handling stake change of validators
 // and updating validator set based on changed stake
 type StakeManager interface {
-<<<<<<< HEAD
 	PostBlock(req *common.PostBlockRequest) error
 	PostEpoch(req *common.PostEpochRequest) error
-	UpdateValidatorSet(epoch uint64, currentValidatorSet validator.AccountSet) (*validator.ValidatorSetDelta, error)
-=======
-	PostBlock(req *PostBlockRequest) error
-	PostEpoch(req *PostEpochRequest) error
 	UpdateValidatorSet(epoch, maxValidatorSetSize uint64,
 		currentValidatorSet validator.AccountSet) (*validator.ValidatorSetDelta, error)
->>>>>>> 727ceaa7
 }
 
 var _ StakeManager = (*dummyStakeManager)(nil)
@@ -47,15 +41,9 @@
 // used only for unit testing
 type dummyStakeManager struct{}
 
-<<<<<<< HEAD
 func (d *dummyStakeManager) PostBlock(req *common.PostBlockRequest) error { return nil }
 func (d *dummyStakeManager) PostEpoch(req *common.PostEpochRequest) error { return nil }
-func (d *dummyStakeManager) UpdateValidatorSet(epoch uint64,
-=======
-func (d *dummyStakeManager) PostBlock(req *PostBlockRequest) error { return nil }
-func (d *dummyStakeManager) PostEpoch(req *PostEpochRequest) error { return nil }
 func (d *dummyStakeManager) UpdateValidatorSet(epoch, maxValidatorSetSize uint64,
->>>>>>> 727ceaa7
 	currentValidatorSet validator.AccountSet) (*validator.ValidatorSetDelta, error) {
 	return &validator.ValidatorSetDelta{}, nil
 }
