package polybft

import (
	"errors"
	"fmt"
	"math/big"
	"math/rand"
	"testing"
	"time"

	"github.com/0xPolygon/go-ibft/messages"
	"github.com/0xPolygon/go-ibft/messages/proto"
	"github.com/0xPolygon/polygon-edge/chain"
	"github.com/0xPolygon/polygon-edge/consensus"
	"github.com/0xPolygon/polygon-edge/consensus/polybft/bitmap"
	"github.com/0xPolygon/polygon-edge/consensus/polybft/common"
	"github.com/0xPolygon/polygon-edge/consensus/polybft/contractsapi"
	bls "github.com/0xPolygon/polygon-edge/consensus/polybft/signer"
	"github.com/0xPolygon/polygon-edge/consensus/polybft/slashing"
	"github.com/0xPolygon/polygon-edge/consensus/polybft/validator"
	"github.com/0xPolygon/polygon-edge/consensus/polybft/wallet"
	"github.com/0xPolygon/polygon-edge/contracts"
	"github.com/0xPolygon/polygon-edge/types"
	"github.com/hashicorp/go-hclog"
	"github.com/stretchr/testify/assert"
	"github.com/stretchr/testify/mock"
	"github.com/stretchr/testify/require"
)

func TestFSM_ValidateHeader(t *testing.T) {
	t.Parallel()

	blockTimeDrift := uint64(1)
	extra := createTestExtra(validator.AccountSet{}, validator.AccountSet{}, 0, 0, 0)
	parent := &types.Header{Number: 0, Hash: types.BytesToHash([]byte{1, 2, 3})}
	header := &types.Header{Number: 0}

	// extra data
	require.ErrorContains(t, validateHeaderFields(parent, header, blockTimeDrift), "extra-data shorter than")
	header.ExtraData = extra

	// parent hash
	require.ErrorContains(t, validateHeaderFields(parent, header, blockTimeDrift), "incorrect header parent hash")
	header.ParentHash = parent.Hash

	// sequence number
	require.ErrorContains(t, validateHeaderFields(parent, header, blockTimeDrift), "invalid number")
	header.Number = 1

	// failed timestamp
	require.ErrorContains(t, validateHeaderFields(parent, header, blockTimeDrift), "timestamp older than parent")
	header.Timestamp = 10

	// failed nonce
	header.SetNonce(1)
	require.ErrorContains(t, validateHeaderFields(parent, header, blockTimeDrift), "invalid nonce")

	header.SetNonce(0)

	// failed gas
	header.GasLimit = 10
	header.GasUsed = 11
	require.ErrorContains(t, validateHeaderFields(parent, header, blockTimeDrift), "invalid gas limit")
	header.GasLimit = 10
	header.GasUsed = 10

	// mix digest
	require.ErrorContains(t, validateHeaderFields(parent, header, blockTimeDrift), "mix digest is not correct")
	header.MixHash = PolyBFTMixDigest

	// difficulty
	header.Difficulty = 0
	require.ErrorContains(t, validateHeaderFields(parent, header, blockTimeDrift), "difficulty should be greater than zero")

	header.Difficulty = 1
	header.Hash = types.BytesToHash([]byte{11, 22, 33})
	require.ErrorContains(t, validateHeaderFields(parent, header, blockTimeDrift), "invalid header hash")
	header.Timestamp = uint64(time.Now().UTC().Unix() + 150)
	require.ErrorContains(t, validateHeaderFields(parent, header, blockTimeDrift), "block from the future")

	header.Timestamp = uint64(time.Now().UTC().Unix())

	header.ComputeHash()
	require.NoError(t, validateHeaderFields(parent, header, blockTimeDrift))
}

func TestFSM_verifyCommitEpochTx(t *testing.T) {
	t.Parallel()

	fsm := &fsm{
		isEndOfEpoch:     true,
		commitEpochInput: createTestCommitEpochInput(t, 0, 10),
		parent:           &types.Header{},
	}

	// include commit epoch transaction to the epoch ending block
	commitEpochTx, err := fsm.createCommitEpochTx()
	assert.NoError(t, err)
	assert.NotNil(t, commitEpochTx)

	assert.NoError(t, fsm.verifyCommitEpochTx(commitEpochTx))

	// submit tampered commit epoch transaction to the epoch ending block
	alteredCommitEpochTx := &types.Transaction{
		To:    &contracts.ValidatorSetContract,
		Input: []byte{},
		Gas:   0,
		Type:  types.StateTx,
	}
	assert.ErrorContains(t, fsm.verifyCommitEpochTx(alteredCommitEpochTx), "invalid commit epoch transaction")

	// submit validators commit epoch transaction to the non-epoch ending block
	fsm.isEndOfEpoch = false
	commitEpochTx, err = fsm.createCommitEpochTx()
	assert.NoError(t, err)
	assert.NotNil(t, commitEpochTx)
	assert.ErrorContains(t, fsm.verifyCommitEpochTx(commitEpochTx), errCommitEpochTxNotExpected.Error())
}

func TestFSM_BuildProposal_WithoutCommitEpochTxGood(t *testing.T) {
	t.Parallel()

	const (
		accountCount             = 5
		committedCount           = 4
		parentCount              = 3
		confirmedStateSyncsCount = 5
		parentBlockNumber        = 1023
		currentRound             = 1
	)

	eventRoot := types.ZeroHash

	validators := validator.NewTestValidators(t, accountCount)
	validatorSet := validators.GetPublicIdentities()
	extra := createTestExtra(validatorSet, validator.AccountSet{}, accountCount-1, committedCount, parentCount)

	parent := &types.Header{Number: parentBlockNumber, ExtraData: extra}
	parent.ComputeHash()
	stateBlock := createDummyStateBlock(parentBlockNumber+1, parent.Hash, extra)
	mBlockBuilder := newBlockBuilderMock(stateBlock)

	blockchainMock := &blockchainMock{}
	runtime := &consensusRuntime{
		logger: hclog.NewNullLogger(),
		config: &runtimeConfig{
			Key:        wallet.NewKey(validators.GetPrivateIdentities()[0]),
			blockchain: blockchainMock,
		},
	}

	fsm := &fsm{
		parent:            parent,
		blockBuilder:      mBlockBuilder,
		config:            &common.PolyBFTConfig{},
		backend:           blockchainMock,
		validators:        validators.ToValidatorSet(),
		exitEventRootHash: eventRoot,
		logger:            hclog.NewNullLogger(),
		forks:             &chain.Forks{chain.Governance: chain.NewFork(0)},
	}

	proposal, err := fsm.BuildProposal(currentRound)
	assert.NoError(t, err)
	assert.NotNil(t, proposal)

	currentValidatorsHash, err := validatorSet.Hash()
	require.NoError(t, err)

	rlpBlock := stateBlock.Block.MarshalRLP()
	assert.Equal(t, rlpBlock, proposal)

	block := types.Block{}
	require.NoError(t, block.UnmarshalRLP(proposal))

	checkpoint := &CheckpointData{
		BlockRound:            currentRound,
		EpochNumber:           fsm.epochNumber,
		EventRoot:             eventRoot,
		CurrentValidatorsHash: currentValidatorsHash,
		NextValidatorsHash:    currentValidatorsHash,
	}

	checkpointHash, err := checkpoint.Hash(fsm.backend.GetChainID(), block.Number(), block.Hash())
	require.NoError(t, err)

	msg := runtime.BuildPrePrepareMessage(proposal, nil, &proto.View{})
	require.Equal(t, checkpointHash.Bytes(), msg.GetPreprepareData().ProposalHash)

	mBlockBuilder.AssertExpectations(t)
}

func TestFSM_BuildProposal_WithCommitEpochTxGood(t *testing.T) {
	t.Parallel()

	const (
		accountCount             = 5
		committedCount           = 4
		parentCount              = 3
		confirmedStateSyncsCount = 5
		currentRound             = 0
		parentBlockNumber        = 1023
	)

	eventRoot := types.ZeroHash

	validators := validator.NewTestValidators(t, accountCount)
	extra := createTestExtra(validators.GetPublicIdentities(), validator.AccountSet{}, accountCount-1, committedCount, parentCount)

	parent := &types.Header{Number: parentBlockNumber, ExtraData: extra}
	parent.ComputeHash()
	stateBlock := createDummyStateBlock(parentBlockNumber+1, parent.Hash, extra)

	mBlockBuilder := newBlockBuilderMock(stateBlock)
	mBlockBuilder.On("WriteTx", mock.Anything).Return(error(nil)).Once()

	blockChainMock := new(blockchainMock)

	runtime := &consensusRuntime{
		logger: hclog.NewNullLogger(),
		config: &runtimeConfig{
			Key:        wallet.NewKey(validators.GetPrivateIdentities()[0]),
			blockchain: blockChainMock,
		},
	}

<<<<<<< HEAD
	fsm := &fsm{parent: parent, blockBuilder: mBlockBuilder, config: &common.PolyBFTConfig{}, backend: blockChainMock,
=======
	fsm := &fsm{parent: parent, blockBuilder: mBlockBuilder, config: &PolyBFTConfig{}, backend: blockChainMock,
>>>>>>> 3cae93a0
		isEndOfEpoch:      true,
		validators:        validators.ToValidatorSet(),
		commitEpochInput:  createTestCommitEpochInput(t, 0, 10),
		exitEventRootHash: eventRoot,
		logger:            hclog.NewNullLogger(),
<<<<<<< HEAD
		forks:             &chain.Forks{chain.Governance: chain.NewFork(0)},
=======
>>>>>>> 3cae93a0
	}

	proposal, err := fsm.BuildProposal(currentRound)
	assert.NoError(t, err)
	assert.NotNil(t, proposal)

	block := types.Block{}
	require.NoError(t, block.UnmarshalRLP(proposal))

	assert.Equal(t, stateBlock.Block.MarshalRLP(), proposal)

	currentValidatorsHash, err := validators.GetPublicIdentities().Hash()
	require.NoError(t, err)

	nextValidatorsHash, err := validators.ToValidatorSet().Accounts().Hash()
	require.NoError(t, err)

	checkpoint := &CheckpointData{
		BlockRound:            currentRound,
		EpochNumber:           fsm.epochNumber,
		EventRoot:             eventRoot,
		CurrentValidatorsHash: currentValidatorsHash,
		NextValidatorsHash:    nextValidatorsHash,
	}

	checkpointHash, err := checkpoint.Hash(fsm.backend.GetChainID(), block.Number(), block.Hash())
	require.NoError(t, err)

	msg := runtime.BuildPrePrepareMessage(proposal, nil, &proto.View{})
	require.Equal(t, checkpointHash.Bytes(), msg.GetPreprepareData().ProposalHash)

	mBlockBuilder.AssertExpectations(t)
}

func TestFSM_BuildProposal_EpochEndingBlock_FailedToApplyStateTx(t *testing.T) {
	t.Parallel()

	const (
		accountCount      = 5
		committedCount    = 4
		parentCount       = 3
		parentBlockNumber = 1023
	)

	validators := validator.NewTestValidators(t, accountCount)
	extra := createTestExtra(validators.GetPublicIdentities(), validator.AccountSet{}, accountCount-1, committedCount, parentCount)

	parent := &types.Header{Number: parentBlockNumber, ExtraData: extra}

	mBlockBuilder := new(blockBuilderMock)
	mBlockBuilder.On("WriteTx", mock.Anything).Return(errors.New("error")).Once()
	mBlockBuilder.On("Reset").Return(error(nil)).Once()

	validatorSet := validator.NewValidatorSet(validators.GetPublicIdentities(), hclog.NewNullLogger())

	fsm := &fsm{parent: parent, blockBuilder: mBlockBuilder, backend: &blockchainMock{},
		isEndOfEpoch:      true,
		validators:        validatorSet,
		commitEpochInput:  createTestCommitEpochInput(t, 0, 10),
		exitEventRootHash: types.ZeroHash,
	}

	_, err := fsm.BuildProposal(0)
	assert.ErrorContains(t, err, "failed to apply commit epoch transaction")
	mBlockBuilder.AssertExpectations(t)
}

func TestFSM_BuildProposal_EpochEndingBlock_ValidatorsDeltaExists(t *testing.T) {
	t.Parallel()

	const (
		validatorsCount          = 6
		remainingValidatorsCount = 3
		signaturesCount          = 4
		parentBlockNumber        = 49
	)

	validators := validator.NewTestValidators(t, validatorsCount).GetPublicIdentities()
	extra := createTestExtraObject(validators, validator.AccountSet{}, validatorsCount-1, signaturesCount, signaturesCount)
	extra.Validators = nil

	extraData := extra.MarshalRLPTo(nil)
	parent := &types.Header{Number: parentBlockNumber, ExtraData: extraData}
	parent.ComputeHash()
	stateBlock := createDummyStateBlock(parentBlockNumber+1, parent.Hash, extraData)

	blockBuilderMock := newBlockBuilderMock(stateBlock)
	blockBuilderMock.On("WriteTx", mock.Anything).Return(error(nil)).Once()

	addedValidators := validator.NewTestValidators(t, 2).GetPublicIdentities()
	removedValidators := [3]uint64{3, 4, 5}
	removedBitmap := &bitmap.Bitmap{}

	for _, i := range removedValidators {
		removedBitmap.Set(i)
	}

	newDelta := &validator.ValidatorSetDelta{
		Added:   addedValidators,
		Updated: validator.AccountSet{},
		Removed: *removedBitmap,
	}

	blockChainMock := new(blockchainMock)

	validatorSet := validator.NewValidatorSet(validators, hclog.NewNullLogger())

	fsm := &fsm{
		parent:             parent,
		blockBuilder:       blockBuilderMock,
<<<<<<< HEAD
		config:             &common.PolyBFTConfig{},
=======
		config:             &PolyBFTConfig{},
>>>>>>> 3cae93a0
		backend:            blockChainMock,
		isEndOfEpoch:       true,
		validators:         validatorSet,
		commitEpochInput:   createTestCommitEpochInput(t, 0, 10),
		exitEventRootHash:  types.ZeroHash,
		logger:             hclog.NewNullLogger(),
		newValidatorsDelta: newDelta,
<<<<<<< HEAD
		forks:              &chain.Forks{chain.Governance: chain.NewFork(0)},
=======
>>>>>>> 3cae93a0
	}

	proposal, err := fsm.BuildProposal(0)
	assert.NoError(t, err)
	assert.NotNil(t, proposal)

	blockExtra, err := GetIbftExtra(stateBlock.Block.Header.ExtraData)
	assert.NoError(t, err)
	assert.Len(t, blockExtra.Validators.Added, 2)
	assert.False(t, blockExtra.Validators.IsEmpty())

	for _, addedValidator := range addedValidators {
		assert.True(t, blockExtra.Validators.Added.ContainsAddress(addedValidator.Address))
	}

	for _, removedValidator := range removedValidators {
		assert.True(
			t,
			blockExtra.Validators.Removed.IsSet(removedValidator),
			fmt.Sprintf("Expected validator at index %d to be marked as removed, but it wasn't", removedValidator),
		)
	}

	blockBuilderMock.AssertExpectations(t)
	blockChainMock.AssertExpectations(t)
}

func TestFSM_BuildProposal_NonEpochEndingBlock_ValidatorsDeltaNil(t *testing.T) {
	t.Parallel()

	const (
		accountCount      = 6
		signaturesCount   = 4
		parentBlockNumber = 9
	)

	testValidators := validator.NewTestValidators(t, accountCount)
	extra := createTestExtra(testValidators.GetPublicIdentities(), validator.AccountSet{}, accountCount-1, signaturesCount, signaturesCount)
	parent := &types.Header{Number: parentBlockNumber, ExtraData: extra}
	parent.ComputeHash()
	stateBlock := createDummyStateBlock(parentBlockNumber+1, parent.Hash, extra)

	blockBuilderMock := &blockBuilderMock{}
	blockBuilderMock.On("Build", mock.Anything).Return(stateBlock).Once()
	blockBuilderMock.On("Fill").Once()
	blockBuilderMock.On("Reset").Return(error(nil)).Once()

	fsm := &fsm{parent: parent,
		blockBuilder:      blockBuilderMock,
		config:            &common.PolyBFTConfig{},
		backend:           &blockchainMock{},
		isEndOfEpoch:      false,
		validators:        testValidators.ToValidatorSet(),
		exitEventRootHash: types.ZeroHash,
		logger:            hclog.NewNullLogger(),
		forks:             &chain.Forks{chain.Governance: chain.NewFork(0)},
	}

	proposal, err := fsm.BuildProposal(0)
	assert.NoError(t, err)
	assert.NotNil(t, proposal)

	blockExtra, err := GetIbftExtra(stateBlock.Block.Header.ExtraData)
	assert.NoError(t, err)
	assert.Nil(t, blockExtra.Validators)

	blockBuilderMock.AssertExpectations(t)
}

func TestFSM_BuildProposal_EpochEndingBlock_FailToGetNextValidatorsHash(t *testing.T) {
	t.Parallel()

	const (
		accountCount      = 6
		signaturesCount   = 4
		parentBlockNumber = 49
	)

	testValidators := validator.NewTestValidators(t, accountCount)
	allAccounts := testValidators.GetPublicIdentities()
	extra := createTestExtraObject(allAccounts, validator.AccountSet{}, accountCount-1, signaturesCount, signaturesCount)
	extra.Validators = nil

	newValidatorDelta := &validator.ValidatorSetDelta{
		// this will prompt an error since all the validators are already in the validator set
		Added: testValidators.ToValidatorSet().Accounts(),
	}

	parent := &types.Header{Number: parentBlockNumber, ExtraData: extra.MarshalRLPTo(nil)}

	blockBuilderMock := new(blockBuilderMock)
	blockBuilderMock.On("WriteTx", mock.Anything).Return(error(nil)).Once()
	blockBuilderMock.On("Reset").Return(error(nil)).Once()
	blockBuilderMock.On("Fill").Once()

	fsm := &fsm{parent: parent,
		blockBuilder:       blockBuilderMock,
<<<<<<< HEAD
		config:             &common.PolyBFTConfig{},
=======
		config:             &PolyBFTConfig{},
>>>>>>> 3cae93a0
		isEndOfEpoch:       true,
		validators:         testValidators.ToValidatorSet(),
		commitEpochInput:   createTestCommitEpochInput(t, 0, 10),
		exitEventRootHash:  types.ZeroHash,
		newValidatorsDelta: newValidatorDelta,
<<<<<<< HEAD
		forks:              &chain.Forks{chain.Governance: chain.NewFork(0)},
=======
>>>>>>> 3cae93a0
	}

	proposal, err := fsm.BuildProposal(0)
	assert.ErrorContains(t, err, "already present in the validators snapshot")
	assert.Nil(t, proposal)

	blockBuilderMock.AssertNotCalled(t, "Build")
	blockBuilderMock.AssertExpectations(t)
}

func TestFSM_VerifyStateTransactions_CommitEpoch(t *testing.T) {
	t.Parallel()

	t.Run("commit epoch at end of epoch", func(t *testing.T) {
		t.Parallel()

		validators := validator.NewTestValidators(t, 5)
		validatorSet := validator.NewValidatorSet(validators.GetPublicIdentities(), hclog.NewNullLogger())

		fsm := &fsm{
			parent:                 &types.Header{Number: 9},
			isEndOfEpoch:           true,
			isEndOfSprint:          true,
			validators:             validatorSet,
			commitEpochInput:       createTestCommitEpochInput(t, 0, 10),
			distributeRewardsInput: createTestDistributeRewardsInput(t, 0, validators.GetPublicIdentities(), 10),
			logger:                 hclog.NewNullLogger(),
<<<<<<< HEAD
			forks:                  &chain.Forks{chain.Governance: chain.NewFork(0)},
=======
>>>>>>> 3cae93a0
		}

		// add commit epoch commitEpochTx to the end of transactions list
		commitEpochTx, err := fsm.createCommitEpochTx()
		require.NoError(t, err)

		err = fsm.VerifyStateTransactions([]*types.Transaction{commitEpochTx})
		require.NoError(t, err)
	})

	t.Run("Middle of epoch with transactions", func(t *testing.T) {
		t.Parallel()

		fsm := &fsm{
			parent:           &types.Header{Number: 5},
			commitEpochInput: createTestCommitEpochInput(t, 0, 10),
		}
		tx, err := fsm.createCommitEpochTx()
		require.NoError(t, err)
		err = fsm.VerifyStateTransactions([]*types.Transaction{tx})
		require.ErrorContains(t, err, errCommitEpochTxNotExpected.Error())
	})

	t.Run("Middle of epoch without transaction", func(t *testing.T) {
		t.Parallel()

		fsm := &fsm{
			parent:           &types.Header{Number: 5},
			commitEpochInput: createTestCommitEpochInput(t, 0, 10),
<<<<<<< HEAD
			forks:            &chain.Forks{chain.Governance: chain.NewFork(0)},
=======
>>>>>>> 3cae93a0
		}
		err := fsm.VerifyStateTransactions([]*types.Transaction{})
		require.NoError(t, err)
	})

	t.Run("End of epoch without transaction", func(t *testing.T) {
		t.Parallel()

		fsm := &fsm{
			parent:           &types.Header{Number: 9},
			isEndOfEpoch:     true,
			commitEpochInput: createTestCommitEpochInput(t, 0, 10),
<<<<<<< HEAD
			forks:            &chain.Forks{chain.Governance: chain.NewFork(0)},
=======
>>>>>>> 3cae93a0
		}
		err := fsm.VerifyStateTransactions([]*types.Transaction{})
		require.ErrorContains(t, err, errCommitEpochTxDoesNotExist.Error())
	})

	t.Run("End of epoch wrong commit transaction", func(t *testing.T) {
		t.Parallel()

		fsm := &fsm{
			isEndOfEpoch:     true,
			parent:           &types.Header{Number: 9},
			commitEpochInput: createTestCommitEpochInput(t, 0, 10),
		}
		commitEpochInput, err := createTestCommitEpochInput(t, 1, 5).EncodeAbi()
		require.NoError(t, err)

		commitEpochTx := createStateTransactionWithData(10, contracts.ValidatorSetContract, commitEpochInput)
		err = fsm.VerifyStateTransactions([]*types.Transaction{commitEpochTx})
		require.ErrorContains(t, err, "invalid commit epoch transaction")
	})

	t.Run("end of epoch, more than one commit epoch transaction", func(t *testing.T) {
		t.Parallel()
<<<<<<< HEAD

		txs := make([]*types.Transaction, 2)
		fsm := &fsm{
			isEndOfEpoch:     true,
			parent:           &types.Header{Number: 9},
			commitEpochInput: createTestCommitEpochInput(t, 0, 10),
		}

		commitEpochTxOne, err := fsm.createCommitEpochTx()
		require.NoError(t, err)

		txs[0] = commitEpochTxOne

		commitEpochTxTwo := createTestCommitEpochInput(t, 0, 100)
		input, err := commitEpochTxTwo.EncodeAbi()
		require.NoError(t, err)

		txs[1] = createStateTransactionWithData(10, types.ZeroAddress, input)

=======

		txs := make([]*types.Transaction, 2)
		fsm := &fsm{
			isEndOfEpoch:     true,
			parent:           &types.Header{Number: 9},
			commitEpochInput: createTestCommitEpochInput(t, 0, 10),
		}

		commitEpochTxOne, err := fsm.createCommitEpochTx()
		require.NoError(t, err)

		txs[0] = commitEpochTxOne

		commitEpochTxTwo := createTestCommitEpochInput(t, 0, 100)
		input, err := commitEpochTxTwo.EncodeAbi()
		require.NoError(t, err)

		txs[1] = createStateTransactionWithData(10, types.ZeroAddress, input)

>>>>>>> 3cae93a0
		assert.ErrorIs(t, fsm.VerifyStateTransactions(txs), errCommitEpochTxSingleExpected)
	})
}

func TestFSM_VerifyStateTransactions_DistributeRewards(t *testing.T) {
	t.Parallel()

	validators := validator.NewTestValidators(t, 5)
	validatorSet := validator.NewValidatorSet(validators.GetPublicIdentities(), hclog.NewNullLogger())

	t.Run("distribute rewards on first block of epoch", func(t *testing.T) {
		t.Parallel()
<<<<<<< HEAD

		fsm := &fsm{
			parent:                 &types.Header{Number: 10},
			isFirstBlockOfEpoch:    true,
			validators:             validatorSet,
			distributeRewardsInput: createTestDistributeRewardsInput(t, 0, validators.GetPublicIdentities(), 10),
			logger:                 hclog.NewNullLogger(),
			forks:                  &chain.Forks{chain.Governance: chain.NewFork(0)},
		}

		distributeRewardsTx, err := fsm.createDistributeRewardsTx()
		require.NoError(t, err)

		err = fsm.VerifyStateTransactions([]*types.Transaction{distributeRewardsTx})
		require.NoError(t, err)
	})

	t.Run("not a first block of epoch", func(t *testing.T) {
		t.Parallel()

		fsm := &fsm{
			parent:                 &types.Header{Number: 9},
			validators:             validatorSet,
			distributeRewardsInput: createTestDistributeRewardsInput(t, 0, validators.GetPublicIdentities(), 10),
			logger:                 hclog.NewNullLogger(),
			forks:                  &chain.Forks{chain.Governance: chain.NewFork(0)},
		}

		distributeRewardsTx, err := fsm.createDistributeRewardsTx()
		require.NoError(t, err)

		err = fsm.VerifyStateTransactions([]*types.Transaction{distributeRewardsTx})
		require.ErrorContains(t, err, errDistributeRewardsTxNotExpected.Error())
	})

	t.Run("two distribute rewards txs", func(t *testing.T) {
		t.Parallel()

		fsm := &fsm{
			isFirstBlockOfEpoch:    true,
			parent:                 &types.Header{Number: 9},
			validators:             validatorSet,
			distributeRewardsInput: createTestDistributeRewardsInput(t, 0, validators.GetPublicIdentities(), 10),
			logger:                 hclog.NewNullLogger(),
			forks:                  &chain.Forks{chain.Governance: chain.NewFork(0)},
		}

		distributeRewardsTx, err := fsm.createDistributeRewardsTx()
		require.NoError(t, err)

		err = fsm.VerifyStateTransactions([]*types.Transaction{distributeRewardsTx, distributeRewardsTx})
		require.ErrorContains(t, err, errDistributeRewardsTxSingleExpected.Error())
	})

	t.Run("no distribute rewards tx", func(t *testing.T) {
		t.Parallel()

		fsm := &fsm{
			isFirstBlockOfEpoch: true,
			parent:              &types.Header{Number: 9},
			validators:          validatorSet,
			logger:              hclog.NewNullLogger(),
			forks:               &chain.Forks{chain.Governance: chain.NewFork(0)},
		}

		err := fsm.VerifyStateTransactions([]*types.Transaction{})
		require.ErrorContains(t, err, errDistributeRewardsTxDoesNotExist.Error())
	})
}

func TestFSM_VerifyStateTransactions_SlashingTx(t *testing.T) {
	fsm := &fsm{
		parent:        &types.Header{Number: 1},
		doubleSigners: []types.Address{types.StringToAddress("0x1"), types.StringToAddress("0x2")},
		logger:        hclog.NewNullLogger(),
		forks:         &chain.Forks{},
	}

	// slashing transaction is not expected since the fork isn't activated yet
	slashingTx1, err := fsm.createSlashingTx()
	require.NoError(t, err)
	err = fsm.VerifyStateTransactions([]*types.Transaction{slashingTx1})
	assert.ErrorIs(t, err, errSlashingTxNotExpected)

	fsm.forks.SetFork(chain.DoubleSignSlashing, chain.NewFork(0)) // enable double sign slashing fork

	// no slashing transaction, but it was expected
	err = fsm.VerifyStateTransactions([]*types.Transaction{})
	assert.ErrorIs(t, err, errSlashingTxDoesNotExist)

	// multiple slashing transactions
	slashingTx1, err = fsm.createSlashingTx()
	require.NoError(t, err)
	slashingTx2, err := fsm.createSlashingTx()
	require.NoError(t, err)

	err = fsm.VerifyStateTransactions([]*types.Transaction{slashingTx1, slashingTx2})
	assert.ErrorIs(t, err, errSlashingTxSingleExpected)

	// slashing transaction that doesn't match the expected one
	var differentDoubleSigners slashing.DoubleSigners = []types.Address{types.StringToAddress("0x3"), types.StringToAddress("0x4")}
	inputData, err := differentDoubleSigners.EncodeAbi()
	require.NoError(t, err)

	slashingTx3 := createStateTransactionWithData(fsm.Height(), contracts.ValidatorSetContract, inputData)
	err = fsm.VerifyStateTransactions([]*types.Transaction{slashingTx3})
	assert.ErrorContains(t, err, "invalid slashing transaction")

	// slashing transaction found, but it wasn't expected
	fsm.doubleSigners = slashing.DoubleSigners{}
	err = fsm.VerifyStateTransactions([]*types.Transaction{slashingTx1})
	assert.ErrorIs(t, err, errSlashingTxNotExpected)
}

func TestFSM_VerifyStateTransaction_Commitments(t *testing.T) {
	t.Parallel()

	t.Run("submit commitments at end of sprint", func(t *testing.T) {
		t.Parallel()

		var (
			commitments       [2]*PendingCommitment
			stateSyncs        [2][]*contractsapi.StateSyncedEvent
			signedCommitments [2]*CommitmentMessageSigned
		)

		validators := validator.NewTestValidatorsWithAliases(t, []string{"A", "B", "C", "D", "E"})
		commitments[0], signedCommitments[0], stateSyncs[0] = buildCommitmentAndStateSyncs(t, 10, uint64(3), 2)
		commitments[1], signedCommitments[1], stateSyncs[1] = buildCommitmentAndStateSyncs(t, 10, uint64(3), 12)

		executeForValidators := func(aliases ...string) error {
			for _, sc := range signedCommitments {
				// add register commitment state transaction
				hash, err := sc.Hash()
				require.NoError(t, err)
				signature := createSignature(t, validators.GetPrivateIdentities(aliases...), hash, bls.DomainStateReceiver)
				sc.AggSignature = *signature
			}

			f := &fsm{
				isEndOfSprint: true,
				parent:        &types.Header{Number: 9},
				validators:    validators.ToValidatorSet(),
				forks:         &chain.Forks{chain.Governance: chain.NewFork(0)},
			}

			var txns []*types.Transaction

			for i, sc := range signedCommitments {
				inputData, err := sc.EncodeAbi()
				require.NoError(t, err)

				if i == 0 {
					tx := createStateTransactionWithData(10, contracts.StateReceiverContract, inputData)
					txns = append(txns, tx)
				}
			}

			return f.VerifyStateTransactions(txns)
		}

		assert.NoError(t, executeForValidators("A", "B", "C", "D"))
		assert.ErrorContains(t, executeForValidators("A", "B", "C"), "quorum size not reached for state tx")
	})

	t.Run("invalid signature", func(t *testing.T) {
		t.Parallel()

		validators := validator.NewTestValidators(t, 5)
		commitment := createTestCommitment(t, validators.GetPrivateIdentities())
		nonValidators := validator.NewTestValidators(t, 3)
		aggregatedSigs := bls.Signatures{}

		nonValidators.IterAcct(nil, func(t *validator.TestValidator) {
			aggregatedSigs = append(aggregatedSigs, t.MustSign([]byte("dummyHash"), bls.DomainStateReceiver))
		})

		sig, err := aggregatedSigs.Aggregate().Marshal()
		require.NoError(t, err)

		commitment.AggSignature.AggregatedSignature = sig

		validatorSet := validator.NewValidatorSet(validators.GetPublicIdentities(), hclog.NewNullLogger())

		fsm := &fsm{
			isEndOfSprint:                true,
			parent:                       &types.Header{Number: 9},
			validators:                   validatorSet,
			proposerCommitmentToRegister: commitment,
			logger:                       hclog.NewNullLogger(),
		}

		bridgeCommitmentTx, err := fsm.createBridgeCommitmentTx()
		require.NoError(t, err)

		err = fsm.VerifyStateTransactions([]*types.Transaction{bridgeCommitmentTx})
		require.ErrorContains(t, err, "invalid signature")
	})

	t.Run("quorum size not reached", func(t *testing.T) {
=======

		fsm := &fsm{
			parent:                 &types.Header{Number: 10},
			isFirstBlockOfEpoch:    true,
			validators:             validatorSet,
			distributeRewardsInput: createTestDistributeRewardsInput(t, 0, validators.GetPublicIdentities(), 10),
			logger:                 hclog.NewNullLogger(),
		}

		distributeRewardsTx, err := fsm.createDistributeRewardsTx()
		require.NoError(t, err)

		err = fsm.VerifyStateTransactions([]*types.Transaction{distributeRewardsTx})
		require.NoError(t, err)
	})

	t.Run("not a first block of epoch", func(t *testing.T) {
		t.Parallel()

		fsm := &fsm{
			parent:                 &types.Header{Number: 9},
			validators:             validatorSet,
			distributeRewardsInput: createTestDistributeRewardsInput(t, 0, validators.GetPublicIdentities(), 10),
			logger:                 hclog.NewNullLogger(),
		}

		distributeRewardsTx, err := fsm.createDistributeRewardsTx()
		require.NoError(t, err)

		err = fsm.VerifyStateTransactions([]*types.Transaction{distributeRewardsTx})
		require.ErrorContains(t, err, errDistributeRewardsTxNotExpected.Error())
	})

	t.Run("two distribute rewards txs", func(t *testing.T) {
		t.Parallel()

		fsm := &fsm{
			isFirstBlockOfEpoch:    true,
			parent:                 &types.Header{Number: 9},
			validators:             validatorSet,
			distributeRewardsInput: createTestDistributeRewardsInput(t, 0, validators.GetPublicIdentities(), 10),
			logger:                 hclog.NewNullLogger(),
		}

		distributeRewardsTx, err := fsm.createDistributeRewardsTx()
		require.NoError(t, err)

		err = fsm.VerifyStateTransactions([]*types.Transaction{distributeRewardsTx, distributeRewardsTx})
		require.ErrorContains(t, err, errDistributeRewardsTxSingleExpected.Error())
	})

	t.Run("no distribute rewards tx", func(t *testing.T) {
		t.Parallel()

		fsm := &fsm{
			isFirstBlockOfEpoch: true,
			parent:              &types.Header{Number: 9},
			validators:          validatorSet,
			logger:              hclog.NewNullLogger(),
		}

		err := fsm.VerifyStateTransactions([]*types.Transaction{})
		require.ErrorContains(t, err, errDistributeRewardsTxDoesNotExist.Error())
	})
}

func TestFSM_VerifyStateTransaction_Commitments(t *testing.T) {
	t.Parallel()

	t.Run("submit commitments at end of sprint", func(t *testing.T) {
		t.Parallel()

		var (
			commitments       [2]*PendingCommitment
			stateSyncs        [2][]*contractsapi.StateSyncedEvent
			signedCommitments [2]*CommitmentMessageSigned
		)

		validators := validator.NewTestValidatorsWithAliases(t, []string{"A", "B", "C", "D", "E"})
		commitments[0], signedCommitments[0], stateSyncs[0] = buildCommitmentAndStateSyncs(t, 10, uint64(3), 2)
		commitments[1], signedCommitments[1], stateSyncs[1] = buildCommitmentAndStateSyncs(t, 10, uint64(3), 12)

		executeForValidators := func(aliases ...string) error {
			for _, sc := range signedCommitments {
				// add register commitment state transaction
				hash, err := sc.Hash()
				require.NoError(t, err)
				signature := createSignature(t, validators.GetPrivateIdentities(aliases...), hash, bls.DomainStateReceiver)
				sc.AggSignature = *signature
			}

			f := &fsm{
				isEndOfSprint: true,
				parent:        &types.Header{Number: 9},
				validators:    validators.ToValidatorSet(),
			}

			var txns []*types.Transaction

			for i, sc := range signedCommitments {
				inputData, err := sc.EncodeAbi()
				require.NoError(t, err)

				if i == 0 {
					tx := createStateTransactionWithData(10, contracts.StateReceiverContract, inputData)
					txns = append(txns, tx)
				}
			}

			return f.VerifyStateTransactions(txns)
		}

		assert.NoError(t, executeForValidators("A", "B", "C", "D"))
		assert.ErrorContains(t, executeForValidators("A", "B", "C"), "quorum size not reached for state tx")
	})

	t.Run("invalid signature", func(t *testing.T) {
>>>>>>> 3cae93a0
		t.Parallel()

		validators := validator.NewTestValidators(t, 5)
		commitment := createTestCommitment(t, validators.GetPrivateIdentities())
<<<<<<< HEAD
		commitment.AggSignature = Signature{
			AggregatedSignature: []byte{1, 2},
			Bitmap:              []byte{},
		}

		validatorSet := validator.NewValidatorSet(validators.GetPublicIdentities(), hclog.NewNullLogger())

		fsm := &fsm{
			isEndOfEpoch:                 true,
			isEndOfSprint:                true,
			parent:                       &types.Header{Number: 9},
			validators:                   validatorSet,
			proposerCommitmentToRegister: commitment,
			commitEpochInput:             createTestCommitEpochInput(t, 0, 10),
			distributeRewardsInput:       createTestDistributeRewardsInput(t, 0, nil, 10),
			logger:                       hclog.NewNullLogger(),
		}

		bridgeCommitmentTx, err := fsm.createBridgeCommitmentTx()
		require.NoError(t, err)

		// add commit epoch commitEpochTx to the end of transactions list
		commitEpochTx, err := fsm.createCommitEpochTx()
		require.NoError(t, err)

		stateTxs := []*types.Transaction{commitEpochTx, bridgeCommitmentTx}

=======
		nonValidators := validator.NewTestValidators(t, 3)
		aggregatedSigs := bls.Signatures{}

		nonValidators.IterAcct(nil, func(t *validator.TestValidator) {
			aggregatedSigs = append(aggregatedSigs, t.MustSign([]byte("dummyHash"), bls.DomainStateReceiver))
		})

		sig, err := aggregatedSigs.Aggregate().Marshal()
		require.NoError(t, err)

		commitment.AggSignature.AggregatedSignature = sig

		validatorSet := validator.NewValidatorSet(validators.GetPublicIdentities(), hclog.NewNullLogger())

		fsm := &fsm{
			isEndOfSprint:                true,
			parent:                       &types.Header{Number: 9},
			validators:                   validatorSet,
			proposerCommitmentToRegister: commitment,
			logger:                       hclog.NewNullLogger(),
		}

		bridgeCommitmentTx, err := fsm.createBridgeCommitmentTx()
		require.NoError(t, err)

		err = fsm.VerifyStateTransactions([]*types.Transaction{bridgeCommitmentTx})
		require.ErrorContains(t, err, "invalid signature")
	})

	t.Run("quorum size not reached", func(t *testing.T) {
		t.Parallel()

		validators := validator.NewTestValidators(t, 5)
		commitment := createTestCommitment(t, validators.GetPrivateIdentities())
		commitment.AggSignature = Signature{
			AggregatedSignature: []byte{1, 2},
			Bitmap:              []byte{},
		}

		validatorSet := validator.NewValidatorSet(validators.GetPublicIdentities(), hclog.NewNullLogger())

		fsm := &fsm{
			isEndOfEpoch:                 true,
			isEndOfSprint:                true,
			parent:                       &types.Header{Number: 9},
			validators:                   validatorSet,
			proposerCommitmentToRegister: commitment,
			commitEpochInput:             createTestCommitEpochInput(t, 0, 10),
			distributeRewardsInput:       createTestDistributeRewardsInput(t, 0, nil, 10),
			logger:                       hclog.NewNullLogger(),
		}

		bridgeCommitmentTx, err := fsm.createBridgeCommitmentTx()
		require.NoError(t, err)

		// add commit epoch commitEpochTx to the end of transactions list
		commitEpochTx, err := fsm.createCommitEpochTx()
		require.NoError(t, err)

		stateTxs := []*types.Transaction{commitEpochTx, bridgeCommitmentTx}

>>>>>>> 3cae93a0
		err = fsm.VerifyStateTransactions(stateTxs)
		require.ErrorContains(t, err, "quorum size not reached")
	})

	t.Run("commitment in unexpected block", func(t *testing.T) {
		t.Parallel()

		fsm := &fsm{}

		encodedCommitment, err := createTestCommitmentMessage(t, 1).EncodeAbi()
		require.NoError(t, err)

		tx := createStateTransactionWithData(0, contracts.StateReceiverContract, encodedCommitment)
		assert.ErrorContains(t, fsm.VerifyStateTransactions([]*types.Transaction{tx}),
			"found commitment tx in block which should not contain it")
	})

	t.Run("two commitment transactions", func(t *testing.T) {
		t.Parallel()

		validators := validator.NewTestValidatorsWithAliases(t, []string{"A", "B", "C", "D", "E", "F"})
		_, commitmentMessageSigned, _ := buildCommitmentAndStateSyncs(t, 10, uint64(3), 2)

		validatorSet := validator.NewValidatorSet(validators.GetPublicIdentities(), hclog.NewNullLogger())

		f := &fsm{
			isEndOfSprint: true,
			validators:    validatorSet,
			parent:        &types.Header{Number: 9},
		}

		hash, err := commitmentMessageSigned.Hash()
		require.NoError(t, err)

		var txns []*types.Transaction

		signature := createSignature(t, validators.GetPrivateIdentities("A", "B", "C", "D"), hash, bls.DomainStateReceiver)
		commitmentMessageSigned.AggSignature = *signature

		inputData, err := commitmentMessageSigned.EncodeAbi()
		require.NoError(t, err)

		txns = append(txns,
			createStateTransactionWithData(0, contracts.StateReceiverContract, inputData))
		inputData, err = commitmentMessageSigned.EncodeAbi()
		require.NoError(t, err)

		txns = append(txns,
			createStateTransactionWithData(0, contracts.StateReceiverContract, inputData))
		err = f.VerifyStateTransactions(txns)
		require.ErrorContains(t, err, "only one commitment tx is allowed per block")
	})
}

func TestFSM_ValidateCommit_WrongValidator(t *testing.T) {
	t.Parallel()

	const (
		accountsCount     = 5
		parentBlockNumber = 10
	)

	validators := validator.NewTestValidators(t, accountsCount)
	parent := &types.Header{
		Number:    parentBlockNumber,
		ExtraData: createTestExtra(validators.GetPublicIdentities(), validator.AccountSet{}, 5, 3, 3),
	}
	parent.ComputeHash()
	stateBlock := createDummyStateBlock(parentBlockNumber+1, parent.Hash, parent.ExtraData)
	mBlockBuilder := newBlockBuilderMock(stateBlock)

	fsm := &fsm{
		parent:            parent,
		blockBuilder:      mBlockBuilder,
		config:            &common.PolyBFTConfig{},
		backend:           &blockchainMock{},
		validators:        validators.ToValidatorSet(),
		logger:            hclog.NewNullLogger(),
		exitEventRootHash: types.ZeroHash,
		forks:             &chain.Forks{chain.Governance: chain.NewFork(0)},
	}

	_, err := fsm.BuildProposal(0)
	require.NoError(t, err)

	err = fsm.ValidateCommit([]byte("0x7467674"), types.ZeroAddress.Bytes(), []byte{})
	require.ErrorContains(t, err, "unable to resolve validator")
}

func TestFSM_ValidateCommit_InvalidHash(t *testing.T) {
	t.Parallel()

	const (
		accountsCount     = 5
		parentBlockNumber = 10
	)

	validators := validator.NewTestValidators(t, accountsCount)

	parent := &types.Header{
		Number:    parentBlockNumber,
		ExtraData: createTestExtra(validators.GetPublicIdentities(), validator.AccountSet{}, 5, 3, 3),
	}
	parent.ComputeHash()
	stateBlock := createDummyStateBlock(parentBlockNumber+1, parent.Hash, parent.ExtraData)
	mBlockBuilder := newBlockBuilderMock(stateBlock)

	fsm := &fsm{
		parent:            parent,
		blockBuilder:      mBlockBuilder,
		config:            &common.PolyBFTConfig{},
		backend:           &blockchainMock{},
		validators:        validators.ToValidatorSet(),
		exitEventRootHash: types.ZeroHash,
		logger:            hclog.NewNullLogger(),
		forks:             &chain.Forks{chain.Governance: chain.NewFork(0)},
	}

	_, err := fsm.BuildProposal(0)
	require.NoError(t, err)

	nonValidatorAcc := validator.NewTestValidator(t, "non_validator", 1)
	wrongSignature, err := nonValidatorAcc.MustSign([]byte("Foo"), bls.DomainCheckpointManager).Marshal()
	require.NoError(t, err)

	err = fsm.ValidateCommit(validators.GetValidator("0").Address().Bytes(), wrongSignature, []byte{})
	require.ErrorContains(t, err, "incorrect commit signature from")
}

func TestFSM_ValidateCommit_Good(t *testing.T) {
	t.Parallel()

	const parentBlockNumber = 10

	validators := validator.NewTestValidatorsWithAliases(t, []string{"A", "B", "C", "D", "E"})
	validatorsMetadata := validators.GetPublicIdentities()

	parent := &types.Header{Number: parentBlockNumber, ExtraData: createTestExtra(validatorsMetadata, validator.AccountSet{}, 5, 3, 3)}
	parent.ComputeHash()
	stateBlock := createDummyStateBlock(parentBlockNumber+1, parent.Hash, parent.ExtraData)
	mBlockBuilder := newBlockBuilderMock(stateBlock)

	validatorSet := validator.NewValidatorSet(validatorsMetadata, hclog.NewNullLogger())

	fsm := &fsm{
		parent:            parent,
		blockBuilder:      mBlockBuilder,
		config:            &common.PolyBFTConfig{},
		backend:           &blockchainMock{},
		validators:        validatorSet,
		exitEventRootHash: types.ZeroHash,
		logger:            hclog.NewNullLogger(),
		forks:             &chain.Forks{chain.Governance: chain.NewFork(0)},
	}

	proposal, err := fsm.BuildProposal(0)
	require.NoError(t, err)

	block := types.Block{}
	require.NoError(t, block.UnmarshalRLP(proposal))

	validator := validators.GetValidator("A")
	seal, err := validator.MustSign(block.Hash().Bytes(), bls.DomainCheckpointManager).Marshal()
	require.NoError(t, err)
	err = fsm.ValidateCommit(validator.Key().Address().Bytes(), seal, block.Hash().Bytes())
	require.NoError(t, err)
}

func TestFSM_Validate_ExitEventRootNotExpected(t *testing.T) {
	t.Parallel()

	const (
		accountsCount     = 5
		parentBlockNumber = 25
		signaturesCount   = 3
	)

	validators := validator.NewTestValidators(t, accountsCount)
	parentExtra := createTestExtraObject(validators.GetPublicIdentities(), validator.AccountSet{}, 4, signaturesCount, signaturesCount)
	parentExtra.Validators = nil

	parent := &types.Header{
		Number:    parentBlockNumber,
		ExtraData: parentExtra.MarshalRLPTo(nil),
	}
	parent.ComputeHash()

	polybftBackendMock := new(polybftBackendMock)
	polybftBackendMock.On("GetValidators", mock.Anything, mock.Anything).Return(validators.GetPublicIdentities(), nil).Once()

	extra := createTestExtraObject(validators.GetPublicIdentities(), validator.AccountSet{}, 4, signaturesCount, signaturesCount)
	extra.Validators = nil
	parentCheckpointHash, err := extra.Checkpoint.Hash(0, parentBlockNumber, parent.Hash)
	require.NoError(t, err)

	currentValSetHash, err := validators.GetPublicIdentities().Hash()
	require.NoError(t, err)

	extra.Parent = createSignature(t, validators.GetPrivateIdentities(), parentCheckpointHash, bls.DomainCheckpointManager)
	extra.Checkpoint.EpochNumber = 1
	extra.Checkpoint.CurrentValidatorsHash = currentValSetHash
	extra.Checkpoint.NextValidatorsHash = currentValSetHash

	stateBlock := createDummyStateBlock(parent.Number+1, types.Hash{100, 15}, extra.MarshalRLPTo(nil))

	proposalHash, err := extra.Checkpoint.Hash(0, stateBlock.Block.Number(), stateBlock.Block.Hash())
	require.NoError(t, err)

	stateBlock.Block.Header.Hash = proposalHash
	stateBlock.Block.Header.ParentHash = parent.Hash
	stateBlock.Block.Header.Timestamp = uint64(time.Now().UTC().Unix())
	stateBlock.Block.Transactions = []*types.Transaction{}

	proposal := stateBlock.Block.MarshalRLP()

	fsm := &fsm{
		parent:            parent,
		backend:           new(blockchainMock),
		validators:        validators.ToValidatorSet(),
		logger:            hclog.NewNullLogger(),
		polybftBackend:    polybftBackendMock,
		config:            &common.PolyBFTConfig{BlockTimeDrift: 1},
		exitEventRootHash: types.BytesToHash([]byte{0, 1, 2, 3, 4}), // expect this to be in proposal extra
		forks:             &chain.Forks{chain.Governance: chain.NewFork(0)},
	}

	err = fsm.Validate(proposal)
	require.ErrorContains(t, err, "exit root hash not as expected")

	polybftBackendMock.AssertExpectations(t)
}

func TestFSM_Validate_EpochEndingBlock_MismatchInDeltas(t *testing.T) {
	t.Parallel()

	const (
		accountsCount     = 5
		parentBlockNumber = 25
		signaturesCount   = 3
	)

	validators := validator.NewTestValidators(t, accountsCount)
	parentExtra := createTestExtraObject(validators.GetPublicIdentities(), validator.AccountSet{}, 4, signaturesCount, signaturesCount)
	parentExtra.Validators = nil

	parent := &types.Header{
		Number:    parentBlockNumber,
		ExtraData: parentExtra.MarshalRLPTo(nil),
	}
	parent.ComputeHash()

	polybftBackendMock := new(polybftBackendMock)
	polybftBackendMock.On("GetValidators", mock.Anything, mock.Anything).Return(validators.GetPublicIdentities(), nil).Once()

	extra := createTestExtraObject(validators.GetPublicIdentities(), validator.AccountSet{}, 4, signaturesCount, signaturesCount)
	parentCheckpointHash, err := extra.Checkpoint.Hash(0, parentBlockNumber, parent.Hash)
	require.NoError(t, err)

	extra.Validators = &validator.ValidatorSetDelta{} // this will cause test to fail
	extra.Parent = createSignature(t, validators.GetPrivateIdentities(), parentCheckpointHash, bls.DomainCheckpointManager)

	stateBlock := createDummyStateBlock(parent.Number+1, types.Hash{100, 15}, extra.MarshalRLPTo(nil))

	proposalHash, err := new(CheckpointData).Hash(0, stateBlock.Block.Number(), stateBlock.Block.Hash())
	require.NoError(t, err)

	commitEpoch := createTestCommitEpochInput(t, 1, 10)
	commitEpochTxInput, err := commitEpoch.EncodeAbi()
	require.NoError(t, err)

	stateBlock.Block.Header.Hash = proposalHash
	stateBlock.Block.Header.ParentHash = parent.Hash
	stateBlock.Block.Header.Timestamp = uint64(time.Now().UTC().Unix())
	stateBlock.Block.Transactions = []*types.Transaction{
		createStateTransactionWithData(0, contracts.ValidatorSetContract, commitEpochTxInput),
	}

	proposal := stateBlock.Block.MarshalRLP()

	blockchainMock := new(blockchainMock)
	blockchainMock.On("ProcessBlock", mock.Anything, mock.Anything).
		Return(stateBlock, error(nil)).
		Maybe()

	// a new validator is added to delta which proposers block does not have
	privateKey, err := bls.GenerateBlsKey()
	require.NoError(t, err)

	newValidatorDelta := &validator.ValidatorSetDelta{
		Added: validator.AccountSet{&validator.ValidatorMetadata{
			Address:     types.BytesToAddress([]byte{0, 1, 2, 3}),
			BlsKey:      privateKey.PublicKey(),
			VotingPower: new(big.Int).SetUint64(1),
			IsActive:    true,
		}},
	}

	fsm := &fsm{
		parent:             parent,
		backend:            blockchainMock,
		validators:         validators.ToValidatorSet(),
		logger:             hclog.NewNullLogger(),
		isEndOfEpoch:       true,
		commitEpochInput:   commitEpoch,
		polybftBackend:     polybftBackendMock,
		newValidatorsDelta: newValidatorDelta,
<<<<<<< HEAD
		config:             &common.PolyBFTConfig{BlockTimeDrift: 1},
		forks:              &chain.Forks{chain.Governance: chain.NewFork(0)},
=======
		config:             &PolyBFTConfig{BlockTimeDrift: 1},
>>>>>>> 3cae93a0
	}

	err = fsm.Validate(proposal)
	require.ErrorIs(t, err, errValidatorSetDeltaMismatch)

	polybftBackendMock.AssertExpectations(t)
	blockchainMock.AssertExpectations(t)
}

func TestFSM_Validate_EpochEndingBlock_UpdatingValidatorSetInNonEpochEndingBlock(t *testing.T) {
	t.Parallel()

	const (
		accountsCount     = 5
		parentBlockNumber = 25
		signaturesCount   = 3
	)

	validators := validator.NewTestValidators(t, accountsCount)
	parentExtra := createTestExtraObject(validators.GetPublicIdentities(), validator.AccountSet{}, 4, signaturesCount, signaturesCount)
	parentExtra.Validators = nil

	parent := &types.Header{
		Number:    parentBlockNumber,
		ExtraData: parentExtra.MarshalRLPTo(nil),
	}
	parent.ComputeHash()

	polybftBackendMock := new(polybftBackendMock)
	polybftBackendMock.On("GetValidators", mock.Anything, mock.Anything).Return(validators.GetPublicIdentities(), nil).Once()

	// a new validator is added to delta which proposers block does not have
	privateKey, err := bls.GenerateBlsKey()
	require.NoError(t, err)

	newValidatorDelta := &validator.ValidatorSetDelta{
		Added: validator.AccountSet{&validator.ValidatorMetadata{
			Address:     types.BytesToAddress([]byte{0, 1, 2, 3}),
			BlsKey:      privateKey.PublicKey(),
			VotingPower: new(big.Int).SetUint64(1),
			IsActive:    true,
		}},
	}

	extra := createTestExtraObject(validators.GetPublicIdentities(), validator.AccountSet{}, 4, signaturesCount, signaturesCount)
	parentCheckpointHash, err := extra.Checkpoint.Hash(0, parentBlockNumber, parent.Hash)
	require.NoError(t, err)

	extra.Validators = newValidatorDelta // this will cause test to fail
	extra.Parent = createSignature(t, validators.GetPrivateIdentities(), parentCheckpointHash, bls.DomainCheckpointManager)

	stateBlock := createDummyStateBlock(parent.Number+1, types.Hash{100, 15}, extra.MarshalRLPTo(nil))

	proposalHash, err := new(CheckpointData).Hash(0, stateBlock.Block.Number(), stateBlock.Block.Hash())
	require.NoError(t, err)

	stateBlock.Block.Header.Hash = proposalHash
	stateBlock.Block.Header.ParentHash = parent.Hash
	stateBlock.Block.Header.Timestamp = uint64(time.Now().UTC().Unix())

	proposal := stateBlock.Block.MarshalRLP()

	blockchainMock := new(blockchainMock)
	blockchainMock.On("ProcessBlock", mock.Anything, mock.Anything).
		Return(stateBlock, error(nil)).
		Maybe()

	fsm := &fsm{
		parent:         parent,
		backend:        blockchainMock,
		validators:     validators.ToValidatorSet(),
		logger:         hclog.NewNullLogger(),
		polybftBackend: polybftBackendMock,
		config:         &common.PolyBFTConfig{BlockTimeDrift: 1},
		forks:          &chain.Forks{chain.Governance: chain.NewFork(0)},
	}

	err = fsm.Validate(proposal)
	require.ErrorIs(t, err, errValidatorsUpdateInNonEpochEnding)

	polybftBackendMock.AssertExpectations(t)
	blockchainMock.AssertExpectations(t)
}

func TestFSM_Validate_IncorrectHeaderParentHash(t *testing.T) {
	t.Parallel()

	const (
		accountsCount     = 5
		parentBlockNumber = 25
		signaturesCount   = 3
	)

	validators := validator.NewTestValidators(t, accountsCount)
	parent := &types.Header{
		Number:    parentBlockNumber,
		ExtraData: createTestExtra(validators.GetPublicIdentities(), validator.AccountSet{}, 4, signaturesCount, signaturesCount),
	}
	parent.ComputeHash()

	fsm := &fsm{
		parent:     parent,
		backend:    &blockchainMock{},
		validators: validators.ToValidatorSet(),
		logger:     hclog.NewNullLogger(),
		config: &common.PolyBFTConfig{
			BlockTimeDrift: 1,
		},
	}

	stateBlock := createDummyStateBlock(parent.Number+1, types.Hash{100, 15}, parent.ExtraData)

	hash, err := new(CheckpointData).Hash(fsm.backend.GetChainID(), stateBlock.Block.Number(), stateBlock.Block.Hash())
	require.NoError(t, err)

	stateBlock.Block.Header.Hash = hash
	proposal := stateBlock.Block.MarshalRLP()

	err = fsm.Validate(proposal)
	require.ErrorContains(t, err, "incorrect header parent hash")
}

func TestFSM_Validate_InvalidNumber(t *testing.T) {
	t.Parallel()

	const (
		accountsCount     = 5
		parentBlockNumber = 10
		signaturesCount   = 3
	)

	validators := validator.NewTestValidators(t, accountsCount)
	parent := &types.Header{
		Number:    parentBlockNumber,
		ExtraData: createTestExtra(validators.GetPublicIdentities(), validator.AccountSet{}, 4, signaturesCount, signaturesCount),
	}
	parent.ComputeHash()

	// try some invalid block numbers, parentBlockNumber + 1 should be correct
	for _, blockNum := range []uint64{parentBlockNumber - 1, parentBlockNumber, parentBlockNumber + 2} {
		stateBlock := createDummyStateBlock(blockNum, parent.Hash, parent.ExtraData)
		mBlockBuilder := newBlockBuilderMock(stateBlock)
		fsm := &fsm{
			parent:       parent,
			blockBuilder: mBlockBuilder,
			backend:      &blockchainMock{},
			validators:   validators.ToValidatorSet(),
			logger:       hclog.NewNullLogger(),
			config:       &common.PolyBFTConfig{BlockTimeDrift: 1},
		}

		proposalHash, err := new(CheckpointData).Hash(fsm.backend.GetChainID(), stateBlock.Block.Number(), stateBlock.Block.Hash())
		require.NoError(t, err)

		stateBlock.Block.Header.Hash = proposalHash
		proposal := stateBlock.Block.MarshalRLP()

		err = fsm.Validate(proposal)
		require.ErrorContains(t, err, "invalid number")
	}
}

func TestFSM_Validate_TimestampOlder(t *testing.T) {
	t.Parallel()

	const parentBlockNumber = 10

	validators := validator.NewTestValidators(t, 5)
	parent := &types.Header{
		Number:    parentBlockNumber,
		ExtraData: createTestExtra(validators.GetPublicIdentities(), validator.AccountSet{}, 4, 3, 3),
		Timestamp: uint64(time.Now().UTC().Unix()),
	}
	parent.ComputeHash()

	// try some invalid times
	for _, blockTime := range []uint64{parent.Timestamp - 1, parent.Timestamp} {
		header := &types.Header{
			Number:     parentBlockNumber + 1,
			ParentHash: parent.Hash,
			Timestamp:  blockTime,
			ExtraData:  parent.ExtraData,
		}
		stateBlock := &types.FullBlock{Block: consensus.BuildBlock(consensus.BuildBlockParams{Header: header})}
		fsm := &fsm{
			parent:     parent,
			backend:    &blockchainMock{},
			validators: validators.ToValidatorSet(),
			logger:     hclog.NewNullLogger(),
			config: &common.PolyBFTConfig{
				BlockTimeDrift: 1,
			}}

		checkpointHash, err := new(CheckpointData).Hash(fsm.backend.GetChainID(), header.Number, header.Hash)
		require.NoError(t, err)

		stateBlock.Block.Header.Hash = checkpointHash
		proposal := stateBlock.Block.MarshalRLP()

		err = fsm.Validate(proposal)
		assert.ErrorContains(t, err, "timestamp older than parent")
	}
}

func TestFSM_Validate_IncorrectMixHash(t *testing.T) {
	t.Parallel()

	const parentBlockNumber = 10

	validators := validator.NewTestValidators(t, 5)
	parent := &types.Header{
		Number:    parentBlockNumber,
		ExtraData: createTestExtra(validators.GetPublicIdentities(), validator.AccountSet{}, 4, 3, 3),
		Timestamp: uint64(100),
	}
	parent.ComputeHash()

	header := &types.Header{
		Number:     parentBlockNumber + 1,
		ParentHash: parent.Hash,
		Timestamp:  parent.Timestamp + 1,
		MixHash:    types.Hash{},
		ExtraData:  parent.ExtraData,
	}

	buildBlock := &types.FullBlock{Block: consensus.BuildBlock(consensus.BuildBlockParams{Header: header})}

	fsm := &fsm{
		parent:     parent,
		backend:    &blockchainMock{},
		validators: validators.ToValidatorSet(),
		logger:     hclog.NewNullLogger(),
		config: &common.PolyBFTConfig{
			BlockTimeDrift: 1,
		},
	}
	rlpBlock := buildBlock.Block.MarshalRLP()

	_, err := new(CheckpointData).Hash(fsm.backend.GetChainID(), header.Number, header.Hash)
	require.NoError(t, err)

	err = fsm.Validate(rlpBlock)
	assert.ErrorContains(t, err, "mix digest is not correct")
}

func TestFSM_Insert_Good(t *testing.T) {
	t.Parallel()

	const (
		accountCount      = 5
		parentBlockNumber = uint64(10)
		signaturesCount   = 3
	)

	setupFn := func() (*fsm, []*messages.CommittedSeal, *types.FullBlock, *blockchainMock) {
		validators := validator.NewTestValidators(t, accountCount)
		allAccounts := validators.GetPrivateIdentities()
		validatorsMetadata := validators.GetPublicIdentities()

		extraParent := createTestExtra(validatorsMetadata, validator.AccountSet{}, len(allAccounts)-1, signaturesCount, signaturesCount)
		parent := &types.Header{Number: parentBlockNumber, ExtraData: extraParent}
		extraBlock := createTestExtra(validatorsMetadata, validator.AccountSet{}, len(allAccounts)-1, signaturesCount, signaturesCount)
		block := consensus.BuildBlock(
			consensus.BuildBlockParams{
				Header: &types.Header{Number: parentBlockNumber + 1, ParentHash: parent.Hash, ExtraData: extraBlock},
			})

		builtBlock := &types.FullBlock{Block: block}

		builderMock := newBlockBuilderMock(builtBlock)
		chainMock := &blockchainMock{}
		chainMock.On("CommitBlock", mock.Anything).Return(error(nil)).Once()
		chainMock.On("ProcessBlock", mock.Anything, mock.Anything).
			Return(builtBlock, error(nil)).
			Maybe()

		f := &fsm{
			parent:       parent,
			blockBuilder: builderMock,
			target:       builtBlock,
			backend:      chainMock,
			validators:   validator.NewValidatorSet(validatorsMetadata[0:len(validatorsMetadata)-1], hclog.NewNullLogger()),
			logger:       hclog.NewNullLogger(),
		}

		seals := make([]*messages.CommittedSeal, signaturesCount)

		for i := 0; i < signaturesCount; i++ {
			sign, err := allAccounts[i].Bls.Sign(builtBlock.Block.Hash().Bytes(), bls.DomainCheckpointManager)
			require.NoError(t, err)
			sigRaw, err := sign.Marshal()
			require.NoError(t, err)

			seals[i] = &messages.CommittedSeal{
				Signer:    validatorsMetadata[i].Address.Bytes(),
				Signature: sigRaw,
			}
		}

		return f, seals, builtBlock, chainMock
	}

	t.Run("Insert with target block defined", func(t *testing.T) {
		t.Parallel()

		fsm, seals, builtBlock, chainMock := setupFn()
		proposal := builtBlock.Block.MarshalRLP()
		fullBlock, err := fsm.Insert(proposal, seals)

		require.NoError(t, err)
		require.Equal(t, parentBlockNumber+1, fullBlock.Block.Number())
		chainMock.AssertExpectations(t)
	})

	t.Run("Insert with target block undefined", func(t *testing.T) {
		t.Parallel()

		fsm, seals, builtBlock, _ := setupFn()
		fsm.target = nil
		proposal := builtBlock.Block.MarshalRLP()
		_, err := fsm.Insert(proposal, seals)

		require.ErrorIs(t, err, errProposalDontMatch)
	})

	t.Run("Insert with target block hash not match", func(t *testing.T) {
		t.Parallel()

		fsm, seals, builtBlock, _ := setupFn()
		proposal := builtBlock.Block.MarshalRLP()
		fsm.target = builtBlock
		fsm.target.Block.Header.Hash = types.BytesToHash(generateRandomBytes(t))
		_, err := fsm.Insert(proposal, seals)

		require.ErrorIs(t, err, errProposalDontMatch)
	})
}

func TestFSM_Insert_InvalidNode(t *testing.T) {
	t.Parallel()

	const (
		accountCount      = 5
		parentBlockNumber = 10
		signaturesCount   = 3
	)

	validators := validator.NewTestValidatorsWithAliases(t, []string{"A", "B", "C", "D", "E"})
	validatorsMetadata := validators.GetPublicIdentities()

	parent := &types.Header{Number: parentBlockNumber}
	parent.ComputeHash()

	extraBlock := createTestExtra(validatorsMetadata, validator.AccountSet{}, len(validators.Validators)-1, signaturesCount, signaturesCount)
	finalBlock := consensus.BuildBlock(
		consensus.BuildBlockParams{
			Header: &types.Header{Number: parentBlockNumber + 1, ParentHash: parent.Hash, ExtraData: extraBlock},
		})

	buildBlock := &types.FullBlock{Block: finalBlock, Receipts: []*types.Receipt{}}
	mBlockBuilder := newBlockBuilderMock(buildBlock)

	validatorSet := validator.NewValidatorSet(validatorsMetadata[0:len(validatorsMetadata)-1], hclog.NewNullLogger())

	fsm := &fsm{parent: parent, blockBuilder: mBlockBuilder, backend: &blockchainMock{},
		validators: validatorSet,
	}

	proposal := buildBlock.Block.MarshalRLP()
	validatorA := validators.GetValidator("A")
	validatorB := validators.GetValidator("B")
	proposalHash := buildBlock.Block.Hash().Bytes()
	sigA, err := validatorA.MustSign(proposalHash, bls.DomainCheckpointManager).Marshal()
	require.NoError(t, err)

	sigB, err := validatorB.MustSign(proposalHash, bls.DomainCheckpointManager).Marshal()
	require.NoError(t, err)

	// create test account outside of validator set
	nonValidatorAccount := validator.NewTestValidator(t, "non_validator", 1)
	nonValidatorSignature, err := nonValidatorAccount.MustSign(proposalHash, bls.DomainCheckpointManager).Marshal()
	require.NoError(t, err)

	commitedSeals := []*messages.CommittedSeal{
		{Signer: validatorA.Address().Bytes(), Signature: sigA},
		{Signer: validatorB.Address().Bytes(), Signature: sigB},
		{Signer: nonValidatorAccount.Address().Bytes(), Signature: nonValidatorSignature}, // this one should fail
	}

	fsm.target = buildBlock

	_, err = fsm.Insert(proposal, commitedSeals)
	assert.ErrorContains(t, err, "invalid node id")
}

func TestFSM_Height(t *testing.T) {
	t.Parallel()

	parentNumber := uint64(3)
	parent := &types.Header{Number: parentNumber}
	fsm := &fsm{parent: parent}
	assert.Equal(t, parentNumber+1, fsm.Height())
}

func TestFSM_DecodeCommitmentStateTxs(t *testing.T) {
	t.Parallel()

	const (
		commitmentsCount = 8
		from             = 15
		eventsSize       = 40
	)

	_, signedCommitment, _ := buildCommitmentAndStateSyncs(t, eventsSize, uint64(3), from)

	f := &fsm{
		proposerCommitmentToRegister: signedCommitment,
		commitEpochInput:             createTestCommitEpochInput(t, 0, 10),
		distributeRewardsInput:       createTestDistributeRewardsInput(t, 0, nil, 10),
		logger:                       hclog.NewNullLogger(),
		parent:                       &types.Header{},
	}

	bridgeCommitmentTx, err := f.createBridgeCommitmentTx()
	require.NoError(t, err)

	decodedData, err := decodeStateTransaction(bridgeCommitmentTx.Input)
	require.NoError(t, err)

	decodedCommitmentMsg, ok := decodedData.(*CommitmentMessageSigned)
	require.True(t, ok)
	require.Equal(t, signedCommitment, decodedCommitmentMsg)
}

func TestFSM_DecodeCommitEpochStateTx(t *testing.T) {
	t.Parallel()

	commitEpoch := createTestCommitEpochInput(t, 0, 10)
	input, err := commitEpoch.EncodeAbi()
	require.NoError(t, err)
	require.NotNil(t, input)

	tx := createStateTransactionWithData(1, contracts.ValidatorSetContract, input)
	decodedInputData, err := decodeStateTransaction(tx.Input)
	require.NoError(t, err)

	decodedCommitEpoch, ok := decodedInputData.(*contractsapi.CommitEpochValidatorSetFn)
	require.True(t, ok)
	require.True(t, commitEpoch.ID.Cmp(decodedCommitEpoch.ID) == 0)
	require.NotNil(t, decodedCommitEpoch.Epoch)
	require.True(t, commitEpoch.Epoch.StartBlock.Cmp(decodedCommitEpoch.Epoch.StartBlock) == 0)
	require.True(t, commitEpoch.Epoch.EndBlock.Cmp(decodedCommitEpoch.Epoch.EndBlock) == 0)
}

func TestFSM_VerifyStateTransaction_InvalidTypeOfStateTransactions(t *testing.T) {
	t.Parallel()

	f := &fsm{
		isEndOfSprint: true,
	}

	var txns []*types.Transaction
	txns = append(txns,
		createStateTransactionWithData(1, contracts.StateReceiverContract, []byte{9, 3, 1, 1}))

	require.ErrorContains(t, f.VerifyStateTransactions(txns), "unknown state transaction")
}

func TestFSM_Validate_FailToVerifySignatures(t *testing.T) {
	t.Parallel()

	const (
		accountsCount     = 5
		parentBlockNumber = 10
		signaturesCount   = 3
	)

	validators := validator.NewTestValidators(t, accountsCount)
	validatorsMetadata := validators.GetPublicIdentities()

	extra := createTestExtraObject(validatorsMetadata, validator.AccountSet{}, 4, signaturesCount, signaturesCount)
	validatorsHash, err := validatorsMetadata.Hash()
	require.NoError(t, err)

	extra.Checkpoint = &CheckpointData{CurrentValidatorsHash: validatorsHash, NextValidatorsHash: validatorsHash}
	parent := &types.Header{
		Number:    parentBlockNumber,
		ExtraData: extra.MarshalRLPTo(nil),
	}
	parent.ComputeHash()

	polybftBackendMock := new(polybftBackendMock)
	polybftBackendMock.On("GetValidators", mock.Anything, mock.Anything).Return(validatorsMetadata, nil).Once()

	validatorSet := validator.NewValidatorSet(validatorsMetadata, hclog.NewNullLogger())

	fsm := &fsm{
		parent:         parent,
		backend:        &blockchainMock{},
		polybftBackend: polybftBackendMock,
		validators:     validatorSet,
		logger:         hclog.NewNullLogger(),
		config: &common.PolyBFTConfig{
			BlockTimeDrift: 1,
		},
	}

	finalBlock := consensus.BuildBlock(consensus.BuildBlockParams{
		Header: &types.Header{
			Number:     parentBlockNumber + 1,
			ParentHash: parent.Hash,
			Timestamp:  parent.Timestamp + 1,
			MixHash:    PolyBFTMixDigest,
			Difficulty: 1,
			ExtraData:  parent.ExtraData,
		},
	})

	checkpointHash, err := new(CheckpointData).Hash(fsm.backend.GetChainID(), finalBlock.Number(), finalBlock.Hash())
	require.NoError(t, err)

	finalBlock.Header.Hash = checkpointHash
	proposal := finalBlock.MarshalRLP()

	assert.ErrorContains(t, fsm.Validate(proposal), "failed to verify signatures")

	polybftBackendMock.AssertExpectations(t)
}

func createDummyStateBlock(blockNumber uint64, parentHash types.Hash, extraData []byte) *types.FullBlock {
	finalBlock := consensus.BuildBlock(consensus.BuildBlockParams{
		Header: &types.Header{
			Number:     blockNumber,
			ParentHash: parentHash,
			Difficulty: 1,
			ExtraData:  extraData,
			MixHash:    PolyBFTMixDigest,
		},
	})

	return &types.FullBlock{Block: finalBlock}
}

func createTestExtra(
	allAccounts,
	previousValidatorSet validator.AccountSet,
	validatorsCount,
	committedSignaturesCount,
	parentSignaturesCount int,
) []byte {
	extraData := createTestExtraObject(allAccounts, previousValidatorSet, validatorsCount, committedSignaturesCount, parentSignaturesCount)

	return extraData.MarshalRLPTo(nil)
}

func createTestCommitment(t *testing.T, accounts []*wallet.Account) *CommitmentMessageSigned {
	t.Helper()

	bitmap := bitmap.Bitmap{}
	stateSyncEvents := make([]*contractsapi.StateSyncedEvent, len(accounts))

	for i := 0; i < len(accounts); i++ {
		stateSyncEvents[i] = &contractsapi.StateSyncedEvent{
			ID:       big.NewInt(int64(i)),
			Sender:   types.Address(accounts[i].Ecdsa.Address()),
			Receiver: types.Address(accounts[0].Ecdsa.Address()),
			Data:     []byte{},
		}

		bitmap.Set(uint64(i))
	}

	commitment, err := NewPendingCommitment(1, stateSyncEvents)
	require.NoError(t, err)

	hash, err := commitment.Hash()
	require.NoError(t, err)

	var signatures bls.Signatures

	for _, a := range accounts {
		signature, err := a.Bls.Sign(hash.Bytes(), bls.DomainStateReceiver)
		assert.NoError(t, err)

		signatures = append(signatures, signature)
	}

	aggregatedSignature, err := signatures.Aggregate().Marshal()
	assert.NoError(t, err)

	signature := Signature{
		AggregatedSignature: aggregatedSignature,
		Bitmap:              bitmap,
	}

	assert.NoError(t, err)

	return &CommitmentMessageSigned{
		Message:      commitment.StateSyncCommitment,
		AggSignature: signature,
	}
}

func newBlockBuilderMock(stateBlock *types.FullBlock) *blockBuilderMock {
	mBlockBuilder := new(blockBuilderMock)
	mBlockBuilder.On("Build", mock.Anything).Return(stateBlock).Once()
	mBlockBuilder.On("Fill", mock.Anything).Once()
	mBlockBuilder.On("Reset", mock.Anything).Return(error(nil)).Once()

	return mBlockBuilder
}

func createTestExtraObject(allAccounts,
	previousValidatorSet validator.AccountSet,
	validatorsCount,
	committedSignaturesCount,
	parentSignaturesCount int) *Extra {
	accountCount := len(allAccounts)
	dummySignature := [64]byte{}
	bitmapCommitted, bitmapParent := bitmap.Bitmap{}, bitmap.Bitmap{}
	extraData := &Extra{}
	extraData.Validators = generateValidatorDelta(validatorsCount, allAccounts, previousValidatorSet)

	for j := range rand.Perm(accountCount)[:committedSignaturesCount] {
		bitmapCommitted.Set(uint64(j))
	}

	for j := range rand.Perm(accountCount)[:parentSignaturesCount] {
		bitmapParent.Set(uint64(j))
	}

	extraData.Parent = &Signature{Bitmap: bitmapCommitted, AggregatedSignature: dummySignature[:]}
	extraData.Committed = &Signature{Bitmap: bitmapParent, AggregatedSignature: dummySignature[:]}
	extraData.Checkpoint = &CheckpointData{}

	return extraData
}

func generateValidatorDelta(validatorCount int, allAccounts, previousValidatorSet validator.AccountSet) (vd *validator.ValidatorSetDelta) {
	oldMap := make(map[types.Address]int, previousValidatorSet.Len())
	for i, x := range previousValidatorSet {
		oldMap[x.Address] = i
	}

	vd = &validator.ValidatorSetDelta{}
	vd.Removed = bitmap.Bitmap{}

	for _, id := range rand.Perm(len(allAccounts))[:validatorCount] {
		_, exists := oldMap[allAccounts[id].Address]
		if !exists {
			vd.Added = append(vd.Added, allAccounts[id])
		}

		delete(oldMap, allAccounts[id].Address)
	}

	for _, v := range oldMap {
		vd.Removed.Set(uint64(v))
	}

	return
}<|MERGE_RESOLUTION|>--- conflicted
+++ resolved
@@ -224,20 +224,13 @@
 		},
 	}
 
-<<<<<<< HEAD
 	fsm := &fsm{parent: parent, blockBuilder: mBlockBuilder, config: &common.PolyBFTConfig{}, backend: blockChainMock,
-=======
-	fsm := &fsm{parent: parent, blockBuilder: mBlockBuilder, config: &PolyBFTConfig{}, backend: blockChainMock,
->>>>>>> 3cae93a0
 		isEndOfEpoch:      true,
 		validators:        validators.ToValidatorSet(),
 		commitEpochInput:  createTestCommitEpochInput(t, 0, 10),
 		exitEventRootHash: eventRoot,
 		logger:            hclog.NewNullLogger(),
-<<<<<<< HEAD
 		forks:             &chain.Forks{chain.Governance: chain.NewFork(0)},
-=======
->>>>>>> 3cae93a0
 	}
 
 	proposal, err := fsm.BuildProposal(currentRound)
@@ -348,11 +341,7 @@
 	fsm := &fsm{
 		parent:             parent,
 		blockBuilder:       blockBuilderMock,
-<<<<<<< HEAD
 		config:             &common.PolyBFTConfig{},
-=======
-		config:             &PolyBFTConfig{},
->>>>>>> 3cae93a0
 		backend:            blockChainMock,
 		isEndOfEpoch:       true,
 		validators:         validatorSet,
@@ -360,10 +349,7 @@
 		exitEventRootHash:  types.ZeroHash,
 		logger:             hclog.NewNullLogger(),
 		newValidatorsDelta: newDelta,
-<<<<<<< HEAD
 		forks:              &chain.Forks{chain.Governance: chain.NewFork(0)},
-=======
->>>>>>> 3cae93a0
 	}
 
 	proposal, err := fsm.BuildProposal(0)
@@ -461,20 +447,13 @@
 
 	fsm := &fsm{parent: parent,
 		blockBuilder:       blockBuilderMock,
-<<<<<<< HEAD
 		config:             &common.PolyBFTConfig{},
-=======
-		config:             &PolyBFTConfig{},
->>>>>>> 3cae93a0
 		isEndOfEpoch:       true,
 		validators:         testValidators.ToValidatorSet(),
 		commitEpochInput:   createTestCommitEpochInput(t, 0, 10),
 		exitEventRootHash:  types.ZeroHash,
 		newValidatorsDelta: newValidatorDelta,
-<<<<<<< HEAD
 		forks:              &chain.Forks{chain.Governance: chain.NewFork(0)},
-=======
->>>>>>> 3cae93a0
 	}
 
 	proposal, err := fsm.BuildProposal(0)
@@ -502,10 +481,7 @@
 			commitEpochInput:       createTestCommitEpochInput(t, 0, 10),
 			distributeRewardsInput: createTestDistributeRewardsInput(t, 0, validators.GetPublicIdentities(), 10),
 			logger:                 hclog.NewNullLogger(),
-<<<<<<< HEAD
 			forks:                  &chain.Forks{chain.Governance: chain.NewFork(0)},
-=======
->>>>>>> 3cae93a0
 		}
 
 		// add commit epoch commitEpochTx to the end of transactions list
@@ -535,10 +511,7 @@
 		fsm := &fsm{
 			parent:           &types.Header{Number: 5},
 			commitEpochInput: createTestCommitEpochInput(t, 0, 10),
-<<<<<<< HEAD
 			forks:            &chain.Forks{chain.Governance: chain.NewFork(0)},
-=======
->>>>>>> 3cae93a0
 		}
 		err := fsm.VerifyStateTransactions([]*types.Transaction{})
 		require.NoError(t, err)
@@ -551,10 +524,7 @@
 			parent:           &types.Header{Number: 9},
 			isEndOfEpoch:     true,
 			commitEpochInput: createTestCommitEpochInput(t, 0, 10),
-<<<<<<< HEAD
 			forks:            &chain.Forks{chain.Governance: chain.NewFork(0)},
-=======
->>>>>>> 3cae93a0
 		}
 		err := fsm.VerifyStateTransactions([]*types.Transaction{})
 		require.ErrorContains(t, err, errCommitEpochTxDoesNotExist.Error())
@@ -578,7 +548,6 @@
 
 	t.Run("end of epoch, more than one commit epoch transaction", func(t *testing.T) {
 		t.Parallel()
-<<<<<<< HEAD
 
 		txs := make([]*types.Transaction, 2)
 		fsm := &fsm{
@@ -598,27 +567,6 @@
 
 		txs[1] = createStateTransactionWithData(10, types.ZeroAddress, input)
 
-=======
-
-		txs := make([]*types.Transaction, 2)
-		fsm := &fsm{
-			isEndOfEpoch:     true,
-			parent:           &types.Header{Number: 9},
-			commitEpochInput: createTestCommitEpochInput(t, 0, 10),
-		}
-
-		commitEpochTxOne, err := fsm.createCommitEpochTx()
-		require.NoError(t, err)
-
-		txs[0] = commitEpochTxOne
-
-		commitEpochTxTwo := createTestCommitEpochInput(t, 0, 100)
-		input, err := commitEpochTxTwo.EncodeAbi()
-		require.NoError(t, err)
-
-		txs[1] = createStateTransactionWithData(10, types.ZeroAddress, input)
-
->>>>>>> 3cae93a0
 		assert.ErrorIs(t, fsm.VerifyStateTransactions(txs), errCommitEpochTxSingleExpected)
 	})
 }
@@ -631,7 +579,6 @@
 
 	t.Run("distribute rewards on first block of epoch", func(t *testing.T) {
 		t.Parallel()
-<<<<<<< HEAD
 
 		fsm := &fsm{
 			parent:                 &types.Header{Number: 10},
@@ -639,7 +586,6 @@
 			validators:             validatorSet,
 			distributeRewardsInput: createTestDistributeRewardsInput(t, 0, validators.GetPublicIdentities(), 10),
 			logger:                 hclog.NewNullLogger(),
-			forks:                  &chain.Forks{chain.Governance: chain.NewFork(0)},
 		}
 
 		distributeRewardsTx, err := fsm.createDistributeRewardsTx()
@@ -657,7 +603,6 @@
 			validators:             validatorSet,
 			distributeRewardsInput: createTestDistributeRewardsInput(t, 0, validators.GetPublicIdentities(), 10),
 			logger:                 hclog.NewNullLogger(),
-			forks:                  &chain.Forks{chain.Governance: chain.NewFork(0)},
 		}
 
 		distributeRewardsTx, err := fsm.createDistributeRewardsTx()
@@ -676,7 +621,6 @@
 			validators:             validatorSet,
 			distributeRewardsInput: createTestDistributeRewardsInput(t, 0, validators.GetPublicIdentities(), 10),
 			logger:                 hclog.NewNullLogger(),
-			forks:                  &chain.Forks{chain.Governance: chain.NewFork(0)},
 		}
 
 		distributeRewardsTx, err := fsm.createDistributeRewardsTx()
@@ -694,7 +638,6 @@
 			parent:              &types.Header{Number: 9},
 			validators:          validatorSet,
 			logger:              hclog.NewNullLogger(),
-			forks:               &chain.Forks{chain.Governance: chain.NewFork(0)},
 		}
 
 		err := fsm.VerifyStateTransactions([]*types.Transaction{})
@@ -832,130 +775,10 @@
 	})
 
 	t.Run("quorum size not reached", func(t *testing.T) {
-=======
-
-		fsm := &fsm{
-			parent:                 &types.Header{Number: 10},
-			isFirstBlockOfEpoch:    true,
-			validators:             validatorSet,
-			distributeRewardsInput: createTestDistributeRewardsInput(t, 0, validators.GetPublicIdentities(), 10),
-			logger:                 hclog.NewNullLogger(),
-		}
-
-		distributeRewardsTx, err := fsm.createDistributeRewardsTx()
-		require.NoError(t, err)
-
-		err = fsm.VerifyStateTransactions([]*types.Transaction{distributeRewardsTx})
-		require.NoError(t, err)
-	})
-
-	t.Run("not a first block of epoch", func(t *testing.T) {
-		t.Parallel()
-
-		fsm := &fsm{
-			parent:                 &types.Header{Number: 9},
-			validators:             validatorSet,
-			distributeRewardsInput: createTestDistributeRewardsInput(t, 0, validators.GetPublicIdentities(), 10),
-			logger:                 hclog.NewNullLogger(),
-		}
-
-		distributeRewardsTx, err := fsm.createDistributeRewardsTx()
-		require.NoError(t, err)
-
-		err = fsm.VerifyStateTransactions([]*types.Transaction{distributeRewardsTx})
-		require.ErrorContains(t, err, errDistributeRewardsTxNotExpected.Error())
-	})
-
-	t.Run("two distribute rewards txs", func(t *testing.T) {
-		t.Parallel()
-
-		fsm := &fsm{
-			isFirstBlockOfEpoch:    true,
-			parent:                 &types.Header{Number: 9},
-			validators:             validatorSet,
-			distributeRewardsInput: createTestDistributeRewardsInput(t, 0, validators.GetPublicIdentities(), 10),
-			logger:                 hclog.NewNullLogger(),
-		}
-
-		distributeRewardsTx, err := fsm.createDistributeRewardsTx()
-		require.NoError(t, err)
-
-		err = fsm.VerifyStateTransactions([]*types.Transaction{distributeRewardsTx, distributeRewardsTx})
-		require.ErrorContains(t, err, errDistributeRewardsTxSingleExpected.Error())
-	})
-
-	t.Run("no distribute rewards tx", func(t *testing.T) {
-		t.Parallel()
-
-		fsm := &fsm{
-			isFirstBlockOfEpoch: true,
-			parent:              &types.Header{Number: 9},
-			validators:          validatorSet,
-			logger:              hclog.NewNullLogger(),
-		}
-
-		err := fsm.VerifyStateTransactions([]*types.Transaction{})
-		require.ErrorContains(t, err, errDistributeRewardsTxDoesNotExist.Error())
-	})
-}
-
-func TestFSM_VerifyStateTransaction_Commitments(t *testing.T) {
-	t.Parallel()
-
-	t.Run("submit commitments at end of sprint", func(t *testing.T) {
-		t.Parallel()
-
-		var (
-			commitments       [2]*PendingCommitment
-			stateSyncs        [2][]*contractsapi.StateSyncedEvent
-			signedCommitments [2]*CommitmentMessageSigned
-		)
-
-		validators := validator.NewTestValidatorsWithAliases(t, []string{"A", "B", "C", "D", "E"})
-		commitments[0], signedCommitments[0], stateSyncs[0] = buildCommitmentAndStateSyncs(t, 10, uint64(3), 2)
-		commitments[1], signedCommitments[1], stateSyncs[1] = buildCommitmentAndStateSyncs(t, 10, uint64(3), 12)
-
-		executeForValidators := func(aliases ...string) error {
-			for _, sc := range signedCommitments {
-				// add register commitment state transaction
-				hash, err := sc.Hash()
-				require.NoError(t, err)
-				signature := createSignature(t, validators.GetPrivateIdentities(aliases...), hash, bls.DomainStateReceiver)
-				sc.AggSignature = *signature
-			}
-
-			f := &fsm{
-				isEndOfSprint: true,
-				parent:        &types.Header{Number: 9},
-				validators:    validators.ToValidatorSet(),
-			}
-
-			var txns []*types.Transaction
-
-			for i, sc := range signedCommitments {
-				inputData, err := sc.EncodeAbi()
-				require.NoError(t, err)
-
-				if i == 0 {
-					tx := createStateTransactionWithData(10, contracts.StateReceiverContract, inputData)
-					txns = append(txns, tx)
-				}
-			}
-
-			return f.VerifyStateTransactions(txns)
-		}
-
-		assert.NoError(t, executeForValidators("A", "B", "C", "D"))
-		assert.ErrorContains(t, executeForValidators("A", "B", "C"), "quorum size not reached for state tx")
-	})
-
-	t.Run("invalid signature", func(t *testing.T) {
->>>>>>> 3cae93a0
 		t.Parallel()
 
 		validators := validator.NewTestValidators(t, 5)
 		commitment := createTestCommitment(t, validators.GetPrivateIdentities())
-<<<<<<< HEAD
 		commitment.AggSignature = Signature{
 			AggregatedSignature: []byte{1, 2},
 			Bitmap:              []byte{},
@@ -983,69 +806,6 @@
 
 		stateTxs := []*types.Transaction{commitEpochTx, bridgeCommitmentTx}
 
-=======
-		nonValidators := validator.NewTestValidators(t, 3)
-		aggregatedSigs := bls.Signatures{}
-
-		nonValidators.IterAcct(nil, func(t *validator.TestValidator) {
-			aggregatedSigs = append(aggregatedSigs, t.MustSign([]byte("dummyHash"), bls.DomainStateReceiver))
-		})
-
-		sig, err := aggregatedSigs.Aggregate().Marshal()
-		require.NoError(t, err)
-
-		commitment.AggSignature.AggregatedSignature = sig
-
-		validatorSet := validator.NewValidatorSet(validators.GetPublicIdentities(), hclog.NewNullLogger())
-
-		fsm := &fsm{
-			isEndOfSprint:                true,
-			parent:                       &types.Header{Number: 9},
-			validators:                   validatorSet,
-			proposerCommitmentToRegister: commitment,
-			logger:                       hclog.NewNullLogger(),
-		}
-
-		bridgeCommitmentTx, err := fsm.createBridgeCommitmentTx()
-		require.NoError(t, err)
-
-		err = fsm.VerifyStateTransactions([]*types.Transaction{bridgeCommitmentTx})
-		require.ErrorContains(t, err, "invalid signature")
-	})
-
-	t.Run("quorum size not reached", func(t *testing.T) {
-		t.Parallel()
-
-		validators := validator.NewTestValidators(t, 5)
-		commitment := createTestCommitment(t, validators.GetPrivateIdentities())
-		commitment.AggSignature = Signature{
-			AggregatedSignature: []byte{1, 2},
-			Bitmap:              []byte{},
-		}
-
-		validatorSet := validator.NewValidatorSet(validators.GetPublicIdentities(), hclog.NewNullLogger())
-
-		fsm := &fsm{
-			isEndOfEpoch:                 true,
-			isEndOfSprint:                true,
-			parent:                       &types.Header{Number: 9},
-			validators:                   validatorSet,
-			proposerCommitmentToRegister: commitment,
-			commitEpochInput:             createTestCommitEpochInput(t, 0, 10),
-			distributeRewardsInput:       createTestDistributeRewardsInput(t, 0, nil, 10),
-			logger:                       hclog.NewNullLogger(),
-		}
-
-		bridgeCommitmentTx, err := fsm.createBridgeCommitmentTx()
-		require.NoError(t, err)
-
-		// add commit epoch commitEpochTx to the end of transactions list
-		commitEpochTx, err := fsm.createCommitEpochTx()
-		require.NoError(t, err)
-
-		stateTxs := []*types.Transaction{commitEpochTx, bridgeCommitmentTx}
-
->>>>>>> 3cae93a0
 		err = fsm.VerifyStateTransactions(stateTxs)
 		require.ErrorContains(t, err, "quorum size not reached")
 	})
@@ -1352,12 +1112,8 @@
 		commitEpochInput:   commitEpoch,
 		polybftBackend:     polybftBackendMock,
 		newValidatorsDelta: newValidatorDelta,
-<<<<<<< HEAD
 		config:             &common.PolyBFTConfig{BlockTimeDrift: 1},
 		forks:              &chain.Forks{chain.Governance: chain.NewFork(0)},
-=======
-		config:             &PolyBFTConfig{BlockTimeDrift: 1},
->>>>>>> 3cae93a0
 	}
 
 	err = fsm.Validate(proposal)
