package polybft

import (
	"bytes"
	"errors"
	"fmt"
	"math/big"
	"sort"
	"time"

	"github.com/0xPolygon/go-ibft/messages"
	"github.com/0xPolygon/go-ibft/messages/proto"
	"github.com/0xPolygon/polygon-edge/consensus/polybft/bitmap"
	bls "github.com/0xPolygon/polygon-edge/consensus/polybft/signer"
	"github.com/0xPolygon/polygon-edge/consensus/polybft/wallet"
	"github.com/0xPolygon/polygon-edge/contracts"
	"github.com/0xPolygon/polygon-edge/state"
	"github.com/0xPolygon/polygon-edge/types"
	hcf "github.com/hashicorp/go-hclog"
)

type blockBuilder interface {
	Reset() error
	WriteTx(*types.Transaction) error
	Fill()
	Build(func(h *types.Header)) (*types.FullBlock, error)
	GetState() *state.Transition
	Receipts() []*types.Receipt
}

type fsm struct {
	// PolyBFT consensus protocol configuration
	config *PolyBFTConfig

	// parent block header
	parent *types.Header

	// backend implements methods for retrieving data from block chain
	backend blockchainBackend

	// polybftBackend implements methods needed from the polybft
	polybftBackend polybftBackend

	// validators is the list of validators for this round
	validators ValidatorSet

	// proposerSnapshot keeps information about new proposer
	proposerSnapshot *ProposerSnapshot

	// blockBuilder is the block builder for proposers
	blockBuilder blockBuilder

	// epochNumber denotes current epoch number
	epochNumber uint64

	// uptimeCounter holds info about number of times validators sealed a block (only present if isEndOfEpoch is true)
	uptimeCounter *CommitEpoch

	// isEndOfEpoch indicates if epoch reached its end
	isEndOfEpoch bool

	// isEndOfSprint indicates if sprint reached its end
	isEndOfSprint bool

	// proposerCommitmentToRegister is a commitment that is registered via state transaction by proposer
	proposerCommitmentToRegister *CommitmentMessageSigned

	// checkpointBackend provides functions for working with checkpoints and exit events
	checkpointBackend checkpointBackend

	// logger instance
	logger hcf.Logger

	// target is the block being computed
	target *types.FullBlock
}

// BuildProposal builds a proposal for the current round (used if proposer)
func (f *fsm) BuildProposal(currentRound uint64) ([]byte, error) {
	parent := f.parent

	extraParent, err := GetIbftExtra(parent.ExtraData)
	if err != nil {
		return nil, err
	}

	// TODO: we will need to revisit once slashing is implemented
	extra := &Extra{Parent: extraParent.Committed}
	// for non-epoch ending blocks, currentValidatorsHash is the same as the nextValidatorsHash
	nextValidators := f.validators.Accounts()

	if f.isEndOfEpoch {
		tx, err := f.createValidatorsUptimeTx()
		if err != nil {
			return nil, err
		}

		if err := f.blockBuilder.WriteTx(tx); err != nil {
			return nil, fmt.Errorf("failed to commit validators uptime transaction: %w", err)
		}

		nextValidators, err = f.getCurrentValidators(f.blockBuilder.GetState())
		if err != nil {
			return nil, err
		}

		validatorsDelta, err := createValidatorSetDelta(f.validators.Accounts(), nextValidators)
		if err != nil {
			return nil, fmt.Errorf("failed to create validator set delta: %w", err)
		}

		extra.Validators = validatorsDelta
		f.logger.Trace("[FSM Build Proposal]", "Validators Delta", validatorsDelta)
	}

	if f.config.IsBridgeEnabled() {
		for _, tx := range f.stateTransactions() {
			if err := f.blockBuilder.WriteTx(tx); err != nil {
				return nil, fmt.Errorf("failed to commit state transaction. Error: %w", err)
			}
		}
	}

	// fill the block with transactions
	f.blockBuilder.Fill()

	// set the timestamp
	parentTime := time.Unix(int64(parent.Timestamp), 0)
	headerTime := parentTime.Add(f.config.BlockTime)

	if headerTime.Before(time.Now()) {
		headerTime = time.Now()
	}

	currentValidatorsHash, err := f.validators.Accounts().Hash()
	if err != nil {
		return nil, err
	}

	nextValidatorsHash, err := nextValidators.Hash()
	if err != nil {
		return nil, err
	}

	eventRoot, err := f.checkpointBackend.BuildEventRoot(f.epochNumber)
	if err != nil {
		return nil, err
	}

	extra.Checkpoint = &CheckpointData{
		BlockRound:            currentRound,
		EpochNumber:           f.epochNumber,
		CurrentValidatorsHash: currentValidatorsHash,
		NextValidatorsHash:    nextValidatorsHash,
		EventRoot:             eventRoot,
	}

	stateBlock, err := f.blockBuilder.Build(func(h *types.Header) {
		h.Timestamp = uint64(headerTime.Unix())
		h.ExtraData = append(make([]byte, ExtraVanity), extra.MarshalRLPTo(nil)...)
		h.MixHash = PolyBFTMixDigest
	})

	if err != nil {
		return nil, err
	}

	checkpointHash, err := extra.Checkpoint.Hash(f.backend.GetChainID(), f.Height(), stateBlock.Block.Hash())
	if err != nil {
		return nil, fmt.Errorf("failed to calculate sign hash: %w", err)
	}

	f.logger.Debug("[FSM Build Proposal]",
		"txs", len(stateBlock.Block.Transactions),
		"hash", checkpointHash.String())

	f.target = stateBlock

	return stateBlock.Block.MarshalRLP(), nil
}

func (f *fsm) stateTransactions() []*types.Transaction {
	var txns []*types.Transaction

	if f.isEndOfEpoch {
		if f.proposerCommitmentToRegister != nil {
			// add register commitment transaction
			inputData, err := f.proposerCommitmentToRegister.EncodeAbi()
			if err != nil {
				f.logger.Error("StateTransactions failed to encode input data for state sync commitment registration", "Error", err)

				return nil
			}

			txns = append(txns, createStateTransactionWithData(f.config.StateReceiverAddr, inputData))
		}
	}

	f.logger.Debug("Apply state transaction", "num", len(txns))

	return txns
}

// createValidatorsUptimeTx create a StateTransaction, which invokes ValidatorSet smart contract
// and sends all the necessary metadata to it.
func (f *fsm) createValidatorsUptimeTx() (*types.Transaction, error) {
	input, err := f.uptimeCounter.EncodeAbi()
	if err != nil {
		return nil, err
	}

	return createStateTransactionWithData(f.config.ValidatorSetAddr, input), nil
}

// ValidateCommit is used to validate that a given commit is valid
func (f *fsm) ValidateCommit(signer []byte, seal []byte, proposalHash []byte) error {
	from := types.BytesToAddress(signer)

	validator := f.validators.Accounts().GetValidatorMetadata(from)
	if validator == nil {
		return fmt.Errorf("unable to resolve validator %s", from)
	}

	signature, err := bls.UnmarshalSignature(seal)
	if err != nil {
		return fmt.Errorf("failed to unmarshall signature: %w", err)
	}

	if !signature.Verify(validator.BlsKey, proposalHash) {
		return fmt.Errorf("incorrect commit signature from %s", from)
	}

	return nil
}

// Validate validates a raw proposal (used if non-proposer)
func (f *fsm) Validate(proposal []byte) error {
	var block types.Block
	if err := block.UnmarshalRLP(proposal); err != nil {
		return fmt.Errorf("failed to validate, cannot decode block data. Error: %w", err)
	}

	extra, err := GetIbftExtra(block.Header.ExtraData)
	if err != nil {
		return err
	}

	// validate header fields
	if err := validateHeaderFields(f.parent, block.Header); err != nil {
		return fmt.Errorf(
			"failed to validate header (parent header# %d, current header#%d): %w",
			f.parent.Number,
			block.Number(),
			err,
		)
	}

	blockExtra, err := GetIbftExtra(block.Header.ExtraData)
	if err != nil {
		return fmt.Errorf("cannot get extra data:%w", err)
	}

	// TODO: Validate validator set delta?

	blockNumber := block.Number()
	if blockNumber > 1 {
		// verify parent signature
		// We skip block 0 (genesis) and block 1 (parent is genesis)
		// since those blocks do not include any parent information with signatures
		validators, err := f.polybftBackend.GetValidators(blockNumber-2, nil)
		if err != nil {
			return fmt.Errorf("cannot get validators:%w", err)
		}

		f.logger.Trace("[FSM Validate]", "Block", blockNumber, "parent validators", validators)

		parentExtra, err := GetIbftExtra(f.parent.ExtraData)
		if err != nil {
			return err
		}

		parentCheckpointHash, err := parentExtra.Checkpoint.Hash(f.backend.GetChainID(), f.parent.Number, f.parent.Hash)
		if err != nil {
			return fmt.Errorf("failed to calculate parent block sign hash: %w", err)
		}

		if err := blockExtra.Parent.VerifyCommittedFields(validators, parentCheckpointHash, f.logger); err != nil {
			return fmt.Errorf(
				"failed to verify signatures for (parent) block#%d, parent signed hash: %v, current block#%d: %w",
				f.parent.Number,
				parentCheckpointHash,
				blockNumber,
				err,
			)
		}
	}

	if err := f.VerifyStateTransactions(block.Transactions); err != nil {
		return err
	}

	stateBlock, err := f.backend.ProcessBlock(f.parent, &block)
	if err != nil {
		return err
	}

	checkpointHash, err := extra.Checkpoint.Hash(f.backend.GetChainID(), block.Number(), block.Hash())
	if err != nil {
		return fmt.Errorf("failed to calculate signed hash: %w", err)
	}

	f.logger.Debug("[FSM Validate]", "txs", len(block.Transactions), "signed hash", checkpointHash)

	f.target = stateBlock

	return nil
}

// ValidateSender validates sender address and signature
func (f *fsm) ValidateSender(msg *proto.Message) error {
	msgNoSig, err := msg.PayloadNoSig()
	if err != nil {
		return err
	}

	signerAddress, err := wallet.RecoverAddressFromSignature(msg.Signature, msgNoSig)
	if err != nil {
		return fmt.Errorf("failed to recover address from signature: %w", err)
	}

	// verify the signature came from the sender
	if !bytes.Equal(msg.From, signerAddress.Bytes()) {
		return fmt.Errorf("signer address %s doesn't match From field", signerAddress.String())
	}

	// verify the sender is in the active validator set
	if !f.validators.Includes(signerAddress) {
		return fmt.Errorf("signer address %s is not included in validator set", signerAddress.String())
	}

	return nil
}

func (f *fsm) VerifyStateTransactions(transactions []*types.Transaction) error {
	if f.isEndOfEpoch {
		err := f.verifyValidatorsUptimeTx(transactions)
		if err != nil {
			return err
		}

		if len(transactions) > 0 {
			transactions = transactions[1:]
		}
	}

	commitmentMessageSignedExists := false

	for _, tx := range transactions {
		if !tx.IsStateTx() {
			continue
		}

		if !f.isEndOfSprint {
			return fmt.Errorf("state transaction in block which should not contain it: tx = %v", tx.Hash())
		}

		decodedStateTx, err := decodeStateTransaction(tx.Input()) // used to be Data
		if err != nil {
			return fmt.Errorf("state transaction error while decoding: tx = %v, err = %w", tx.Hash(), err)
		}

		switch stateTxData := decodedStateTx.(type) {
		case *CommitmentMessageSigned:
			if commitmentMessageSignedExists {
				return fmt.Errorf("only one commitment is allowed per block: %v", tx.Hash())
			}

			commitmentMessageSignedExists = true
			signers, err := f.validators.Accounts().GetFilteredValidators(stateTxData.AggSignature.Bitmap)

			if err != nil {
				return fmt.Errorf("error for state transaction while retrieving signers: tx = %v, error = %w", tx.Hash(), err)
			}

			if !f.validators.HasQuorum(signers.GetAddressesAsSet()) {
				return fmt.Errorf("quorum size not reached for state tx: %v", tx.Hash())
			}

			aggs, err := bls.UnmarshalSignature(stateTxData.AggSignature.AggregatedSignature)
			if err != nil {
				return fmt.Errorf("error for state transaction while unmarshaling signature: tx = %v, error = %w", tx.Hash(), err)
			}

			hash, err := stateTxData.Message.Hash()
			if err != nil {
				return err
			}

			verified := aggs.VerifyAggregated(signers.GetBlsKeys(), hash.Bytes())
			if !verified {
				return fmt.Errorf("invalid signature for tx = %v", tx.Hash())
			}
<<<<<<< HEAD

		case *BundleProof:
			// every other bundle has to be in sequential order
			if stateTxData.ID() != nextStateSyncBundleIndex {
				return fmt.Errorf("bundles to execute are not in sequential order "+
					"according to state execution index from smart contract: %v", f.stateSyncExecutionIndex)
			}

			nextStateSyncBundleIndex = stateTxData.StateSyncs[len(stateTxData.StateSyncs)-1].ID + 1

			isVerified := false

			for _, commitment := range f.commitmentsToVerifyBundles {
				if commitment.Message.ContainsStateSync(stateTxData.ID()) {
					isVerified = true

					if err := commitment.Message.VerifyProof(stateTxData); err != nil {
						return fmt.Errorf("state transaction error while validating proof: tx = %v, err = %w",
							tx.Hash(), err)
					}

					break
				}
			}

			if !isVerified {
				return fmt.Errorf("state transaction error while validating proof. "+
					"No appropriate commitment found to verify proof. tx = %v", tx.Hash())
			}
=======
>>>>>>> 036644a0
		}
	}

	return nil
}

// Insert inserts the sealed proposal
func (f *fsm) Insert(proposal []byte, committedSeals []*messages.CommittedSeal) (*types.Block, error) {
	newBlock := f.target.Block
	receipts := f.target.Receipts

	// In this function we should try to return little to no errors since
	// at this point everything we have to do is just commit something that
	// we should have already computed beforehand.
	extra, _ := GetIbftExtra(newBlock.Header.ExtraData)

	// create map for faster access to indexes
	nodeIDIndexMap := make(map[types.Address]int, f.validators.Len())
	for i, addr := range f.validators.Accounts().GetAddresses() {
		nodeIDIndexMap[addr] = i
	}

	// populated bitmap according to nodeId from validator set and committed seals
	// also populate slice of signatures
	bitmap := bitmap.Bitmap{}
	signatures := make(bls.Signatures, 0, len(committedSeals))

	for _, commSeal := range committedSeals {
		signerAddr := types.BytesToAddress(commSeal.Signer)

		index, exists := nodeIDIndexMap[signerAddr]
		if !exists {
			return nil, fmt.Errorf("invalid node id = %s", signerAddr.String())
		}

		s, err := bls.UnmarshalSignature(commSeal.Signature)
		if err != nil {
			return nil, fmt.Errorf("invalid signature = %s", commSeal.Signature)
		}

		signatures = append(signatures, s)

		bitmap.Set(uint64(index))
	}

	aggregatedSignature, err := signatures.Aggregate().Marshal()
	if err != nil {
		return nil, fmt.Errorf("could not aggregate seals: %w", err)
	}

	// include aggregated signature of all committed seals
	// also includes bitmap which contains all indexes from validator set which provides there seals
	extra.Committed = &Signature{
		AggregatedSignature: aggregatedSignature,
		Bitmap:              bitmap,
	}

	// Write extar data to header
	newBlock.Header.ExtraData = append(make([]byte, ExtraVanity), extra.MarshalRLPTo(nil)...)

	if err := f.backend.CommitBlock(&types.FullBlock{Block: newBlock, Receipts: receipts}); err != nil {
		return nil, err
	}

	epoch := f.epochNumber
	if f.isEndOfEpoch {
		// exit events that happened in epoch ending blocks,
		// should be added to the tree of the next epoch
		epoch++
	}

	// commit exit events only when we finalize a block
	events, err := getExitEventsFromReceipts(epoch, newBlock.Number(), receipts)
	if err != nil {
		return newBlock, err
	}

	if len(events) > 0 {
		if err := f.checkpointBackend.InsertExitEvents(events); err != nil {
			return nil, err
		}
	}

	return newBlock, nil
}

// Height returns the height for the current round
func (f *fsm) Height() uint64 {
	return f.parent.Number + 1
}

// ValidatorSet returns the validator set for the current round
func (f *fsm) ValidatorSet() ValidatorSet {
	return f.validators
}

// getCurrentValidators queries smart contract on the given block height and returns currently active validator set
func (f *fsm) getCurrentValidators(pendingBlockState *state.Transition) (AccountSet, error) {
	provider := f.backend.GetStateProvider(pendingBlockState)
	systemState := f.backend.GetSystemState(f.config, provider)
	newValidators, err := systemState.GetValidatorSet()

	if err != nil {
		return nil, fmt.Errorf("failed to retrieve validator set for current block: %w", err)
	}

	if f.logger.IsDebug() {
		f.logger.Debug("getCurrentValidators", "Validator set", newValidators.String())
	}

	return newValidators, nil
}

// verifyValidatorsUptimeTx creates uptime transaction and compares its hash with the one extracted from the block.
func (f *fsm) verifyValidatorsUptimeTx(transactions []*types.Transaction) error {
	var blockUptimeTx *types.Transaction
	if len(transactions) > 0 {
		blockUptimeTx = transactions[0]
	}

	createdUptimeTx, err := f.createValidatorsUptimeTx()
	if err != nil {
		return err
	}

	if f.isEndOfEpoch {
		if blockUptimeTx == nil {
			return errors.New("uptime transaction is not found in the epoch ending block")
		}

		if blockUptimeTx.Hash() != createdUptimeTx.Hash() {
			return fmt.Errorf(
				"invalid uptime transaction. Expected '%s', but got '%s' uptime transaction hash",
				blockUptimeTx.Hash(),
				createdUptimeTx.Hash(),
			)
		}
	} else {
		if blockUptimeTx != nil && blockUptimeTx.Hash() == createdUptimeTx.Hash() {
			return errors.New("didn't expect uptime transaction in the middle of an epoch")
		}
	}

	return nil
}

func validateHeaderFields(parent *types.Header, header *types.Header) error {
	// verify parent hash
	if parent.Hash != header.ParentHash {
		return fmt.Errorf("incorrect header parent hash (parent=%s, header parent=%s)", parent.Hash, header.ParentHash)
	}
	// verify parent number
	if header.Number != parent.Number+1 {
		return fmt.Errorf("invalid number")
	}
	// verify time has passed
	if header.Timestamp <= parent.Timestamp {
		return fmt.Errorf("timestamp older than parent")
	}
	// verify mix digest
	if header.MixHash != PolyBFTMixDigest {
		return fmt.Errorf("mix digest is not correct")
	}
	// difficulty must be > 0
	if header.Difficulty <= 0 {
		return fmt.Errorf("difficulty should be greater than zero")
	}
	// calculated header hash must be correct
	if header.Hash != types.HeaderHash(header) {
		return fmt.Errorf("invalid header hash")
	}

	return nil
}

// createStateTransactionWithData creates a state transaction
// with provided target address and inputData parameter which is ABI encoded byte array.
func createStateTransactionWithData(target types.Address, inputData []byte) *types.Transaction {
	tx := types.NewTxWithSender(&types.StateTx{
		To:       &target,
		Input:    inputData,
		Gas:      types.StateTransactionGasLimit,
		GasPrice: big.NewInt(0),
	}, contracts.SystemCaller)

	return tx.ComputeHash()
}

// getExitEventsFromReceipts parses logs from receipts to find exit events
func getExitEventsFromReceipts(epoch, block uint64, receipts []*types.Receipt) ([]*ExitEvent, error) {
	events := make([]*ExitEvent, 0)

	for i := 0; i < len(receipts); i++ {
		if len(receipts[i].Logs) == 0 {
			continue
		}

		for _, log := range receipts[i].Logs {
			if log.Address != contracts.L2StateSenderContract {
				continue
			}

			event, err := decodeExitEvent(convertLog(log), epoch, block)
			if err != nil {
				return nil, err
			}

			if event == nil {
				// valid case, not an exit event
				continue
			}

			events = append(events, event)
		}
	}

	// enforce sequential order
	sort.Slice(events, func(i, j int) bool {
		return events[i].ID < events[j].ID
	})

	return events, nil
}<|MERGE_RESOLUTION|>--- conflicted
+++ resolved
@@ -400,7 +400,6 @@
 			if !verified {
 				return fmt.Errorf("invalid signature for tx = %v", tx.Hash())
 			}
-<<<<<<< HEAD
 
 		case *BundleProof:
 			// every other bundle has to be in sequential order
@@ -430,8 +429,6 @@
 				return fmt.Errorf("state transaction error while validating proof. "+
 					"No appropriate commitment found to verify proof. tx = %v", tx.Hash())
 			}
-=======
->>>>>>> 036644a0
 		}
 	}
 
