package polybft

import (
	"bytes"
	"errors"
	"fmt"
	"math/big"
	"sort"
	"time"

<<<<<<< HEAD
	"github.com/0xPolygon/go-ibft/messages"
	"github.com/0xPolygon/go-ibft/messages/proto"
	"github.com/0xPolygon/polygon-edge/consensus/ibft/signer"
=======
	"github.com/0xPolygon/pbft-consensus"
>>>>>>> 8db3965b
	"github.com/0xPolygon/polygon-edge/consensus/polybft/bitmap"
	bls "github.com/0xPolygon/polygon-edge/consensus/polybft/signer"
	"github.com/0xPolygon/polygon-edge/consensus/polybft/wallet"
	"github.com/0xPolygon/polygon-edge/contracts"
	"github.com/0xPolygon/polygon-edge/state"
	"github.com/0xPolygon/polygon-edge/types"
	hcf "github.com/hashicorp/go-hclog"
)

type blockBuilder interface {
	Reset() error
	WriteTx(*types.Transaction) error
	Fill()
	Build(func(h *types.Header)) (*StateBlock, error)
	GetState() *state.Transition
	Receipts() []*types.Receipt
}

const maxBundlesPerSprint = 50

type fsm struct {
	// PolyBFT consensus protocol configuration
	config *PolyBFTConfig

	// parent block header
	parent *types.Header

	// backend implements methods for retrieving data from block chain
	backend blockchainBackend

	// polybftBackend implements methods needed from the polybft
	polybftBackend polybftBackend

	// validators is the list of validators for this round
	validators ValidatorSet

	// blockBuilder is the block builder for proposers
	blockBuilder blockBuilder

<<<<<<< HEAD
=======
	// block is the current block being process in this round.
	// It should be populated after the Accept state in pbft-consensus.
	block *StateBlock

	// proposal is the current proposal being processed
	proposal *pbft.Proposal

	// roundInfo represents the current round information, which is retrieved by the consensus engine
	roundInfo *pbft.RoundInfo

	// epochNumber denotes current epoch number
	epochNumber uint64

	// postInsertHook represents custom handler which is executed once fsm.Insert is invoked,
	// meaning that current block is inserted successfully
	postInsertHook func() error

>>>>>>> 8db3965b
	// uptimeCounter holds info about number of times validators sealed a block (only present if isEndOfEpoch is true)
	uptimeCounter *CommitEpoch

	// isEndOfEpoch indicates if epoch reached its end
	isEndOfEpoch bool

	// isEndOfSprint indicates if sprint reached its end
	isEndOfSprint bool

	// proposerCommitmentToRegister is a commitment that is registered via state transaction by proposer
	proposerCommitmentToRegister *CommitmentMessageSigned

	// commitmentToSaveOnRegister is a commitment that is verified on register and needs to be saved in db
	commitmentToSaveOnRegister *CommitmentMessageSigned

	// bundleProofs is an array of bundles to be executed on end of sprint
	bundleProofs []*BundleProof

	// commitmentsToVerifyBundles is an array of commitment messages that were not executed yet,
	// but are used to verify any bundles if they are included in state transactions
	commitmentsToVerifyBundles []*CommitmentMessageSigned

	// stateSyncExecutionIndex is the next state sync execution index in smart contract
	stateSyncExecutionIndex uint64

	// checkpointBackend provides functions for working with checkpoints and exit events
	checkpointBackend checkpointBackend

	// logger instance
	logger hcf.Logger
}

<<<<<<< HEAD
=======
func (f *fsm) Init(info *pbft.RoundInfo) {
	err := f.blockBuilder.Reset()
	if err != nil {
		panic(err) // TODO: handle differently
	}

	f.roundInfo = info
	f.commitmentToSaveOnRegister = nil
}

>>>>>>> 8db3965b
// BuildProposal builds a proposal for the current round (used if proposer)
func (f *fsm) BuildProposal() ([]byte, error) {
	parent := f.parent

	extraParent, err := GetIbftExtra(parent.ExtraData)
	if err != nil {
		return nil, err
	}

	// TODO: we will need to revisit once slashing is implemented
	extra := &Extra{Parent: extraParent.Committed}
	// for non-epoch ending blocks, currentValidatorsHash is the same as the nextValidatorsHash
	nextValidators := f.validators.Accounts()

	if f.isEndOfEpoch {
		tx, err := f.createValidatorsUptimeTx()
		if err != nil {
			return nil, err
		}

		if err := f.blockBuilder.WriteTx(tx); err != nil {
			return nil, fmt.Errorf("failed to commit validators uptime transaction: %w", err)
		}

		nextValidators, err = f.getCurrentValidators(f.blockBuilder.GetState())
		if err != nil {
			return nil, err
		}

		validatorsDelta, err := createValidatorSetDelta(f.logger, f.validators.Accounts(), nextValidators)

		extra.Validators = validatorsDelta
		f.logger.Trace("[FSM Build Proposal]", "Validators Delta", validatorsDelta)
	}

	if f.config.IsBridgeEnabled() {
		if f.isEndOfEpoch && f.proposerCommitmentToRegister != nil {
			// since proposer does not execute Validate (when we see the commitment to register in state transactions)
			// we need to set commitment to save so that the proposer also saves its commitment that he registered
			f.commitmentToSaveOnRegister = f.proposerCommitmentToRegister
			f.logger.Debug("[FSM] Registering commitment",
				"from", f.proposerCommitmentToRegister.Message.FromIndex,
				"toIndex", f.proposerCommitmentToRegister.Message.ToIndex)
		}

		for _, tx := range f.stateTransactions() {
			if err := f.blockBuilder.WriteTx(tx); err != nil {
				return nil, fmt.Errorf("failed to commit state transaction. Error: %w", err)
			}
		}
	}

	// fill the block with transactions
	f.blockBuilder.Fill()

	// set the timestamp
	parentTime := time.Unix(int64(parent.Timestamp), 0)
	headerTime := parentTime.Add(f.config.BlockTime)

	if headerTime.Before(time.Now()) {
		headerTime = time.Now()
	}

	currentValidatorsHash, err := f.validators.Accounts().Hash()
	if err != nil {
		return nil, err
	}

	nextValidatorsHash, err := nextValidators.Hash()
	if err != nil {
		return nil, err
	}

	events, err := getExitEventsFromReceipts(f.epochNumber, parent.Number+1, f.blockBuilder.Receipts())
	if err != nil {
		return nil, err
	}

	eventRoot, err := f.checkpointBackend.BuildEventRoot(f.epochNumber, events)
	if err != nil {
		return nil, err
	}

	extra.Checkpoint = &CheckpointData{
		BlockRound:            f.roundInfo.CurrentRound,
		EpochNumber:           f.epochNumber,
		CurrentValidatorsHash: currentValidatorsHash,
		NextValidatorsHash:    nextValidatorsHash,
		EventRoot:             eventRoot,
	}

	stateBlock, err := f.blockBuilder.Build(func(h *types.Header) {
		h.Timestamp = uint64(headerTime.Unix())
		h.ExtraData = append(make([]byte, ExtraVanity), extra.MarshalRLPTo(nil)...)
		h.MixHash = PolyBFTMixDigest
	})

	if err != nil {
		return nil, err
	}

<<<<<<< HEAD
=======
	f.block = stateBlock

	checkpointHash, err := extra.Checkpoint.Hash(f.backend.GetChainID(), f.Height(), stateBlock.Block.Hash())
	if err != nil {
		return nil, fmt.Errorf("failed to calculate sign hash: %w", err)
	}

	f.proposal = &pbft.Proposal{
		Time: headerTime,
		Data: stateBlock.Block.MarshalRLP(),
		Hash: checkpointHash.Bytes(),
	}

>>>>>>> 8db3965b
	f.logger.Debug("[FSM Build Proposal]",
		"txs", len(stateBlock.Block.Transactions),
		"hash", stateBlock.Block.Hash().String())

	return stateBlock.Block.MarshalRLP(), nil
}

func (f *fsm) stateTransactions() []*types.Transaction {
	var txns []*types.Transaction

	if f.isEndOfEpoch {
		if f.proposerCommitmentToRegister != nil {
			// add register commitment transaction
			inputData, err := f.proposerCommitmentToRegister.EncodeAbi()
			if err != nil {
				f.logger.Error("StateTransactions failed to encode input data for state sync commitment registration", "Error", err)

				return nil
			}

			txns = append(txns,
				createStateTransactionWithData(f.config.StateReceiverAddr, inputData))
		}
	}

	if f.isEndOfSprint {
		for _, bundle := range f.bundleProofs {
			inputData, err := bundle.EncodeAbi()
			if err != nil {
				f.logger.Error("stateTransactions failed to encode input data for state sync execution", "Error", err)

				return nil
			}

			txns = append(txns,
				createStateTransactionWithData(f.config.StateReceiverAddr, inputData))

			f.logger.Debug("[fsm] Executing bundle",
				"fromIndex", bundle.StateSyncs[0].ID,
				"toIndex", bundle.StateSyncs[len(bundle.StateSyncs)-1].ID)
		}
	}

	f.logger.Debug("Apply state transaction", "num", len(txns))

	return txns
}

// createValidatorsUptimeTx create a StateTransaction, which invokes ValidatorSet smart contract
// and sends all the necessary metadata to it.
func (f *fsm) createValidatorsUptimeTx() (*types.Transaction, error) {
	input, err := f.uptimeCounter.EncodeAbi()
	if err != nil {
		return nil, err
	}

	return createStateTransactionWithData(f.config.ValidatorSetAddr, input), nil
}

// ValidateCommit is used to validate that a given commit is valid
func (f *fsm) ValidateCommit(signer []byte, seal []byte, proposalHash []byte) error {
	from := types.BytesToAddress(signer)

	validator := f.validators.Accounts().GetValidatorMetadata(from)
	if validator == nil {
		return fmt.Errorf("unable to resolve validator %s", from)
	}

	signature, err := bls.UnmarshalSignature(seal)
	if err != nil {
		return fmt.Errorf("failed to unmarshall signature: %w", err)
	}

	if !signature.Verify(validator.BlsKey, proposalHash) {
		return fmt.Errorf("incorrect commit signature from %s", from)
	}

	return nil
}

// Validate validates a raw proposal (used if non-proposer)
func (f *fsm) Validate(proposal []byte) error {
	var block types.Block
	if err := block.UnmarshalRLP(proposal); err != nil {
		return fmt.Errorf("failed to validate, cannot decode block data. Error: %w", err)
	}

<<<<<<< HEAD
	f.logger.Debug("[FSM Validate]", "hash", block.Hash().String())
=======
	extra, err := GetIbftExtra(block.Header.ExtraData)
	if err != nil {
		return err
	}

	checkpointHash, err := extra.Checkpoint.Hash(f.backend.GetChainID(), block.Number(), block.Hash())
	if err != nil {
		return fmt.Errorf("failed to calculate sign hash: %w", err)
	}

	// validate proposal
	if checkpointHash != types.BytesToHash(proposal.Hash) {
		return fmt.Errorf("incorrect sign hash (current header#%d)", block.Number())
	}
>>>>>>> 8db3965b

	// validate header fields
	if err := validateHeaderFields(f.parent, block.Header); err != nil {
		return fmt.Errorf(
			"failed to validate header (parent header# %d, current header#%d): %w",
			f.parent.Number,
			block.Number(),
			err,
		)
	}

	blockExtra, err := GetIbftExtra(block.Header.ExtraData)
	if err != nil {
		return fmt.Errorf("cannot get extra data:%w", err)
	}

	// TODO: Validate validator set delta?

	blockNumber := block.Number()
	if blockNumber > 1 {
		// verify parent signature
		// We skip block 0 (genesis) and block 1 (parent is genesis)
		// since those blocks do not include any parent information with signatures
		validators, err := f.polybftBackend.GetValidators(blockNumber-2, nil)
		if err != nil {
			return fmt.Errorf("cannot get validators:%w", err)
		}

		f.logger.Trace("[FSM Validate]", "Block", blockNumber, "parent validators", validators)

<<<<<<< HEAD
		if err := blockExtra.Parent.VerifyCommittedFields(validators, f.parent.Hash); err != nil {
			return fmt.Errorf(
				"failed to verify signatures for (parent) block#%d. Block hash: %v, block#%d. Error: %w",
				f.parent.Number,
				f.parent.Hash,
=======
		parentExtra, err := GetIbftExtra(f.parent.ExtraData)
		if err != nil {
			return err
		}

		parentCheckpointHash, err := parentExtra.Checkpoint.Hash(f.backend.GetChainID(), f.parent.Number, f.parent.Hash)
		if err != nil {
			return fmt.Errorf("failed to calculate parent block sign hash: %w", err)
		}

		if err := blockExtra.Parent.VerifyCommittedFields(validators, parentCheckpointHash); err != nil {
			return fmt.Errorf(
				"failed to verify signatures for (parent) block#%d. Parent hash: %v, Current block#%d",
				f.parent.Number,
				parentCheckpointHash,
>>>>>>> 8db3965b
				blockNumber,
				err,
			)
		}
	}

	if err := f.VerifyStateTransactions(block.Transactions); err != nil {
		return err
	}

	if _, err = f.backend.ProcessBlock(f.parent, &block); err != nil {
		return err
	}

	f.logger.Debug("[FSM Validate]", "txs", len(block.Transactions), "hash", block.Hash().String())

	return nil
}

// Validate sender address and signature
func (f *fsm) ValidateSender(msg *proto.Message) error {
	msgNoSig, err := msg.PayloadNoSig()
	if err != nil {
		return err
	}

	signerAddress, err := wallet.RecoverAddressFromSignature(msg.Signature, msgNoSig)
	if err != nil {
		return fmt.Errorf("failed to ecrecover message: %w", err)
	}

	// verify the signature came from the sender
	if !bytes.Equal(msg.From, signerAddress.Bytes()) {
		return fmt.Errorf("signer address %s doesn't match From field", signerAddress.String())
	}

	// verify the sender is in the active validator set
	if !f.validators.Includes(signerAddress) {
		return fmt.Errorf("signer address %s is not included in validator set", signerAddress.String())
	}

	return nil
}

func (f *fsm) VerifyStateTransactions(transactions []*types.Transaction) error {
	if f.isEndOfEpoch {
		err := f.verifyValidatorsUptimeTx(transactions)
		if err != nil {
			return err
		}

		if len(transactions) > 0 {
			transactions = transactions[1:]
		}
	}

	commitmentMessageSignedExists := false
	nextStateSyncBundleIndex := f.stateSyncExecutionIndex

	for _, tx := range transactions {
		if tx.Type != types.StateTx {
			continue
		}

		if !f.isEndOfSprint {
			return fmt.Errorf("state transaction in block which should not contain it: tx = %v", tx.Hash)
		}

		decodedStateTx, err := decodeStateTransaction(tx.Input) // used to be Data
		if err != nil {
			return fmt.Errorf("state transaction error while decoding: tx = %v, err = %w", tx.Hash, err)
		}

		switch stateTxData := decodedStateTx.(type) {
		case *CommitmentMessageSigned:
			if commitmentMessageSignedExists {
				return fmt.Errorf("only one commitment is allowed per block: %v", tx.Hash)
			}

			commitmentMessageSignedExists = true
			signers, err := f.validators.Accounts().GetFilteredValidators(stateTxData.AggSignature.Bitmap)

			if err != nil {
				return fmt.Errorf("error for state transaction while retrieving signers: tx = %v, error = %w", tx.Hash, err)
			}

			if len(signers) < getQuorumSize(f.validators.Len()) {
				return fmt.Errorf("quorum size not reached for state tx: %v", tx.Hash)
			}

			aggs, err := bls.UnmarshalSignature(stateTxData.AggSignature.AggregatedSignature)
			if err != nil {
				return fmt.Errorf("error for state transaction while unmarshaling signature: tx = %v, error = %w", tx.Hash, err)
			}

			hash, err := stateTxData.Message.Hash()
			if err != nil {
				return err
			}

			verified := aggs.VerifyAggregated(signers.GetBlsKeys(), hash.Bytes())
			if !verified {
				return fmt.Errorf("invalid signature for tx = %v", tx.Hash)
			}

			f.commitmentToSaveOnRegister = stateTxData
		case *BundleProof:
			// every other bundle has to be in sequential order
			if stateTxData.ID() != nextStateSyncBundleIndex {
				return fmt.Errorf("bundles to execute are not in sequential order "+
					"according to state execution index from smart contract: %v", f.stateSyncExecutionIndex)
			}

			nextStateSyncBundleIndex = stateTxData.StateSyncs[len(stateTxData.StateSyncs)-1].ID + 1

			isVerified := false

			for _, commitment := range f.commitmentsToVerifyBundles {
				if commitment.Message.ContainsStateSync(stateTxData.ID()) {
					isVerified = true

					if err := commitment.Message.VerifyProof(stateTxData); err != nil {
						return fmt.Errorf("state transaction error while validating proof: tx = %v, err = %w",
							tx.Hash, err)
					}

					break
				}
			}

			if !isVerified {
				return fmt.Errorf("state transaction error while validating proof. "+
					"No appropriate commitment found to verify proof. tx = %v", tx.Hash)
			}
		}
	}

	return nil
}

// Insert inserts the sealed proposal
func (f *fsm) Insert(proposal []byte, committedSeals []*messages.CommittedSeal) (*types.Block, error) {
	newBlock := &types.Block{}
	if err := newBlock.UnmarshalRLP(proposal); err != nil {
		return nil, fmt.Errorf("cannot unmarshal proposal: %w", err)
	}

	// In this function we should try to return little to no errors since
	// at this point everything we have to do is just commit something that
	// we should have already computed beforehand.
	extra, _ := GetIbftExtra(newBlock.Header.ExtraData)

	// create map for faster access to indexes
	nodeIDIndexMap := make(map[types.Address]int, f.validators.Len())
	for i, addr := range f.validators.Accounts().GetAddresses() {
		nodeIDIndexMap[addr] = i
	}

	// populated bitmap according to nodeId from validator set and committed seals
	// also populate slice of signatures
	bitmap := bitmap.Bitmap{}
	signatures := make(bls.Signatures, 0, len(committedSeals))

	for _, commSeal := range committedSeals {
		signerAddr := types.BytesToAddress(commSeal.Signer)

		index, exists := nodeIDIndexMap[signerAddr]
		if !exists {
			return nil, fmt.Errorf("invalid node id = %s", signerAddr.String())
		}

		s, err := bls.UnmarshalSignature(commSeal.Signature)
		if err != nil {
			return nil, fmt.Errorf("invalid signature = %s", commSeal.Signature)
		}

		signatures = append(signatures, s)

		bitmap.Set(uint64(index))
	}

	aggregatedSignature, err := signatures.Aggregate().Marshal()
	if err != nil {
		return nil, fmt.Errorf("could not aggregate seals: %w", err)
	}

	// include aggregated signature of all committed seals
	// also includes bitmap which contains all indexes from validator set which provides there seals
	extra.Committed = &Signature{
		AggregatedSignature: aggregatedSignature,
		Bitmap:              bitmap,
	}

<<<<<<< HEAD
	// Write extar data to header
	newBlock.Header.ExtraData = append(make([]byte, ExtraVanity), extra.MarshalRLPTo(nil)...)

	if err = f.backend.CommitBlock(newBlock); err != nil {
		return nil, err
	}

	return newBlock, nil
=======
	// Write extra data to header
	f.block.Block.Header.ExtraData = append(make([]byte, 32), extra.MarshalRLPTo(nil)...)

	if err := f.backend.CommitBlock(f.block); err != nil {
		return err
	}

	// commit exit events only when we finalize a block
	events, err := getExitEventsFromReceipts(f.epochNumber, f.block.Block.Number(), f.block.Receipts)
	if err != nil {
		return err
	}

	if len(events) > 0 {
		if err := f.checkpointBackend.InsertExitEvents(events); err != nil {
			return err
		}
	}

	return f.postInsertHook()
>>>>>>> 8db3965b
}

// Height returns the height for the current round
func (f *fsm) Height() uint64 {
	return f.parent.Number + 1
}

// ValidatorSet returns the validator set for the current round
func (f *fsm) ValidatorSet() ValidatorSet {
	return f.validators
}

<<<<<<< HEAD
// getValidatorSetDelta calculates validator set delta based on parent and current header
func (f *fsm) getValidatorSetDelta(pendingBlockState *state.Transition) (*ValidatorSetDelta, error) {
=======
// IsStuck returns whether the pbft is stuck
func (f *fsm) IsStuck(num uint64) (uint64, bool) {
	return f.polybftBackend.CheckIfStuck(num)
}

// getCurrentValidators queries smart contract on the given block height and returns currently active validator set
func (f *fsm) getCurrentValidators(pendingBlockState *state.Transition) (AccountSet, error) {
>>>>>>> 8db3965b
	provider := f.backend.GetStateProvider(pendingBlockState)
	systemState := f.backend.GetSystemState(f.config, provider)
	newValidators, err := systemState.GetValidatorSet()

	if err != nil {
<<<<<<< HEAD
		return nil, fmt.Errorf("failed to retrieve validator set for current block: %w", err)
=======
		return nil, fmt.Errorf("failed to retrieve validator set for block#%d: %w", f.Height(), err)
>>>>>>> 8db3965b
	}

	return newValidators, nil
}

// verifyValidatorsUptimeTx creates uptime transaction and compares its hash with the one extracted from the block.
func (f *fsm) verifyValidatorsUptimeTx(transactions []*types.Transaction) error {
	var blockUptimeTx *types.Transaction
	if len(transactions) > 0 {
		blockUptimeTx = transactions[0]
	}

	createdUptimeTx, err := f.createValidatorsUptimeTx()
	if err != nil {
		return err
	}

	if f.isEndOfEpoch {
		if blockUptimeTx == nil {
			return errors.New("uptime transaction is not found in the epoch ending block")
		}

		if blockUptimeTx.Hash != createdUptimeTx.Hash {
			return fmt.Errorf(
				"invalid uptime transaction. Expected '%s', but got '%s' uptime transaction hash",
				blockUptimeTx.Hash,
				createdUptimeTx.Hash,
			)
		}
	} else {
		if blockUptimeTx != nil && blockUptimeTx.Hash == createdUptimeTx.Hash {
			return errors.New("didn't expect uptime transaction in the middle of an epoch")
		}
	}

	return nil
}

func validateHeaderFields(parent *types.Header, header *types.Header) error {
	// verify parent hash
	if parent.Hash != header.ParentHash {
		return fmt.Errorf("incorrect header parent hash (parent=%s, header parent=%s)", parent.Hash, header.ParentHash)
	}
	// verify parent number
	if header.Number != parent.Number+1 {
		return fmt.Errorf("invalid number")
	}
	// verify time has passed
	if header.Timestamp <= parent.Timestamp {
		return fmt.Errorf("timestamp older than parent")
	}
	// verify mix digest
	if header.MixHash != PolyBFTMixDigest {
		return fmt.Errorf("mix digest is not correct")
	}
	// difficulty must be > 0
	if header.Difficulty <= 0 {
		return fmt.Errorf("difficulty should be greater than zero")
	}

	return nil
}

// createStateTransactionWithData creates a state transaction
// with provided target address and inputData parameter which is ABI encoded byte array.
func createStateTransactionWithData(target types.Address, inputData []byte) *types.Transaction {
	tx := &types.Transaction{
		From:     contracts.SystemCaller,
		To:       &target,
		Type:     types.StateTx,
		Input:    inputData,
		Gas:      types.StateTransactionGasLimit,
		GasPrice: big.NewInt(0),
	}

	tx.ComputeHash()

	return tx
}

// getExitEventsFromReceipts parses logs from receipts to find exit events
func getExitEventsFromReceipts(epoch, block uint64, receipts []*types.Receipt) ([]*ExitEvent, error) {
	events := make([]*ExitEvent, 0)

	for i := 0; i < len(receipts); i++ {
		if len(receipts[i].Logs) == 0 {
			continue
		}

		for j := 0; j < len(receipts[i].Logs); j++ {
			event, err := decodeExitEvent(convertLog(receipts[i].Logs[j]), epoch, block)
			if err != nil {
				return nil, err
			}

			if event == nil {
				// valid case, not an exit event
				continue
			}

			events = append(events, event)
		}
	}

	// enforce sequential order
	sort.Slice(events, func(i, j int) bool {
		return events[i].ID < events[j].ID
	})

	return events, nil
}<|MERGE_RESOLUTION|>--- conflicted
+++ resolved
@@ -8,13 +8,8 @@
 	"sort"
 	"time"
 
-<<<<<<< HEAD
 	"github.com/0xPolygon/go-ibft/messages"
 	"github.com/0xPolygon/go-ibft/messages/proto"
-	"github.com/0xPolygon/polygon-edge/consensus/ibft/signer"
-=======
-	"github.com/0xPolygon/pbft-consensus"
->>>>>>> 8db3965b
 	"github.com/0xPolygon/polygon-edge/consensus/polybft/bitmap"
 	bls "github.com/0xPolygon/polygon-edge/consensus/polybft/signer"
 	"github.com/0xPolygon/polygon-edge/consensus/polybft/wallet"
@@ -33,6 +28,18 @@
 	Receipts() []*types.Receipt
 }
 
+type roundInfo struct {
+	isProposer   bool
+	currentRound uint64
+}
+
+func newRoundInfo(isProposer bool, currentRound uint64) *roundInfo {
+	return &roundInfo{
+		isProposer:   isProposer,
+		currentRound: currentRound,
+	}
+}
+
 const maxBundlesPerSprint = 50
 
 type fsm struct {
@@ -54,26 +61,13 @@
 	// blockBuilder is the block builder for proposers
 	blockBuilder blockBuilder
 
-<<<<<<< HEAD
-=======
-	// block is the current block being process in this round.
-	// It should be populated after the Accept state in pbft-consensus.
-	block *StateBlock
-
-	// proposal is the current proposal being processed
-	proposal *pbft.Proposal
-
-	// roundInfo represents the current round information, which is retrieved by the consensus engine
-	roundInfo *pbft.RoundInfo
-
 	// epochNumber denotes current epoch number
 	epochNumber uint64
 
-	// postInsertHook represents custom handler which is executed once fsm.Insert is invoked,
-	// meaning that current block is inserted successfully
-	postInsertHook func() error
-
->>>>>>> 8db3965b
+	// TODO: Populate roundInfo
+	// roundInfo represents the current round information, which is retrieved by the consensus engine
+	roundInfo *roundInfo
+
 	// uptimeCounter holds info about number of times validators sealed a block (only present if isEndOfEpoch is true)
 	uptimeCounter *CommitEpoch
 
@@ -106,19 +100,17 @@
 	logger hcf.Logger
 }
 
-<<<<<<< HEAD
-=======
-func (f *fsm) Init(info *pbft.RoundInfo) {
-	err := f.blockBuilder.Reset()
-	if err != nil {
-		panic(err) // TODO: handle differently
-	}
-
-	f.roundInfo = info
-	f.commitmentToSaveOnRegister = nil
-}
-
->>>>>>> 8db3965b
+// TODO: Change this to use IBFT hooks (Build*Message)
+// func (f *fsm) Init(info *pbft.RoundInfo) {
+// 	err := f.blockBuilder.Reset()
+// 	if err != nil {
+// 		panic(err) // TODO: handle differently
+// 	}
+
+// 	f.roundInfo = info
+// 	f.commitmentToSaveOnRegister = nil
+// }
+
 // BuildProposal builds a proposal for the current round (used if proposer)
 func (f *fsm) BuildProposal() ([]byte, error) {
 	parent := f.parent
@@ -203,7 +195,7 @@
 	}
 
 	extra.Checkpoint = &CheckpointData{
-		BlockRound:            f.roundInfo.CurrentRound,
+		BlockRound:            f.roundInfo.currentRound,
 		EpochNumber:           f.epochNumber,
 		CurrentValidatorsHash: currentValidatorsHash,
 		NextValidatorsHash:    nextValidatorsHash,
@@ -220,25 +212,14 @@
 		return nil, err
 	}
 
-<<<<<<< HEAD
-=======
-	f.block = stateBlock
-
 	checkpointHash, err := extra.Checkpoint.Hash(f.backend.GetChainID(), f.Height(), stateBlock.Block.Hash())
 	if err != nil {
 		return nil, fmt.Errorf("failed to calculate sign hash: %w", err)
 	}
 
-	f.proposal = &pbft.Proposal{
-		Time: headerTime,
-		Data: stateBlock.Block.MarshalRLP(),
-		Hash: checkpointHash.Bytes(),
-	}
-
->>>>>>> 8db3965b
 	f.logger.Debug("[FSM Build Proposal]",
 		"txs", len(stateBlock.Block.Transactions),
-		"hash", stateBlock.Block.Hash().String())
+		"hash", checkpointHash.String())
 
 	return stateBlock.Block.MarshalRLP(), nil
 }
@@ -323,9 +304,6 @@
 		return fmt.Errorf("failed to validate, cannot decode block data. Error: %w", err)
 	}
 
-<<<<<<< HEAD
-	f.logger.Debug("[FSM Validate]", "hash", block.Hash().String())
-=======
 	extra, err := GetIbftExtra(block.Header.ExtraData)
 	if err != nil {
 		return err
@@ -333,14 +311,10 @@
 
 	checkpointHash, err := extra.Checkpoint.Hash(f.backend.GetChainID(), block.Number(), block.Hash())
 	if err != nil {
-		return fmt.Errorf("failed to calculate sign hash: %w", err)
-	}
-
-	// validate proposal
-	if checkpointHash != types.BytesToHash(proposal.Hash) {
-		return fmt.Errorf("incorrect sign hash (current header#%d)", block.Number())
-	}
->>>>>>> 8db3965b
+		return fmt.Errorf("failed to calculate signed hash: %w", err)
+	}
+
+	f.logger.Debug("[FSM Validate]", "signed hash", checkpointHash.String())
 
 	// validate header fields
 	if err := validateHeaderFields(f.parent, block.Header); err != nil {
@@ -371,13 +345,6 @@
 
 		f.logger.Trace("[FSM Validate]", "Block", blockNumber, "parent validators", validators)
 
-<<<<<<< HEAD
-		if err := blockExtra.Parent.VerifyCommittedFields(validators, f.parent.Hash); err != nil {
-			return fmt.Errorf(
-				"failed to verify signatures for (parent) block#%d. Block hash: %v, block#%d. Error: %w",
-				f.parent.Number,
-				f.parent.Hash,
-=======
 		parentExtra, err := GetIbftExtra(f.parent.ExtraData)
 		if err != nil {
 			return err
@@ -390,10 +357,9 @@
 
 		if err := blockExtra.Parent.VerifyCommittedFields(validators, parentCheckpointHash); err != nil {
 			return fmt.Errorf(
-				"failed to verify signatures for (parent) block#%d. Parent hash: %v, Current block#%d",
+				"failed to verify signatures for (parent) block#%d, parent signed hash: %v, current block#%d: %w",
 				f.parent.Number,
 				parentCheckpointHash,
->>>>>>> 8db3965b
 				blockNumber,
 				err,
 			)
@@ -587,37 +553,27 @@
 		Bitmap:              bitmap,
 	}
 
-<<<<<<< HEAD
 	// Write extar data to header
 	newBlock.Header.ExtraData = append(make([]byte, ExtraVanity), extra.MarshalRLPTo(nil)...)
 
-	if err = f.backend.CommitBlock(newBlock); err != nil {
+	receipts, err := f.backend.CommitBlock(newBlock)
+	if err != nil {
 		return nil, err
 	}
 
-	return newBlock, nil
-=======
-	// Write extra data to header
-	f.block.Block.Header.ExtraData = append(make([]byte, 32), extra.MarshalRLPTo(nil)...)
-
-	if err := f.backend.CommitBlock(f.block); err != nil {
-		return err
-	}
-
 	// commit exit events only when we finalize a block
-	events, err := getExitEventsFromReceipts(f.epochNumber, f.block.Block.Number(), f.block.Receipts)
-	if err != nil {
-		return err
+	events, err := getExitEventsFromReceipts(f.epochNumber, newBlock.Number(), receipts)
+	if err != nil {
+		return newBlock, err
 	}
 
 	if len(events) > 0 {
 		if err := f.checkpointBackend.InsertExitEvents(events); err != nil {
-			return err
-		}
-	}
-
-	return f.postInsertHook()
->>>>>>> 8db3965b
+			return nil, err
+		}
+	}
+
+	return newBlock, nil
 }
 
 // Height returns the height for the current round
@@ -630,28 +586,14 @@
 	return f.validators
 }
 
-<<<<<<< HEAD
-// getValidatorSetDelta calculates validator set delta based on parent and current header
-func (f *fsm) getValidatorSetDelta(pendingBlockState *state.Transition) (*ValidatorSetDelta, error) {
-=======
-// IsStuck returns whether the pbft is stuck
-func (f *fsm) IsStuck(num uint64) (uint64, bool) {
-	return f.polybftBackend.CheckIfStuck(num)
-}
-
 // getCurrentValidators queries smart contract on the given block height and returns currently active validator set
 func (f *fsm) getCurrentValidators(pendingBlockState *state.Transition) (AccountSet, error) {
->>>>>>> 8db3965b
 	provider := f.backend.GetStateProvider(pendingBlockState)
 	systemState := f.backend.GetSystemState(f.config, provider)
 	newValidators, err := systemState.GetValidatorSet()
 
 	if err != nil {
-<<<<<<< HEAD
 		return nil, fmt.Errorf("failed to retrieve validator set for current block: %w", err)
-=======
-		return nil, fmt.Errorf("failed to retrieve validator set for block#%d: %w", f.Height(), err)
->>>>>>> 8db3965b
 	}
 
 	return newValidators, nil
