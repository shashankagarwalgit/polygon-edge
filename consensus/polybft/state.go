package polybft

import (
	"bytes"
	"encoding/binary"
	"encoding/json"
	"errors"
	"fmt"
	"math/big"
	"sort"

	"github.com/0xPolygon/polygon-edge/types"
	"github.com/hashicorp/go-hclog"
	bolt "go.etcd.io/bbolt"

	"github.com/umbracle/ethgo"
	"github.com/umbracle/ethgo/abi"
)

/*
The client has a boltDB backed state store. The schema as of looks as follows:

state sync events/
|--> stateSyncEvent.Id -> *StateSyncEvent (json marshalled)

commitments/
|--> commitment.Message.ToIndex -> *CommitmentMessageSigned (json marshalled)

bundles/
|--> bundle.StateSyncs[0].Id -> *BundleProof (json marshalled)

epochs/
|--> epochNumber
	|--> hash -> []*MessageSignatures (json marshalled)

validatorSnapshots/
|--> epochNumber -> *AccountSet (json marshalled)

exit events/
|--> (id+epoch+blockNumber) -> *ExitEvent (json marshalled)

proposer snapshot/
|--> staticKey - only current one snapshot is preserved -> *ProposerSnapshot (json marshalled)
*/

var (
	// ABI
	stateTransferEventABI = abi.MustNewEvent("event StateSynced(uint256 indexed id, address indexed sender, address indexed receiver, bytes data)")   //nolint:lll
	exitEventABI          = abi.MustNewEvent("event L2StateSynced(uint256 indexed id, address indexed sender, address indexed receiver, bytes data)") //nolint:lll
	ExitEventABIType      = abi.MustNewType("tuple(uint256 id, address sender, address receiver, bytes data)")

	// proposerSnapshotKey is a static key which is used to save latest proposer snapshot.
	// (there will always be one object in bucket)
	proposerSnapshotKey = []byte("proposerSnapshotKey")
)

const (
	// validatorSnapshotLimit defines a maximum number of validator snapshots
	// that can be stored in cache (both memory and db)
	validatorSnapshotLimit = 100
	// numberOfSnapshotsToLeaveInMemory defines a number of validator snapshots to leave in memory
	numberOfSnapshotsToLeaveInMemory = 2
	// numberOfSnapshotsToLeaveInMemory defines a number of validator snapshots to leave in db
	numberOfSnapshotsToLeaveInDB = 10
	// number of stateSyncEvents to be processed before a commitment message can be created and gossiped
	stateSyncMainBundleSize = 10
	// number of stateSyncEvents to be grouped into one StateTransaction
	stateSyncBundleSize = 1
	// static key which is used to save latest proposer snapshot. It will be always one object in bucket
	proposerSnapshotStaticKey = 7
)

type exitEventNotFoundError struct {
	exitID uint64
	epoch  uint64
}

func (e *exitEventNotFoundError) Error() string {
	return fmt.Sprintf("could not find any exit event that has an id: %v and epoch: %v", e.exitID, e.epoch)
}

// TODO: remove and refactor to use types.StateSyncEvent
// StateSyncEvent is a bridge event from the rootchain
type StateSyncEvent types.StateSyncEvent

// newStateSyncEvent creates an instance of pending state sync event.
func newStateSyncEvent(
	id uint64,
	sender ethgo.Address,
	target ethgo.Address,
	data []byte,
) *StateSyncEvent {
	return &StateSyncEvent{
		ID:       id,
		Sender:   sender,
		Receiver: target,
		Data:     data,
	}
}

func (s *StateSyncEvent) String() string {
	return fmt.Sprintf("Id=%d, Sender=%v, Target=%v", s.ID, s.Sender, s.Receiver)
}

func decodeStateSyncEvent(log *ethgo.Log) (*StateSyncEvent, error) {
	raw, err := stateTransferEventABI.ParseLog(log)
	if err != nil {
		return nil, err
	}

	eventGeneric, err := decodeEventData(raw, log,
		func(id *big.Int, sender, receiver ethgo.Address, data []byte) interface{} {
			return newStateSyncEvent(id.Uint64(), sender, receiver, data)
		})
	if err != nil {
		return nil, err
	}

	stateSyncEvent, ok := eventGeneric.(*StateSyncEvent)
	if !ok {
		return nil, errors.New("failed to convert event to StateSyncEvent instance")
	}

	return stateSyncEvent, nil
}

func decodeExitEvent(log *ethgo.Log, epoch, block uint64) (*ExitEvent, error) {
	if !exitEventABI.Match(log) {
		// valid case, not an exit event
		return nil, nil
	}

	raw, err := exitEventABI.Inputs.ParseLog(log)
	if err != nil {
		return nil, err
	}

	eventGeneric, err := decodeEventData(raw, log,
		func(id *big.Int, sender, receiver ethgo.Address, data []byte) interface{} {
			return &ExitEvent{ID: id.Uint64(),
				Sender:      sender,
				Receiver:    receiver,
				Data:        data,
				EpochNumber: epoch,
				BlockNumber: block}
		})
	if err != nil {
		return nil, err
	}

	exitEvent, ok := eventGeneric.(*ExitEvent)
	if !ok {
		return nil, errors.New("failed to convert event to ExitEvent instance")
	}

	return exitEvent, err
}

// decodeEventData decodes provided map of event metadata and
// creates a generic instance which is returned by eventCreator callback
func decodeEventData(eventDataMap map[string]interface{}, log *ethgo.Log,
	eventCreator func(*big.Int, ethgo.Address, ethgo.Address, []byte) interface{}) (interface{}, error) {
	id, ok := eventDataMap["id"].(*big.Int)
	if !ok {
		return nil, fmt.Errorf("failed to decode id field of log: %+v", log)
	}

	sender, ok := eventDataMap["sender"].(ethgo.Address)
	if !ok {
		return nil, fmt.Errorf("failed to decode sender field of log: %+v", log)
	}

	receiver, ok := eventDataMap["receiver"].(ethgo.Address)
	if !ok {
		return nil, fmt.Errorf("failed to decode receiver field of log: %+v", log)
	}

	data, ok := eventDataMap["data"].([]byte)
	if !ok {
		return nil, fmt.Errorf("failed to decode data field of log: %+v", log)
	}

	return eventCreator(id, sender, receiver, data), nil
}

// convertLog converts types.Log to ethgo.Log
func convertLog(log *types.Log) *ethgo.Log {
	l := &ethgo.Log{
		Address: ethgo.Address(log.Address),
		Data:    log.Data,
		Topics:  make([]ethgo.Hash, len(log.Topics)),
	}

	for i, topic := range log.Topics {
		l.Topics[i] = ethgo.Hash(topic)
	}

	return l
}

// ExitEvent is an event emitted by Exit contract
type ExitEvent struct {
	// ID is the decoded 'index' field from the event
	ID uint64 `abi:"id"`
	// Sender is the decoded 'sender' field from the event
	Sender ethgo.Address `abi:"sender"`
	// Receiver is the decoded 'receiver' field from the event
	Receiver ethgo.Address `abi:"receiver"`
	// Data is the decoded 'data' field from the event
	Data []byte `abi:"data"`
	// EpochNumber is the epoch number in which exit event was added
	EpochNumber uint64 `abi:"-"`
	// BlockNumber is the block in which exit event was added
	BlockNumber uint64 `abi:"-"`
}

// MessageSignature encapsulates sender identifier and its signature
type MessageSignature struct {
	// Signer of the vote
	From string
	// Signature of the message
	Signature []byte
}

// TransportMessage represents the payload which is gossiped across the network
type TransportMessage struct {
	// Hash is encoded data
	Hash []byte
	// Message signature
	Signature []byte
	// Node identifier
	NodeID string
	// Number of epoch
	EpochNumber uint64
}

var (
	// bucket to store rootchain bridge events
	syncStateEventsBucket = []byte("stateSyncEvents")
	// bucket to store exit contract events
	exitEventsBucket = []byte("exitEvent")
	// bucket to store commitments
	commitmentsBucket = []byte("commitments")
	// bucket to store bundles
	bundlesBucket = []byte("bundles")
	// bucket to store epochs and all its nested buckets (message votes and message pool events)
	epochsBucket = []byte("epochs")
	// bucket to store message votes (signatures)
	messageVotesBucket = []byte("votes")
	// bucket to store validator snapshots
	validatorSnapshotsBucket = []byte("validatorSnapshots")
	// bucket to store proposer calculator snapshot
	proposerCalcSnapshotBucket = []byte("proposerCalculatorSnapshot")
	// array of all parent buckets
	parentBuckets = [][]byte{syncStateEventsBucket, exitEventsBucket, commitmentsBucket, bundlesBucket,
		epochsBucket, validatorSnapshotsBucket, proposerCalcSnapshotBucket}
	// errNotEnoughStateSyncs error message
	errNotEnoughStateSyncs = errors.New("there is either a gap or not enough sync events")
	// errCommitmentNotBuilt error message
	errCommitmentNotBuilt = errors.New("there is no built commitment to register")
	// errNotAnExitEvent error message
	errNotAnExitEvent = errors.New("log not an exit event")
)

// State represents a persistence layer which persists consensus data off-chain
type State struct {
	db     *bolt.DB
	logger hclog.Logger
	close  chan struct{}
}

func newState(path string, logger hclog.Logger, closeCh chan struct{}) (*State, error) {
	db, err := bolt.Open(path, 0666, nil)
	if err != nil {
		return nil, err
	}

	if err = initMainDBBuckets(db); err != nil {
		return nil, err
	}

	state := &State{
		db:     db,
		logger: logger.Named("state"),
		close:  closeCh,
	}

	return state, nil
}

// initMainDBBuckets creates predefined buckets in bolt database if they don't exist already.
func initMainDBBuckets(db *bolt.DB) error {
	// init the buckets
	err := db.Update(func(tx *bolt.Tx) error {
		for _, bucket := range parentBuckets {
			if _, err := tx.CreateBucketIfNotExists(bucket); err != nil {
				return err
			}
		}

		return nil
	})

	return err
}

// insertValidatorSnapshot inserts a validator snapshot for the given epoch to its bucket in db
func (s *State) insertValidatorSnapshot(epoch uint64, validatorSnapshot AccountSet) error {
	return s.db.Update(func(tx *bolt.Tx) error {
		raw, err := validatorSnapshot.Marshal()
		if err != nil {
			return err
		}

		bucket := tx.Bucket(validatorSnapshotsBucket)

		return bucket.Put(itob(epoch), raw)
	})
}

// getValidatorSnapshot queries the validator snapshot for given epoch from db
func (s *State) getValidatorSnapshot(epoch uint64) (AccountSet, error) {
	var validatorSnapshot AccountSet

	err := s.db.View(func(tx *bolt.Tx) error {
		bucket := tx.Bucket(validatorSnapshotsBucket)
		v := bucket.Get(itob(epoch))
		if v != nil {
			return validatorSnapshot.Unmarshal(v)
		}

		return nil
	})

	return validatorSnapshot, err
}

// list iterates through all events in events bucket in db, unmarshals them, and returns as array
func (s *State) list() ([]*StateSyncEvent, error) {
	events := []*StateSyncEvent{}

	err := s.db.View(func(tx *bolt.Tx) error {
		return tx.Bucket(syncStateEventsBucket).ForEach(func(k, v []byte) error {
			var event *StateSyncEvent
			if err := json.Unmarshal(v, &event); err != nil {
				return err
			}
			events = append(events, event)

			return nil
		})
	})
	if err != nil {
		return nil, err
	}

	return events, nil
}

// insertExitEvents inserts a slice of exit events to exit event bucket in bolt db
func (s *State) insertExitEvents(exitEvents []*ExitEvent) error {
	return s.db.Update(func(tx *bolt.Tx) error {
		bucket := tx.Bucket(exitEventsBucket)
		for i := 0; i < len(exitEvents); i++ {
			if err := insertExitEventToBucket(bucket, exitEvents[i]); err != nil {
				return err
			}
		}

		return nil
	})
}

// insertExitEvent inserts a new exit event to exit event bucket in bolt db
func (s *State) insertExitEvent(event *ExitEvent) error {
	return s.db.Update(func(tx *bolt.Tx) error {
		return insertExitEventToBucket(tx.Bucket(exitEventsBucket), event)
	})
}

// insertExitEventToBucket inserts exit event to exit event bucket
func insertExitEventToBucket(bucket *bolt.Bucket, exitEvent *ExitEvent) error {
	raw, err := json.Marshal(exitEvent)
	if err != nil {
		return err
	}

	return bucket.Put(bytes.Join([][]byte{itob(exitEvent.EpochNumber),
		itob(exitEvent.ID), itob(exitEvent.BlockNumber)}, nil), raw)
}

// getExitEvent returns exit event with given id, which happened in given epoch and given block number
func (s *State) getExitEvent(exitEventID, epoch uint64) (*ExitEvent, error) {
	var exitEvent *ExitEvent

	err := s.db.View(func(tx *bolt.Tx) error {
		bucket := tx.Bucket(exitEventsBucket)

		key := bytes.Join([][]byte{itob(epoch), itob(exitEventID)}, nil)
		k, v := bucket.Cursor().Seek(key)

		if bytes.HasPrefix(k, key) == false || v == nil {
			return &exitEventNotFoundError{
				exitID: exitEventID,
				epoch:  epoch,
			}
		}

		return json.Unmarshal(v, &exitEvent)
	})

	return exitEvent, err
}

// getExitEventsByEpoch returns all exit events that happened in the given epoch
func (s *State) getExitEventsByEpoch(epoch uint64) ([]*ExitEvent, error) {
	return s.getExitEvents(epoch, func(exitEvent *ExitEvent) bool {
		return exitEvent.EpochNumber == epoch
	})
}

// getExitEventsForProof returns all exit events that happened in and prior to the given checkpoint block number
// with respect to the epoch in which block is added
func (s *State) getExitEventsForProof(epoch, checkpointBlock uint64) ([]*ExitEvent, error) {
	return s.getExitEvents(epoch, func(exitEvent *ExitEvent) bool {
		return exitEvent.EpochNumber == epoch && exitEvent.BlockNumber <= checkpointBlock
	})
}

// getExitEvents returns exit events for given epoch and provided filter
func (s *State) getExitEvents(epoch uint64, filter func(exitEvent *ExitEvent) bool) ([]*ExitEvent, error) {
	var events []*ExitEvent

	err := s.db.View(func(tx *bolt.Tx) error {
		c := tx.Bucket(exitEventsBucket).Cursor()
		prefix := itob(epoch)

		for k, v := c.Seek(prefix); bytes.HasPrefix(k, prefix); k, v = c.Next() {
			var event *ExitEvent
			if err := json.Unmarshal(v, &event); err != nil {
				return err
			}

			if filter(event) {
				events = append(events, event)
			}
		}

		return nil
	})

	// enforce sequential order
	sort.Slice(events, func(i, j int) bool {
		return events[i].ID < events[j].ID
	})

	return events, err
}

// insertStateSyncEvent inserts a new state sync event to state event bucket in db
func (s *State) insertStateSyncEvent(event *StateSyncEvent) error {
	return s.db.Update(func(tx *bolt.Tx) error {
		raw, err := json.Marshal(event)
		if err != nil {
			return err
		}

		bucket := tx.Bucket(syncStateEventsBucket)

		return bucket.Put(itob(event.ID), raw)
	})
}

// getStateSyncEventsForCommitment returns state sync events for commitment
// if there is an event with index that can not be found in db in given range, an error is returned
func (s *State) getStateSyncEventsForCommitment(fromIndex, toIndex uint64) ([]*StateSyncEvent, error) {
	var events []*StateSyncEvent

	err := s.db.Update(func(tx *bolt.Tx) error {
		bucket := tx.Bucket(syncStateEventsBucket)
		for i := fromIndex; i <= toIndex; i++ {
			v := bucket.Get(itob(i))
			if v == nil {
				return errNotEnoughStateSyncs
			}

			var event *StateSyncEvent
			if err := json.Unmarshal(v, &event); err != nil {
				return err
			}

			events = append(events, event)
		}

		return nil
	})

	return events, err
}

// insertEpoch inserts a new epoch to db with its meta data
func (s *State) insertEpoch(epoch uint64) error {
	return s.db.Update(func(tx *bolt.Tx) error {
		epochBucket, err := tx.Bucket(epochsBucket).CreateBucketIfNotExists(itob(epoch))
		if err != nil {
			return err
		}
		_, err = epochBucket.CreateBucketIfNotExists(messageVotesBucket)

		return err
	})
}

// isEpochInserted checks if given epoch is present in db
func (s *State) isEpochInserted(epoch uint64) bool {
	return s.db.View(func(tx *bolt.Tx) error {
		_, err := getEpochBucket(tx, epoch)

		return err
	}) == nil
}

// insertCommitmentMessage inserts signed commitment to db
func (s *State) insertCommitmentMessage(commitment *CommitmentMessageSigned) error {
	return s.db.Update(func(tx *bolt.Tx) error {
		raw, err := json.Marshal(commitment)
		if err != nil {
			return err
		}

		if err := tx.Bucket(commitmentsBucket).Put(itob(commitment.Message.ToIndex), raw); err != nil {
			return err
		}

		return nil
	})
}

// getCommitmentMessage queries the signed commitment from the db
func (s *State) getCommitmentMessage(toIndex uint64) (*CommitmentMessageSigned, error) {
	var commitment *CommitmentMessageSigned

	err := s.db.View(func(tx *bolt.Tx) error {
		raw := tx.Bucket(commitmentsBucket).Get(itob(toIndex))
		if raw == nil {
			return nil
		}

		return json.Unmarshal(raw, &commitment)
	})

	return commitment, err
}

// cleanCommitments cleans all commitments that are older than the provided fromIndex, alongside their proofs
func (s *State) cleanCommitments(stateSyncExecutionIndex uint64) error {
	return s.db.Update(func(tx *bolt.Tx) error {
		commitmentsBucket := tx.Bucket(commitmentsBucket)
		commitmentsCursor := commitmentsBucket.Cursor()
		for k, _ := commitmentsCursor.First(); k != nil; k, _ = commitmentsCursor.Next() {
			if itou(k) >= stateSyncExecutionIndex {
				// reached a commitment that is not executed
				break
			}

			if err := commitmentsBucket.Delete(k); err != nil {
				return err
			}
		}

		bundlesBucket := tx.Bucket(bundlesBucket)
		bundlesCursor := bundlesBucket.Cursor()
		for k, _ := bundlesCursor.First(); k != nil; k, _ = bundlesCursor.Next() {
			if itou(k) >= stateSyncExecutionIndex {
				// reached a bundle that is not executed
				break
			}

			if err := bundlesBucket.Delete(k); err != nil {
				return err
			}
		}

		return nil
	})
}

// insertBundles inserts the provided bundles to db
func (s *State) insertBundles(bundles []*BundleProof) error {
	return s.db.Update(func(tx *bolt.Tx) error {
		bundlesBucket := tx.Bucket(bundlesBucket)
		for _, b := range bundles {
			raw, err := json.Marshal(b)
			if err != nil {
				return err
			}

			if err := bundlesBucket.Put(itob(b.ID()), raw); err != nil {
				return err
			}
		}

		return nil
	})
}

// getBundles gets bundles that are not executed
func (s *State) getBundles(stateSyncExecutionIndex, maxNumberOfBundles uint64) ([]*BundleProof, error) {
	var bundles []*BundleProof

	err := s.db.View(func(tx *bolt.Tx) error {
		c := tx.Bucket(bundlesBucket).Cursor()
		processed := uint64(0)
		for k, v := c.First(); k != nil && processed < maxNumberOfBundles; k, v = c.Next() {
			if itou(k) >= stateSyncExecutionIndex {
				var bundle *BundleProof
				if err := json.Unmarshal(v, &bundle); err != nil {
					return err
				}

				bundles = append(bundles, bundle)
				processed++
			}
		}

		return nil
	})

	return bundles, err
}

// insertMessageVote inserts given vote to signatures bucket of given epoch
func (s *State) insertMessageVote(epoch uint64, key []byte, vote *MessageSignature) (int, error) {
	var numSignatures int

	err := s.db.Update(func(tx *bolt.Tx) error {
		signatures, err := s.getMessageVotesLocked(tx, epoch, key)
		if err != nil {
			return err
		}

		// check if the signature has already being included
		for _, sigs := range signatures {
			if sigs.From == vote.From {
				numSignatures = len(signatures)

				return nil
			}
		}

		if signatures == nil {
			signatures = []*MessageSignature{vote}
		} else {
			signatures = append(signatures, vote)
		}
		numSignatures = len(signatures)

		raw, err := json.Marshal(signatures)
		if err != nil {
			return err
		}

		bucket, err := getNestedBucketInEpoch(tx, epoch, messageVotesBucket)
		if err != nil {
			return err
		}

		if err := bucket.Put(key, raw); err != nil {
			return err
		}

		return nil
	})

	if err != nil {
		return 0, err
	}

	return numSignatures, nil
}

// getMessageVotes gets all signatures from db associated with given epoch and hash
func (s *State) getMessageVotes(epoch uint64, hash []byte) ([]*MessageSignature, error) {
	var signatures []*MessageSignature

	err := s.db.View(func(tx *bolt.Tx) error {
		res, err := s.getMessageVotesLocked(tx, epoch, hash)
		if err != nil {
			return err
		}
		signatures = res

		return nil
	})

	if err != nil {
		return nil, err
	}

	return signatures, nil
}

// getMessageVotesLocked gets all signatures from db associated with given epoch and hash
func (s *State) getMessageVotesLocked(tx *bolt.Tx, epoch uint64, hash []byte) ([]*MessageSignature, error) {
	bucket, err := getNestedBucketInEpoch(tx, epoch, messageVotesBucket)
	if err != nil {
		return nil, err
	}

	v := bucket.Get(hash)
	if v == nil {
		return nil, nil
	}

	var signatures []*MessageSignature
	if err := json.Unmarshal(v, &signatures); err != nil {
		return nil, err
	}

	return signatures, nil
}

// getNestedBucketInEpoch returns a nested (child) bucket from db associated with given epoch
func getNestedBucketInEpoch(tx *bolt.Tx, epoch uint64, bucketKey []byte) (*bolt.Bucket, error) {
	epochBucket, err := getEpochBucket(tx, epoch)
	if err != nil {
		return nil, err
	}

	bucket := epochBucket.Bucket(bucketKey)

	if epochBucket == nil {
		return nil, fmt.Errorf("could not find %v bucket for epoch: %v", string(bucketKey), epoch)
	}

	return bucket, nil
}

// getEpochBucket returns bucket from db associated with given epoch
func getEpochBucket(tx *bolt.Tx, epoch uint64) (*bolt.Bucket, error) {
	epochBucket := tx.Bucket(epochsBucket).Bucket(itob(epoch))
	if epochBucket == nil {
		return nil, fmt.Errorf("could not find bucket for epoch: %v", epoch)
	}

	return epochBucket, nil
}

// cleanEpochsFromDB cleans epoch buckets from db
func (s *State) cleanEpochsFromDB() error {
	return s.db.Update(func(tx *bolt.Tx) error {
		if err := tx.DeleteBucket(epochsBucket); err != nil {
			return err
		}
		_, err := tx.CreateBucket(epochsBucket)

		return err
	})
}

// cleanValidatorSnapshotsFromDB cleans the validator snapshots bucket if a limit is reached,
// but it leaves the latest (n) number of snapshots
func (s *State) cleanValidatorSnapshotsFromDB(epoch uint64) error {
	return s.db.Update(func(tx *bolt.Tx) error {
		bucket := tx.Bucket(validatorSnapshotsBucket)

		// paired list
		keys := make([][]byte, 0)
		values := make([][]byte, 0)
		if numberOfSnapshotsToLeaveInDB > 0 { // TODO this is always true?!
			for i := 0; i < numberOfSnapshotsToLeaveInDB; i++ { // exclude the last inserted we already appended
				key := itob(epoch)
				value := bucket.Get(key)
				if value == nil {
					continue
				}
				keys = append(keys, key)
				values = append(values, value)
				epoch--
			}
		}

		// removing an entire bucket is much faster than removing all keys
		// look at thread https://github.com/boltdb/bolt/issues/667
		err := tx.DeleteBucket(validatorSnapshotsBucket)
		if err != nil {
			return err
		}

		bucket, err = tx.CreateBucket(validatorSnapshotsBucket)
		if err != nil {
			return err
		}

		// we start the loop in reverse so that the oldest of snapshots get inserted first in db
		for i := len(keys) - 1; i >= 0; i-- {
			if err := bucket.Put(keys[i], values[i]); err != nil {
				return err
			}
		}

		return nil
	})
}

// removeAllValidatorSnapshots drops a validator snapshot bucket and re-creates it in bolt database
func (s *State) removeAllValidatorSnapshots() error {
	return s.db.Update(func(tx *bolt.Tx) error {
		// removing an entire bucket is much faster than removing all keys
		// look at thread https://github.com/boltdb/bolt/issues/667
		err := tx.DeleteBucket(validatorSnapshotsBucket)
		if err != nil {
			return err
		}

		_, err = tx.CreateBucket(validatorSnapshotsBucket)
		if err != nil {
			return err
		}

		return nil
	})
}

// epochsDBStats returns stats of epochs bucket in db
func (s *State) epochsDBStats() *bolt.BucketStats {
	return s.bucketStats(epochsBucket)
}

// validatorSnapshotsDBStats returns stats of validators snapshot bucket in db
func (s *State) validatorSnapshotsDBStats() *bolt.BucketStats {
	return s.bucketStats(validatorSnapshotsBucket)
}

// bucketStats returns stats for the given bucket in db
func (s *State) bucketStats(bucketName []byte) *bolt.BucketStats {
	var stats *bolt.BucketStats

	err := s.db.View(func(tx *bolt.Tx) error {
		s := tx.Bucket(bucketName).Stats()
		stats = &s

		return nil
	})

	if err != nil {
		s.logger.Error("Cannot check bucket stats", "Bucket name", string(bucketName), "Error", err)
	}

	return stats
}

// getProposerSnapshot gets latest proposer snapshot
func (s *State) getProposerSnapshot() (*ProposerSnapshot, error) {
	var snapshot *ProposerSnapshot

	err := s.db.View(func(tx *bolt.Tx) error {
<<<<<<< HEAD
		value := tx.Bucket(proposerCalcSnapshotBucket).Get(itob(uint64(proposerSnapshotStaticKey)))
=======
		value := tx.Bucket(proposerCalcSnapshotBucket).Get(proposerSnapshotKey)
>>>>>>> ff962ba4
		if value == nil {
			return nil
		}

		return json.Unmarshal(value, &snapshot)
	})

	return snapshot, err
}

// writeProposerSnapshot writes proposer snapshot
func (s *State) writeProposerSnapshot(snapshot *ProposerSnapshot) error {
	raw, err := json.Marshal(snapshot)
	if err != nil {
		return err
	}

	return s.db.Update(func(tx *bolt.Tx) error {
<<<<<<< HEAD
		return tx.Bucket(proposerCalcSnapshotBucket).Put(itob(proposerSnapshotStaticKey), raw)
=======
		return tx.Bucket(proposerCalcSnapshotBucket).Put(proposerSnapshotKey, raw)
>>>>>>> ff962ba4
	})
}

func itob(v uint64) []byte {
	b := make([]byte, 8)
	binary.BigEndian.PutUint64(b, v)

	return b
}

func itou(v []byte) uint64 {
	return binary.BigEndian.Uint64(v)
}<|MERGE_RESOLUTION|>--- conflicted
+++ resolved
@@ -66,8 +66,6 @@
 	stateSyncMainBundleSize = 10
 	// number of stateSyncEvents to be grouped into one StateTransaction
 	stateSyncBundleSize = 1
-	// static key which is used to save latest proposer snapshot. It will be always one object in bucket
-	proposerSnapshotStaticKey = 7
 )
 
 type exitEventNotFoundError struct {
@@ -855,11 +853,7 @@
 	var snapshot *ProposerSnapshot
 
 	err := s.db.View(func(tx *bolt.Tx) error {
-<<<<<<< HEAD
-		value := tx.Bucket(proposerCalcSnapshotBucket).Get(itob(uint64(proposerSnapshotStaticKey)))
-=======
 		value := tx.Bucket(proposerCalcSnapshotBucket).Get(proposerSnapshotKey)
->>>>>>> ff962ba4
 		if value == nil {
 			return nil
 		}
@@ -878,11 +872,7 @@
 	}
 
 	return s.db.Update(func(tx *bolt.Tx) error {
-<<<<<<< HEAD
-		return tx.Bucket(proposerCalcSnapshotBucket).Put(itob(proposerSnapshotStaticKey), raw)
-=======
 		return tx.Bucket(proposerCalcSnapshotBucket).Put(proposerSnapshotKey, raw)
->>>>>>> ff962ba4
 	})
 }
 
