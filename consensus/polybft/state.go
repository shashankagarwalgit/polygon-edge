package polybft

import (
	"bytes"
	"encoding/binary"
	"encoding/json"
	"errors"
	"fmt"
	"math/big"
	"sort"

	"github.com/0xPolygon/polygon-edge/types"
	"github.com/hashicorp/go-hclog"
	bolt "go.etcd.io/bbolt"

	"github.com/umbracle/ethgo"
	"github.com/umbracle/ethgo/abi"
)

/*
The client has a boltDB backed state store. The schema as of looks as follows:

state sync events/
|--> stateSyncEvent.Id -> *StateSyncEvent (json marshalled)

commitments/
|--> commitment.Message.ToIndex -> *CommitmentMessageSigned (json marshalled)

bundles/
|--> bundle.StateSyncs[0].Id -> *BundleProof (json marshalled)

epochs/
|--> epochNumber
	|--> hash -> []*MessageSignatures (json marshalled)

validatorSnapshots/
|--> epochNumber -> *AccountSet (json marshalled)

exit events/
|--> (id+epoch+blockNumber) -> *ExitEvent (json marshalled)

proposer snapshot/
|--> staticKey - only current one snapshot is preserved -> *ProposerSnapshot (json marshalled)
*/

var (
	// ABI
	stateTransferEventABI = abi.MustNewEvent("event StateSynced(uint256 indexed id, address indexed sender, address indexed receiver, bytes data)")   //nolint:lll
	exitEventABI          = abi.MustNewEvent("event L2StateSynced(uint256 indexed id, address indexed sender, address indexed receiver, bytes data)") //nolint:lll
	ExitEventABIType      = abi.MustNewType("tuple(uint256 id, address sender, address receiver, bytes data)")

	// proposerSnapshotKey is a static key which is used to save latest proposer snapshot.
	// (there will always be one object in bucket)
	proposerSnapshotKey = []byte("proposerSnapshotKey")
)

const (
	// validatorSnapshotLimit defines a maximum number of validator snapshots
	// that can be stored in cache (both memory and db)
	validatorSnapshotLimit = 100
	// numberOfSnapshotsToLeaveInMemory defines a number of validator snapshots to leave in memory
	numberOfSnapshotsToLeaveInMemory = 2
	// numberOfSnapshotsToLeaveInMemory defines a number of validator snapshots to leave in db
	numberOfSnapshotsToLeaveInDB = 10
	// number of stateSyncEvents to be processed before a commitment message can be created and gossiped
	stateSyncMainBundleSize = 10
	// number of stateSyncEvents to be grouped into one StateTransaction
	stateSyncBundleSize = 1
	// latest proposer calculator snapshot key
	proposerCalcSnapshotKey = 7
)

type exitEventNotFoundError struct {
	exitID uint64
	epoch  uint64
}

func (e *exitEventNotFoundError) Error() string {
	return fmt.Sprintf("could not find any exit event that has an id: %v and epoch: %v", e.exitID, e.epoch)
}

// TODO: remove and refactor to use types.StateSyncEvent
// StateSyncEvent is a bridge event from the rootchain
type StateSyncEvent types.StateSyncEvent

// newStateSyncEvent creates an instance of pending state sync event.
func newStateSyncEvent(
	id uint64,
	sender ethgo.Address,
	target ethgo.Address,
	data []byte,
) *StateSyncEvent {
	return &StateSyncEvent{
		ID:       id,
		Sender:   sender,
		Receiver: target,
		Data:     data,
	}
}

func (s *StateSyncEvent) String() string {
	return fmt.Sprintf("Id=%d, Sender=%v, Target=%v", s.ID, s.Sender, s.Receiver)
}

func decodeStateSyncEvent(log *ethgo.Log) (*StateSyncEvent, error) {
	raw, err := stateTransferEventABI.ParseLog(log)
	if err != nil {
		return nil, err
	}

	eventGeneric, err := decodeEventData(raw, log,
		func(id *big.Int, sender, receiver ethgo.Address, data []byte) interface{} {
			return newStateSyncEvent(id.Uint64(), sender, receiver, data)
		})
	if err != nil {
		return nil, err
	}

	stateSyncEvent, ok := eventGeneric.(*StateSyncEvent)
	if !ok {
		return nil, errors.New("failed to convert event to StateSyncEvent instance")
	}

	return stateSyncEvent, nil
}

func decodeExitEvent(log *ethgo.Log, epoch, block uint64) (*ExitEvent, error) {
	if !exitEventABI.Match(log) {
		// valid case, not an exit event
		return nil, nil
	}

	raw, err := exitEventABI.Inputs.ParseLog(log)
	if err != nil {
		return nil, err
	}

	eventGeneric, err := decodeEventData(raw, log,
		func(id *big.Int, sender, receiver ethgo.Address, data []byte) interface{} {
			return &ExitEvent{ID: id.Uint64(),
				Sender:      sender,
				Receiver:    receiver,
				Data:        data,
				EpochNumber: epoch,
				BlockNumber: block}
		})
	if err != nil {
		return nil, err
	}

	exitEvent, ok := eventGeneric.(*ExitEvent)
	if !ok {
		return nil, errors.New("failed to convert event to ExitEvent instance")
	}

	return exitEvent, err
}

// decodeEventData decodes provided map of event metadata and
// creates a generic instance which is returned by eventCreator callback
func decodeEventData(eventDataMap map[string]interface{}, log *ethgo.Log,
	eventCreator func(*big.Int, ethgo.Address, ethgo.Address, []byte) interface{}) (interface{}, error) {
	id, ok := eventDataMap["id"].(*big.Int)
	if !ok {
		return nil, fmt.Errorf("failed to decode id field of log: %+v", log)
	}

	sender, ok := eventDataMap["sender"].(ethgo.Address)
	if !ok {
		return nil, fmt.Errorf("failed to decode sender field of log: %+v", log)
	}

	receiver, ok := eventDataMap["receiver"].(ethgo.Address)
	if !ok {
		return nil, fmt.Errorf("failed to decode receiver field of log: %+v", log)
	}

	data, ok := eventDataMap["data"].([]byte)
	if !ok {
		return nil, fmt.Errorf("failed to decode data field of log: %+v", log)
	}

	return eventCreator(id, sender, receiver, data), nil
}

// convertLog converts types.Log to ethgo.Log
func convertLog(log *types.Log) *ethgo.Log {
	l := &ethgo.Log{
		Address: ethgo.Address(log.Address),
		Data:    log.Data,
		Topics:  make([]ethgo.Hash, len(log.Topics)),
	}

	for i, topic := range log.Topics {
		l.Topics[i] = ethgo.Hash(topic)
	}

	return l
}

// ExitEvent is an event emitted by Exit contract
type ExitEvent struct {
	// ID is the decoded 'index' field from the event
	ID uint64 `abi:"id"`
	// Sender is the decoded 'sender' field from the event
	Sender ethgo.Address `abi:"sender"`
	// Receiver is the decoded 'receiver' field from the event
	Receiver ethgo.Address `abi:"receiver"`
	// Data is the decoded 'data' field from the event
	Data []byte `abi:"data"`
	// EpochNumber is the epoch number in which exit event was added
	EpochNumber uint64 `abi:"-"`
	// BlockNumber is the block in which exit event was added
	BlockNumber uint64 `abi:"-"`
}

// MessageSignature encapsulates sender identifier and its signature
type MessageSignature struct {
	// Signer of the vote
	From string
	// Signature of the message
	Signature []byte
}

// TransportMessage represents the payload which is gossiped across the network
type TransportMessage struct {
	// Hash is encoded data
	Hash []byte
	// Message signature
	Signature []byte
	// Node identifier
	NodeID string
	// Number of epoch
	EpochNumber uint64
}

var (
	// bucket to store rootchain bridge events
	syncStateEventsBucket = []byte("stateSyncEvents")
	// bucket to store exit contract events
	exitEventsBucket = []byte("exitEvent")
	// bucket to store commitments
	commitmentsBucket = []byte("commitments")
	// bucket to store bundles
	bundlesBucket = []byte("bundles")
	// bucket to store epochs and all its nested buckets (message votes and message pool events)
	epochsBucket = []byte("epochs")
	// bucket to store message votes (signatures)
	messageVotesBucket = []byte("votes")
	// bucket to store validator snapshots
	validatorSnapshotsBucket = []byte("validatorSnapshots")
	// bucket to store proposer calculator snapshot
	proposerCalcSnapshotBucket = []byte("proposerCalculatorSnapshot")
	// array of all parent buckets
	parentBuckets = [][]byte{syncStateEventsBucket, exitEventsBucket, commitmentsBucket, bundlesBucket,
		epochsBucket, validatorSnapshotsBucket, proposerCalcSnapshotBucket}
	// errNotEnoughStateSyncs error message
	errNotEnoughStateSyncs = errors.New("there is either a gap or not enough sync events")
	// errCommitmentNotBuilt error message
	errCommitmentNotBuilt = errors.New("there is no built commitment to register")
	// errNotAnExitEvent error message
	errNotAnExitEvent = errors.New("log not an exit event")
)

// State represents a persistence layer which persists consensus data off-chain
type State struct {
	db     *bolt.DB
	logger hclog.Logger
	close  chan struct{}
}

func newState(path string, logger hclog.Logger, closeCh chan struct{}) (*State, error) {
	db, err := bolt.Open(path, 0666, nil)
	if err != nil {
		return nil, err
	}

	if err = initMainDBBuckets(db); err != nil {
		return nil, err
	}

	state := &State{
		db:     db,
		logger: logger.Named("state"),
		close:  closeCh,
	}

	return state, nil
}

// initMainDBBuckets creates predefined buckets in bolt database if they don't exist already.
func initMainDBBuckets(db *bolt.DB) error {
	// init the buckets
	err := db.Update(func(tx *bolt.Tx) error {
		for _, bucket := range parentBuckets {
			if _, err := tx.CreateBucketIfNotExists(bucket); err != nil {
				return err
			}
		}

		return nil
	})

	return err
}

// insertValidatorSnapshot inserts a validator snapshot for the given epoch to its bucket in db
func (s *State) insertValidatorSnapshot(epoch uint64, validatorSnapshot AccountSet) error {
	return s.db.Update(func(tx *bolt.Tx) error {
		raw, err := validatorSnapshot.Marshal()
		if err != nil {
			return err
		}

		bucket := tx.Bucket(validatorSnapshotsBucket)

		return bucket.Put(itob(epoch), raw)
	})
}

// getValidatorSnapshot queries the validator snapshot for given epoch from db
func (s *State) getValidatorSnapshot(epoch uint64) (AccountSet, error) {
	var validatorSnapshot AccountSet

	err := s.db.View(func(tx *bolt.Tx) error {
		bucket := tx.Bucket(validatorSnapshotsBucket)
		v := bucket.Get(itob(epoch))
		if v != nil {
			return validatorSnapshot.Unmarshal(v)
		}

		return nil
	})

	return validatorSnapshot, err
}

// list iterates through all events in events bucket in db, unmarshals them, and returns as array
func (s *State) list() ([]*StateSyncEvent, error) {
	events := []*StateSyncEvent{}

	err := s.db.View(func(tx *bolt.Tx) error {
		return tx.Bucket(syncStateEventsBucket).ForEach(func(k, v []byte) error {
			var event *StateSyncEvent
			if err := json.Unmarshal(v, &event); err != nil {
				return err
			}
			events = append(events, event)

			return nil
		})
	})
	if err != nil {
		return nil, err
	}

	return events, nil
}

// insertExitEvents inserts a slice of exit events to exit event bucket in bolt db
func (s *State) insertExitEvents(exitEvents []*ExitEvent) error {
	return s.db.Update(func(tx *bolt.Tx) error {
		bucket := tx.Bucket(exitEventsBucket)
		for i := 0; i < len(exitEvents); i++ {
			if err := insertExitEventToBucket(bucket, exitEvents[i]); err != nil {
				return err
			}
		}

		return nil
	})
}

// insertExitEvent inserts a new exit event to exit event bucket in bolt db
func (s *State) insertExitEvent(event *ExitEvent) error {
	return s.db.Update(func(tx *bolt.Tx) error {
		return insertExitEventToBucket(tx.Bucket(exitEventsBucket), event)
	})
}

// insertExitEventToBucket inserts exit event to exit event bucket
func insertExitEventToBucket(bucket *bolt.Bucket, exitEvent *ExitEvent) error {
	raw, err := json.Marshal(exitEvent)
	if err != nil {
		return err
	}

	return bucket.Put(bytes.Join([][]byte{itob(exitEvent.EpochNumber),
		itob(exitEvent.ID), itob(exitEvent.BlockNumber)}, nil), raw)
}

// getExitEvent returns exit event with given id, which happened in given epoch and given block number
func (s *State) getExitEvent(exitEventID, epoch uint64) (*ExitEvent, error) {
	var exitEvent *ExitEvent

	err := s.db.View(func(tx *bolt.Tx) error {
		bucket := tx.Bucket(exitEventsBucket)

		key := bytes.Join([][]byte{itob(epoch), itob(exitEventID)}, nil)
		k, v := bucket.Cursor().Seek(key)

		if bytes.HasPrefix(k, key) == false || v == nil {
			return &exitEventNotFoundError{
				exitID: exitEventID,
				epoch:  epoch,
			}
		}

		return json.Unmarshal(v, &exitEvent)
	})

	return exitEvent, err
}

// getExitEventsByEpoch returns all exit events that happened in the given epoch
func (s *State) getExitEventsByEpoch(epoch uint64) ([]*ExitEvent, error) {
	return s.getExitEvents(epoch, func(exitEvent *ExitEvent) bool {
		return exitEvent.EpochNumber == epoch
	})
}

// getExitEventsForProof returns all exit events that happened in and prior to the given checkpoint block number
// with respect to the epoch in which block is added
func (s *State) getExitEventsForProof(epoch, checkpointBlock uint64) ([]*ExitEvent, error) {
	return s.getExitEvents(epoch, func(exitEvent *ExitEvent) bool {
		return exitEvent.EpochNumber == epoch && exitEvent.BlockNumber <= checkpointBlock
	})
}

// getExitEvents returns exit events for given epoch and provided filter
func (s *State) getExitEvents(epoch uint64, filter func(exitEvent *ExitEvent) bool) ([]*ExitEvent, error) {
	var events []*ExitEvent

	err := s.db.View(func(tx *bolt.Tx) error {
		c := tx.Bucket(exitEventsBucket).Cursor()
		prefix := itob(epoch)

		for k, v := c.Seek(prefix); bytes.HasPrefix(k, prefix); k, v = c.Next() {
			var event *ExitEvent
			if err := json.Unmarshal(v, &event); err != nil {
				return err
			}

			if filter(event) {
				events = append(events, event)
			}
		}

		return nil
	})

	// enforce sequential order
	sort.Slice(events, func(i, j int) bool {
		return events[i].ID < events[j].ID
	})

	return events, err
}

// insertStateSyncEvent inserts a new state sync event to state event bucket in db
func (s *State) insertStateSyncEvent(event *StateSyncEvent) error {
	return s.db.Update(func(tx *bolt.Tx) error {
		raw, err := json.Marshal(event)
		if err != nil {
			return err
		}

		bucket := tx.Bucket(syncStateEventsBucket)

		return bucket.Put(itob(event.ID), raw)
	})
}

// getStateSyncEventsForCommitment returns state sync events for commitment
// if there is an event with index that can not be found in db in given range, an error is returned
func (s *State) getStateSyncEventsForCommitment(fromIndex, toIndex uint64) ([]*StateSyncEvent, error) {
	var events []*StateSyncEvent

	err := s.db.Update(func(tx *bolt.Tx) error {
		bucket := tx.Bucket(syncStateEventsBucket)
		for i := fromIndex; i <= toIndex; i++ {
			v := bucket.Get(itob(i))
			if v == nil {
				return errNotEnoughStateSyncs
			}

			var event *StateSyncEvent
			if err := json.Unmarshal(v, &event); err != nil {
				return err
			}

			events = append(events, event)
		}

		return nil
	})

	return events, err
}

// insertEpoch inserts a new epoch to db with its meta data
func (s *State) insertEpoch(epoch uint64) error {
	return s.db.Update(func(tx *bolt.Tx) error {
		epochBucket, err := tx.Bucket(epochsBucket).CreateBucketIfNotExists(itob(epoch))
		if err != nil {
			return err
		}
		_, err = epochBucket.CreateBucketIfNotExists(messageVotesBucket)

		return err
	})
}

// isEpochInserted checks if given epoch is present in db
func (s *State) isEpochInserted(epoch uint64) bool {
	return s.db.View(func(tx *bolt.Tx) error {
		_, err := getEpochBucket(tx, epoch)

		return err
	}) == nil
}

// insertCommitmentMessage inserts signed commitment to db
func (s *State) insertCommitmentMessage(commitment *CommitmentMessageSigned) error {
	return s.db.Update(func(tx *bolt.Tx) error {
		raw, err := json.Marshal(commitment)
		if err != nil {
			return err
		}

		if err := tx.Bucket(commitmentsBucket).Put(itob(commitment.Message.ToIndex), raw); err != nil {
			return err
		}

		return nil
	})
}

// getCommitmentMessage queries the signed commitment from the db
func (s *State) getCommitmentMessage(toIndex uint64) (*CommitmentMessageSigned, error) {
	var commitment *CommitmentMessageSigned

	err := s.db.View(func(tx *bolt.Tx) error {
		raw := tx.Bucket(commitmentsBucket).Get(itob(toIndex))
		if raw == nil {
			return nil
		}

		return json.Unmarshal(raw, &commitment)
	})

	return commitment, err
}

// cleanCommitments cleans all commitments that are older than the provided fromIndex, alongside their proofs
func (s *State) cleanCommitments(stateSyncExecutionIndex uint64) error {
	return s.db.Update(func(tx *bolt.Tx) error {
		commitmentsBucket := tx.Bucket(commitmentsBucket)
		commitmentsCursor := commitmentsBucket.Cursor()
		for k, _ := commitmentsCursor.First(); k != nil; k, _ = commitmentsCursor.Next() {
			if itou(k) >= stateSyncExecutionIndex {
				// reached a commitment that is not executed
				break
			}

			if err := commitmentsBucket.Delete(k); err != nil {
				return err
			}
		}

		bundlesBucket := tx.Bucket(bundlesBucket)
		bundlesCursor := bundlesBucket.Cursor()
		for k, _ := bundlesCursor.First(); k != nil; k, _ = bundlesCursor.Next() {
			if itou(k) >= stateSyncExecutionIndex {
				// reached a bundle that is not executed
				break
			}

			if err := bundlesBucket.Delete(k); err != nil {
				return err
			}
		}

		return nil
	})
}

// insertBundles inserts the provided bundles to db
func (s *State) insertBundles(bundles []*BundleProof) error {
	return s.db.Update(func(tx *bolt.Tx) error {
		bundlesBucket := tx.Bucket(bundlesBucket)
		for _, b := range bundles {
			raw, err := json.Marshal(b)
			if err != nil {
				return err
			}

			if err := bundlesBucket.Put(itob(b.ID()), raw); err != nil {
				return err
			}
		}

		return nil
	})
}

// getBundles gets bundles that are not executed
func (s *State) getBundles(stateSyncExecutionIndex, maxNumberOfBundles uint64) ([]*BundleProof, error) {
	var bundles []*BundleProof

	err := s.db.View(func(tx *bolt.Tx) error {
		c := tx.Bucket(bundlesBucket).Cursor()
		processed := uint64(0)
		for k, v := c.First(); k != nil && processed < maxNumberOfBundles; k, v = c.Next() {
			if itou(k) >= stateSyncExecutionIndex {
				var bundle *BundleProof
				if err := json.Unmarshal(v, &bundle); err != nil {
					return err
				}

				bundles = append(bundles, bundle)
				processed++
			}
		}

		return nil
	})

	return bundles, err
}

// insertMessageVote inserts given vote to signatures bucket of given epoch
func (s *State) insertMessageVote(epoch uint64, key []byte, vote *MessageSignature) (int, error) {
	var numSignatures int

	err := s.db.Update(func(tx *bolt.Tx) error {
		signatures, err := s.getMessageVotesLocked(tx, epoch, key)
		if err != nil {
			return err
		}

		// check if the signature has already being included
		for _, sigs := range signatures {
			if sigs.From == vote.From {
				numSignatures = len(signatures)

				return nil
			}
		}

		if signatures == nil {
			signatures = []*MessageSignature{vote}
		} else {
			signatures = append(signatures, vote)
		}
		numSignatures = len(signatures)

		raw, err := json.Marshal(signatures)
		if err != nil {
			return err
		}

		bucket, err := getNestedBucketInEpoch(tx, epoch, messageVotesBucket)
		if err != nil {
			return err
		}

		if err := bucket.Put(key, raw); err != nil {
			return err
		}

		return nil
	})

	if err != nil {
		return 0, err
	}

	return numSignatures, nil
}

// getMessageVotes gets all signatures from db associated with given epoch and hash
func (s *State) getMessageVotes(epoch uint64, hash []byte) ([]*MessageSignature, error) {
	var signatures []*MessageSignature

	err := s.db.View(func(tx *bolt.Tx) error {
		res, err := s.getMessageVotesLocked(tx, epoch, hash)
		if err != nil {
			return err
		}
		signatures = res

		return nil
	})

	if err != nil {
		return nil, err
	}

	return signatures, nil
}

// getMessageVotesLocked gets all signatures from db associated with given epoch and hash
func (s *State) getMessageVotesLocked(tx *bolt.Tx, epoch uint64, hash []byte) ([]*MessageSignature, error) {
	bucket, err := getNestedBucketInEpoch(tx, epoch, messageVotesBucket)
	if err != nil {
		return nil, err
	}

	v := bucket.Get(hash)
	if v == nil {
		return nil, nil
	}

	var signatures []*MessageSignature
	if err := json.Unmarshal(v, &signatures); err != nil {
		return nil, err
	}

	return signatures, nil
}

// getNestedBucketInEpoch returns a nested (child) bucket from db associated with given epoch
func getNestedBucketInEpoch(tx *bolt.Tx, epoch uint64, bucketKey []byte) (*bolt.Bucket, error) {
	epochBucket, err := getEpochBucket(tx, epoch)
	if err != nil {
		return nil, err
	}

	bucket := epochBucket.Bucket(bucketKey)

	if epochBucket == nil {
		return nil, fmt.Errorf("could not find %v bucket for epoch: %v", string(bucketKey), epoch)
	}

	return bucket, nil
}

// getEpochBucket returns bucket from db associated with given epoch
func getEpochBucket(tx *bolt.Tx, epoch uint64) (*bolt.Bucket, error) {
	epochBucket := tx.Bucket(epochsBucket).Bucket(itob(epoch))
	if epochBucket == nil {
		return nil, fmt.Errorf("could not find bucket for epoch: %v", epoch)
	}

	return epochBucket, nil
}

// cleanEpochsFromDB cleans epoch buckets from db
func (s *State) cleanEpochsFromDB() error {
	return s.db.Update(func(tx *bolt.Tx) error {
		if err := tx.DeleteBucket(epochsBucket); err != nil {
			return err
		}
		_, err := tx.CreateBucket(epochsBucket)

		return err
	})
}

// cleanValidatorSnapshotsFromDB cleans the validator snapshots bucket if a limit is reached,
// but it leaves the latest (n) number of snapshots
func (s *State) cleanValidatorSnapshotsFromDB(epoch uint64) error {
	return s.db.Update(func(tx *bolt.Tx) error {
		bucket := tx.Bucket(validatorSnapshotsBucket)

		// paired list
		keys := make([][]byte, 0)
		values := make([][]byte, 0)
		if numberOfSnapshotsToLeaveInDB > 0 { // TODO this is always true?!
			for i := 0; i < numberOfSnapshotsToLeaveInDB; i++ { // exclude the last inserted we already appended
				key := itob(epoch)
				value := bucket.Get(key)
				if value == nil {
					continue
				}
				keys = append(keys, key)
				values = append(values, value)
				epoch--
			}
		}

		// removing an entire bucket is much faster than removing all keys
		// look at thread https://github.com/boltdb/bolt/issues/667
		err := tx.DeleteBucket(validatorSnapshotsBucket)
		if err != nil {
			return err
		}

		bucket, err = tx.CreateBucket(validatorSnapshotsBucket)
		if err != nil {
			return err
		}

		// we start the loop in reverse so that the oldest of snapshots get inserted first in db
		for i := len(keys) - 1; i >= 0; i-- {
			if err := bucket.Put(keys[i], values[i]); err != nil {
				return err
			}
		}

		return nil
	})
}

// removeAllValidatorSnapshots drops a validator snapshot bucket and re-creates it in bolt database
func (s *State) removeAllValidatorSnapshots() error {
	return s.db.Update(func(tx *bolt.Tx) error {
		// removing an entire bucket is much faster than removing all keys
		// look at thread https://github.com/boltdb/bolt/issues/667
		err := tx.DeleteBucket(validatorSnapshotsBucket)
		if err != nil {
			return err
		}

		_, err = tx.CreateBucket(validatorSnapshotsBucket)
		if err != nil {
			return err
		}

		return nil
	})
}

// epochsDBStats returns stats of epochs bucket in db
func (s *State) epochsDBStats() *bolt.BucketStats {
	return s.bucketStats(epochsBucket)
}

// validatorSnapshotsDBStats returns stats of validators snapshot bucket in db
func (s *State) validatorSnapshotsDBStats() *bolt.BucketStats {
	return s.bucketStats(validatorSnapshotsBucket)
}

// bucketStats returns stats for the given bucket in db
func (s *State) bucketStats(bucketName []byte) *bolt.BucketStats {
	var stats *bolt.BucketStats

	err := s.db.View(func(tx *bolt.Tx) error {
		s := tx.Bucket(bucketName).Stats()
		stats = &s

		return nil
	})

	if err != nil {
		s.logger.Error("Cannot check bucket stats", "Bucket name", string(bucketName), "Error", err)
	}

	return stats
}

<<<<<<< HEAD
// getProposerCalculatorSnapshot gets latest proposer calculator snapshot
// we are keeping two snapshots just in case if latest write mess up snapshot
func (s *State) getProposerCalculatorSnapshot() (*ProposerCalculatorSnapshot, error) {
	var snapshot *ProposerCalculatorSnapshot

	err := s.db.View(func(tx *bolt.Tx) error {
		value := tx.Bucket(proposerCalcSnapshotBucket).Get(itob(uint64(proposerCalcSnapshotKey)))
=======
// getProposerSnapshot gets latest proposer snapshot
func (s *State) getProposerSnapshot() (*ProposerSnapshot, error) {
	var snapshot *ProposerSnapshot

	err := s.db.View(func(tx *bolt.Tx) error {
		value := tx.Bucket(proposerCalcSnapshotBucket).Get(proposerSnapshotKey)
>>>>>>> 5f5bcf8e
		if value == nil {
			return nil
		}

		return json.Unmarshal(value, &snapshot)
	})

	return snapshot, err
}

<<<<<<< HEAD
// writeProposerCalculatorSnapshot writes proposer calculator snapshot to double buffered bucket
func (s *State) writeProposerCalculatorSnapshot(snapshot *ProposerCalculatorSnapshot) error {
=======
// writeProposerSnapshot writes proposer snapshot
func (s *State) writeProposerSnapshot(snapshot *ProposerSnapshot) error {
>>>>>>> 5f5bcf8e
	raw, err := json.Marshal(snapshot)
	if err != nil {
		return err
	}

	return s.db.Update(func(tx *bolt.Tx) error {
<<<<<<< HEAD
		return tx.Bucket(proposerCalcSnapshotBucket).Put(itob(proposerCalcSnapshotKey), raw)
=======
		return tx.Bucket(proposerCalcSnapshotBucket).Put(proposerSnapshotKey, raw)
>>>>>>> 5f5bcf8e
	})
}

func itob(v uint64) []byte {
	b := make([]byte, 8)
	binary.BigEndian.PutUint64(b, v)

	return b
}

func itou(v []byte) uint64 {
	return binary.BigEndian.Uint64(v)
}<|MERGE_RESOLUTION|>--- conflicted
+++ resolved
@@ -66,8 +66,6 @@
 	stateSyncMainBundleSize = 10
 	// number of stateSyncEvents to be grouped into one StateTransaction
 	stateSyncBundleSize = 1
-	// latest proposer calculator snapshot key
-	proposerCalcSnapshotKey = 7
 )
 
 type exitEventNotFoundError struct {
@@ -850,22 +848,12 @@
 	return stats
 }
 
-<<<<<<< HEAD
-// getProposerCalculatorSnapshot gets latest proposer calculator snapshot
-// we are keeping two snapshots just in case if latest write mess up snapshot
-func (s *State) getProposerCalculatorSnapshot() (*ProposerCalculatorSnapshot, error) {
-	var snapshot *ProposerCalculatorSnapshot
-
-	err := s.db.View(func(tx *bolt.Tx) error {
-		value := tx.Bucket(proposerCalcSnapshotBucket).Get(itob(uint64(proposerCalcSnapshotKey)))
-=======
 // getProposerSnapshot gets latest proposer snapshot
 func (s *State) getProposerSnapshot() (*ProposerSnapshot, error) {
 	var snapshot *ProposerSnapshot
 
 	err := s.db.View(func(tx *bolt.Tx) error {
 		value := tx.Bucket(proposerCalcSnapshotBucket).Get(proposerSnapshotKey)
->>>>>>> 5f5bcf8e
 		if value == nil {
 			return nil
 		}
@@ -876,24 +864,15 @@
 	return snapshot, err
 }
 
-<<<<<<< HEAD
-// writeProposerCalculatorSnapshot writes proposer calculator snapshot to double buffered bucket
-func (s *State) writeProposerCalculatorSnapshot(snapshot *ProposerCalculatorSnapshot) error {
-=======
 // writeProposerSnapshot writes proposer snapshot
 func (s *State) writeProposerSnapshot(snapshot *ProposerSnapshot) error {
->>>>>>> 5f5bcf8e
 	raw, err := json.Marshal(snapshot)
 	if err != nil {
 		return err
 	}
 
 	return s.db.Update(func(tx *bolt.Tx) error {
-<<<<<<< HEAD
-		return tx.Bucket(proposerCalcSnapshotBucket).Put(itob(proposerCalcSnapshotKey), raw)
-=======
 		return tx.Bucket(proposerCalcSnapshotBucket).Put(proposerSnapshotKey, raw)
->>>>>>> 5f5bcf8e
 	})
 }
 
