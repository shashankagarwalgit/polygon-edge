--- conflicted
+++ resolved
@@ -9,23 +9,18 @@
 	"sync"
 	"sync/atomic"
 
-<<<<<<< HEAD
 	"github.com/0xPolygon/go-ibft/messages"
 	"github.com/0xPolygon/go-ibft/messages/proto"
 	hcf "github.com/hashicorp/go-hclog"
 
 	"github.com/0xPolygon/polygon-edge/chain"
 	"github.com/0xPolygon/polygon-edge/consensus/polybft/common"
-=======
-	"github.com/0xPolygon/polygon-edge/chain"
->>>>>>> 3cae93a0
 	"github.com/0xPolygon/polygon-edge/consensus/polybft/contractsapi"
 	bls "github.com/0xPolygon/polygon-edge/consensus/polybft/signer"
 	"github.com/0xPolygon/polygon-edge/consensus/polybft/slashing"
 	"github.com/0xPolygon/polygon-edge/consensus/polybft/validator"
 	"github.com/0xPolygon/polygon-edge/consensus/polybft/wallet"
 	"github.com/0xPolygon/polygon-edge/contracts"
-	"github.com/0xPolygon/polygon-edge/forkmanager"
 	"github.com/0xPolygon/polygon-edge/txrelayer"
 	"github.com/0xPolygon/polygon-edge/types"
 )
@@ -66,11 +61,7 @@
 
 	// CurrentClientConfig is the current client configuration for current epoch
 	// that is updated by governance proposals
-<<<<<<< HEAD
 	CurrentClientConfig *common.PolyBFTConfig
-=======
-	CurrentClientConfig *PolyBFTConfig
->>>>>>> 3cae93a0
 }
 
 type guardedDataDTO struct {
@@ -86,12 +77,8 @@
 
 // runtimeConfig is a struct that holds configuration data for given consensus runtime
 type runtimeConfig struct {
-<<<<<<< HEAD
 	GenesisPolyBFTConfig  *common.PolyBFTConfig
 	Forks                 *chain.Forks
-=======
-	GenesisPolyBFTConfig  *PolyBFTConfig
->>>>>>> 3cae93a0
 	DataDir               string
 	Key                   *wallet.Key
 	State                 *State
@@ -137,12 +124,9 @@
 	// manager for handling validator stake change and updating validator set
 	stakeManager StakeManager
 
-<<<<<<< HEAD
 	// doubleSigningTracker tracks IBFT messages and detects double signing
 	doubleSigningTracker slashing.DoubleSigningTracker
 
-=======
->>>>>>> 3cae93a0
 	// manager for handling governance events gotten from proposals execution
 	// also handles updating client configuration based on governance proposals
 	governanceManager GovernanceManager
@@ -272,29 +256,8 @@
 		wallet.NewEcdsaSigner(c.config.Key),
 		contracts.ValidatorSetContract,
 		c.config.GenesisPolyBFTConfig.Bridge.CustomSupernetManagerAddr,
-<<<<<<< HEAD
-=======
 		c.config.blockchain,
 	)
-
-	return nil
-}
-
-// initGovernanceManager initializes governance manager
-func (c *consensusRuntime) initGovernanceManager(logger hcf.Logger) error {
-	governanceManager, err := newGovernanceManager(
-		c.config.GenesisPolyBFTConfig,
-		logger.Named("governance-manager"),
-		c.state,
->>>>>>> 3cae93a0
-		c.config.blockchain,
-	)
-
-	if err != nil {
-		return err
-	}
-
-	c.governanceManager = governanceManager
 
 	return nil
 }
@@ -385,19 +348,12 @@
 		isEndOfEpoch = c.isFixedSizeOfEpochMet(fullBlock.Block.Header.Number, epoch)
 	)
 
-<<<<<<< HEAD
 	postBlock := &common.PostBlockRequest{
-=======
-	postBlock := &PostBlockRequest{
->>>>>>> 3cae93a0
 		FullBlock:           fullBlock,
 		Epoch:               epoch.Number,
 		IsEpochEndingBlock:  isEndOfEpoch,
 		CurrentClientConfig: epoch.CurrentClientConfig,
-<<<<<<< HEAD
 		Forks:               c.config.Forks,
-=======
->>>>>>> 3cae93a0
 	}
 
 	// handle commitment and proofs creation
@@ -495,10 +451,7 @@
 
 	ff := &fsm{
 		config:              epoch.CurrentClientConfig,
-<<<<<<< HEAD
 		forks:               c.config.Forks,
-=======
->>>>>>> 3cae93a0
 		parent:              parent,
 		backend:             c.config.blockchain,
 		polybftBackend:      c.config.polybftBackend,
@@ -506,16 +459,10 @@
 		epochNumber:         epoch.Number,
 		blockBuilder:        blockBuilder,
 		validators:          valSet,
-<<<<<<< HEAD
 		doubleSigners:       doubleSigners,
 		isFirstBlockOfEpoch: isFirstBlockOfEpoch,
 		isEndOfEpoch:        isEndOfEpoch,
 		isEndOfSprint:       isEndOfSprint,
-=======
-		isEndOfEpoch:        isEndOfEpoch,
-		isEndOfSprint:       isEndOfSprint,
-		isFirstBlockOfEpoch: isFirstBlockOfEpoch,
->>>>>>> 3cae93a0
 		proposerSnapshot:    proposerSnapshot,
 		logger:              c.logger.Named("fsm"),
 	}
@@ -667,11 +614,7 @@
 	lastFinalizedBlock *types.Header,
 	epochID uint64,
 ) (*contractsapi.DistributeRewardForRewardPoolFn, error) {
-<<<<<<< HEAD
 	if !isRewardDistributionBlock(c.config.Forks, isFirstBlockOfEpoch, isEndOfEpoch, pendingBlockNumber) {
-=======
-	if !isRewardDistributionBlock(isFirstBlockOfEpoch, isEndOfEpoch, pendingBlockNumber) {
->>>>>>> 3cae93a0
 		// we don't have to distribute rewards at this block
 		return nil, nil
 	}
@@ -684,11 +627,7 @@
 		blockHeader   = lastFinalizedBlock // start calculating from this block
 	)
 
-<<<<<<< HEAD
 	if c.config.Forks.IsActive(chain.Governance, pendingBlockNumber) {
-=======
-	if forkmanager.GetInstance().IsForkEnabled(chain.Governance, pendingBlockNumber) {
->>>>>>> 3cae93a0
 		// if governance is enabled, we are distributing rewards for previous epoch
 		// at the beginning of a new epoch, so modify epochID
 		epochID--
@@ -741,11 +680,7 @@
 		}
 	}
 
-<<<<<<< HEAD
 	lookbackSize := getLookbackSizeForRewardDistribution(c.config.Forks, pendingBlockNumber)
-=======
-	lookbackSize := getLookbackSizeForRewardDistribution(pendingBlockNumber)
->>>>>>> 3cae93a0
 
 	// calculate uptime for blocks from previous epoch that were not processed in previous uptime
 	// since we can not calculate uptime for the last block in epoch (because of parent signatures)
