package polybft

import (
	"bytes"
	"errors"
	"fmt"
	"sort"
	"sync"
	"sync/atomic"

	"github.com/0xPolygon/polygon-edge/consensus/polybft/wallet"
	"github.com/0xPolygon/polygon-edge/txrelayer"
	"github.com/0xPolygon/polygon-edge/types"

	"github.com/0xPolygon/go-ibft/messages"
	"github.com/0xPolygon/go-ibft/messages/proto"
	hcf "github.com/hashicorp/go-hclog"
)

const (
	maxCommitmentSize  = 10
	stateFileName      = "consensusState.db"
	uptimeLookbackSize = 2 // number of blocks to calculate uptime from the previous epoch
)

var (
	// errNotAValidator represents "node is not a validator" error message
	errNotAValidator = errors.New("node is not a validator")
	// errQuorumNotReached represents "quorum not reached for commitment message" error message
	errQuorumNotReached = errors.New("quorum not reached for commitment message")
)

// txPoolInterface is an abstraction of transaction pool
type txPoolInterface interface {
	Prepare()
	Length() uint64
	Peek() *types.Transaction
	Pop(*types.Transaction)
	Drop(*types.Transaction)
	Demote(*types.Transaction)
	SetSealing(bool)
	ResetWithHeaders(...*types.Header)
}

// epochMetadata is the static info for epoch currently being processed
type epochMetadata struct {
	// Number is the number of the epoch
	Number uint64

	FirstBlockInEpoch uint64

	// Validators is the set of validators for the epoch
	Validators AccountSet
}

type guardedDataDTO struct {
	// last built block header at the time of collecting data
	lastBuiltBlock *types.Header

	// epoch metadata at the time of collecting data
	epoch *epochMetadata

	// proposerSnapshot at the time of collecting data
	proposerSnapshot *ProposerSnapshot
}

// runtimeConfig is a struct that holds configuration data for given consensus runtime
type runtimeConfig struct {
	PolyBFTConfig  *PolyBFTConfig
	DataDir        string
	Key            *wallet.Key
	State          *State
	blockchain     blockchainBackend
	polybftBackend polybftBackend
	txPool         txPoolInterface
	bridgeTopic    topic
}

// consensusRuntime is a struct that provides consensus runtime features like epoch, state and event management
type consensusRuntime struct {
	// config represents wrapper around required parameters which are received from the outside
	config *runtimeConfig

	// state is reference to the struct which encapsulates bridge events persistence logic
	state *State

	// fsm instance which is created for each `runSequence`
	fsm *fsm

	// lock is a lock to access 'epoch' and `lastBuiltBlock`
	lock sync.RWMutex

	// epoch is the metadata for the current epoch
	epoch *epochMetadata

	// lastBuiltBlock is the header of the last processed block
	lastBuiltBlock *types.Header

	// activeValidatorFlag indicates whether the given node is amongst currently active validator set
	activeValidatorFlag uint32

	// checkpointManager represents abstraction for checkpoint submission
	checkpointManager CheckpointManager

	// proposerCalculator is the object which manipulates with ProposerSnapshot
	proposerCalculator *ProposerCalculator

	// manager for state sync bridge transactions
	stateSyncManager StateSyncManager

	// logger instance
	logger hcf.Logger
}

// newConsensusRuntime creates and starts a new consensus runtime instance with event tracking
func newConsensusRuntime(log hcf.Logger, config *runtimeConfig) (*consensusRuntime, error) {
	proposerCalculator, err := NewProposerCalculator(config, log.Named("proposer_calculator"))
	if err != nil {
		return nil, fmt.Errorf("failed to create consensus runtime, error while creating proposer calculator %w", err)
	}

	runtime := &consensusRuntime{
		state:              config.State,
		config:             config,
		lastBuiltBlock:     config.blockchain.CurrentHeader(),
		proposerCalculator: proposerCalculator,
		logger:             log.Named("consensus_runtime"),
	}

	if err = runtime.initStateSyncManager(log); err != nil {
		return nil, err
	}

	if err = runtime.initCheckpointManager(log); err != nil {
		return nil, err
	}

	// we need to call restart epoch on runtime to initialize epoch state
	runtime.epoch, err = runtime.restartEpoch(runtime.lastBuiltBlock)
	if err != nil {
		return nil, fmt.Errorf("consensus runtime creation - restart epoch failed: %w", err)
	}

	return runtime, nil
}

// close is used to tear down allocated resources
func (c *consensusRuntime) close() {
	c.stateSyncManager.Close()
}

// initStateSyncManager initializes state sync manager
// if bridge is not enabled, then a dummy state sync manager will be used
func (c *consensusRuntime) initStateSyncManager(logger hcf.Logger) error {
	if c.IsBridgeEnabled() {
		stateSyncManager, err := NewStateSyncManager(
			logger,
			c.config.State,
			&stateSyncConfig{
				key:               c.config.Key,
				stateSenderAddr:   c.config.PolyBFTConfig.Bridge.BridgeAddr,
				jsonrpcAddr:       c.config.PolyBFTConfig.Bridge.JSONRPCEndpoint,
				dataDir:           c.config.DataDir,
				topic:             c.config.bridgeTopic,
				maxCommitmentSize: maxCommitmentSize,
			},
		)

		if err != nil {
			return err
		}

		c.stateSyncManager = stateSyncManager
	} else {
		c.stateSyncManager = &dummyStateSyncManager{}
	}

	return c.stateSyncManager.Init()
}

// initCheckpointManager initializes checkpoint manager
// if bridge is not enabled, then a dummy checkpoint manager will be used
func (c *consensusRuntime) initCheckpointManager(logger hcf.Logger) error {
	if c.IsBridgeEnabled() {
		// enable checkpoint manager
		txRelayer, err := txrelayer.NewTxRelayer(txrelayer.WithIPAddress(c.config.PolyBFTConfig.Bridge.JSONRPCEndpoint))
		if err != nil {
			return err
		}

		c.checkpointManager = newCheckpointManager(
			wallet.NewEcdsaSigner(c.config.Key),
			defaultCheckpointsOffset,
			c.config.PolyBFTConfig.Bridge.CheckpointAddr,
			txRelayer,
			c.config.blockchain,
			c.config.polybftBackend,
			logger.Named("checkpoint_manager"),
			c.state)
	} else {
		c.checkpointManager = &dummyCheckpointManager{}
	}

	return nil
}

// getGuardedData returns last build block, proposer snapshot and current epochMetadata in a thread-safe manner.
func (c *consensusRuntime) getGuardedData() (guardedDataDTO, error) {
	c.lock.RLock()
	defer c.lock.RUnlock()

	lastBuiltBlock := c.lastBuiltBlock.Copy()
	epoch := new(epochMetadata)
	*epoch = *c.epoch // shallow copy, don't need to make validators copy because AccountSet is immutable
	proposerSnapshot, ok := c.proposerCalculator.GetSnapshot()

	if !ok {
		return guardedDataDTO{}, errors.New("cannot collect shared data, snapshot is empty")
	}

	return guardedDataDTO{
		epoch:            epoch,
		lastBuiltBlock:   lastBuiltBlock,
		proposerSnapshot: proposerSnapshot,
	}, nil
}

func (c *consensusRuntime) IsBridgeEnabled() bool {
	return c.config.PolyBFTConfig.IsBridgeEnabled()
}

// OnBlockInserted is called whenever fsm or syncer inserts new block
func (c *consensusRuntime) OnBlockInserted(fullBlock *types.FullBlock) {
	c.lock.Lock()
	defer c.lock.Unlock()

	if c.lastBuiltBlock != nil && c.lastBuiltBlock.Number >= fullBlock.Block.Number() {
		c.logger.Debug("on block inserted already handled",
			"current", c.lastBuiltBlock.Number, "block", fullBlock.Block.Number())

		return
	}

	if err := updateBlockMetrics(fullBlock.Block, c.lastBuiltBlock); err != nil {
		c.logger.Error("failed to update block metrics", "error", err)
	}

	// after the block has been written we reset the txpool so that the old transactions are removed
	c.config.txPool.ResetWithHeaders(fullBlock.Block.Header)

	var (
		epoch = c.epoch
		err   error
		// TODO - this will need to take inconsideration if slashing occurred
		isEndOfEpoch = c.isFixedSizeOfEpochMet(fullBlock.Block.Header.Number, epoch)
	)

	postBlock := &PostBlockRequest{FullBlock: fullBlock, Epoch: epoch.Number, IsEpochEndingBlock: isEndOfEpoch}

	// handle commitment and proofs creation
	if err = c.stateSyncManager.PostBlock(postBlock); err != nil {
		c.logger.Error("failed to post block state sync", "err", err)
	}

	// handle exit events that happened in block
	if err = c.checkpointManager.PostBlock(postBlock); err != nil {
		c.logger.Error("failed to post block in checkpoint manager", "err", err)
	}

	// update proposer priorities
	if err := c.proposerCalculator.PostBlock(postBlock); err != nil {
		c.logger.Error("Could not update proposer calculator", "err", err)
	}

	if isEndOfEpoch {
		if epoch, err = c.restartEpoch(fullBlock.Block.Header); err != nil {
			c.logger.Error("failed to restart epoch after block inserted", "error", err)

			return
		}
	}

<<<<<<< HEAD
	if err = c.proposerCalculator.Update(fullBlock.Block.Number()); err != nil {
		// do not return if proposer snapshot hasn't been inserted, next call of OnBlockInserted will catch-up
		c.logger.Warn("Could not update proposer calculator", "err", err)
	}

=======
>>>>>>> 36821be8
	// finally update runtime state (lastBuiltBlock, epoch, proposerSnapshot)
	c.epoch = epoch
	c.lastBuiltBlock = fullBlock.Block.Header
}

// FSM creates a new instance of fsm
func (c *consensusRuntime) FSM() error {
	sharedData, err := c.getGuardedData()
	if err != nil {
		return fmt.Errorf("cannot create fsm: %w", err)
	}

	parent, epoch, proposerSnapshot := sharedData.lastBuiltBlock, sharedData.epoch, sharedData.proposerSnapshot

	if !epoch.Validators.ContainsNodeID(c.config.Key.String()) {
		return errNotAValidator
	}

	bb, err := c.config.blockchain.NewBlockBuilder(
		parent,
		types.Address(c.config.Key.Address()),
		c.config.txPool,
		c.config.PolyBFTConfig.BlockTime,
		c.logger,
	)

	if err != nil {
		return fmt.Errorf("cannot create block builder for fsm: %w", err)
	}

	// TODO - recognize slashing occurred
	slash := false

	pendingBlockNumber := parent.Number + 1
	isEndOfSprint := slash || c.isFixedSizeOfSprintMet(pendingBlockNumber, epoch)
	isEndOfEpoch := slash || c.isFixedSizeOfEpochMet(pendingBlockNumber, epoch)

	valSet := NewValidatorSet(epoch.Validators, c.logger)

	exitRootHash, err := c.checkpointManager.BuildEventRoot(epoch.Number)
	if err != nil {
		return fmt.Errorf("could not build exit root hash for fsm: %w", err)
	}

	ff := &fsm{
		config:            c.config.PolyBFTConfig,
		parent:            parent,
		backend:           c.config.blockchain,
		polybftBackend:    c.config.polybftBackend,
		exitEventRootHash: exitRootHash,
		epochNumber:       epoch.Number,
		blockBuilder:      bb,
		validators:        valSet,
		isEndOfEpoch:      isEndOfEpoch,
		isEndOfSprint:     isEndOfSprint,
		proposerSnapshot:  proposerSnapshot,
		logger:            c.logger.Named("fsm"),
	}

	if isEndOfSprint {
		commitment, err := c.stateSyncManager.Commitment()
		if err != nil {
			return err
		}

		ff.proposerCommitmentToRegister = commitment
	}

	if isEndOfEpoch {
		ff.uptimeCounter, err = c.calculateUptime(parent, epoch)
		if err != nil {
			return fmt.Errorf("cannot calculate uptime: %w", err)
		}
	}

	c.logger.Info(
		"[FSM built]",
		"epoch", epoch.Number,
		"endOfEpoch", isEndOfEpoch,
		"endOfSprint", isEndOfSprint,
	)

	c.lock.Lock()
	c.fsm = ff
	c.lock.Unlock()

	return nil
}

// restartEpoch resets the previously run epoch and moves to the next one
// returns *epochMetadata different from nil if the lastEpoch is not the current one and everything was successful
func (c *consensusRuntime) restartEpoch(header *types.Header) (*epochMetadata, error) {
	lastEpoch := c.epoch

	systemState, err := c.getSystemState(header)
	if err != nil {
		return nil, err
	}

	epochNumber, err := systemState.GetEpoch()
	if err != nil {
		return nil, err
	}

	if lastEpoch != nil {
		// Epoch might be already in memory, if its the same number do nothing -> just return provided last one
		// Otherwise, reset the epoch metadata and restart the async services
		if lastEpoch.Number == epochNumber {
			return lastEpoch, nil
		}
	}

	validatorSet, err := c.config.polybftBackend.GetValidators(header.Number, nil)
	if err != nil {
		return nil, fmt.Errorf("restart epoch - cannot get validators: %w", err)
	}

	updateEpochMetrics(epochMetadata{
		Number:     epochNumber,
		Validators: validatorSet,
	})

	firstBlockInEpoch, err := c.getFirstBlockOfEpoch(epochNumber, header)
	if err != nil {
		return nil, err
	}

	if err := c.state.cleanEpochsFromDB(); err != nil {
		c.logger.Error("Could not clean previous epochs from db.", "error", err)
	}

	if err := c.state.insertEpoch(epochNumber); err != nil {
		return nil, fmt.Errorf("an error occurred while inserting new epoch in db. Reason: %w", err)
	}

	c.logger.Info(
		"restartEpoch",
		"block number", header.Number,
		"epoch", epochNumber,
		"validators", validatorSet.Len(),
		"firstBlockInEpoch", firstBlockInEpoch,
	)

	reqObj := &PostEpochRequest{
		SystemState:       systemState,
		NewEpochID:        epochNumber,
		FirstBlockOfEpoch: firstBlockInEpoch,
		ValidatorSet:      NewValidatorSet(validatorSet, c.logger),
	}

	if err := c.stateSyncManager.PostEpoch(reqObj); err != nil {
		return nil, err
	}

	return &epochMetadata{
		Number:            epochNumber,
		Validators:        validatorSet,
		FirstBlockInEpoch: firstBlockInEpoch,
	}, nil
}

// calculateUptime calculates uptime for blocks starting from the last built block in current epoch,
// and ending at the last block of previous epoch
func (c *consensusRuntime) calculateUptime(currentBlock *types.Header, epoch *epochMetadata) (*CommitEpoch, error) {
	uptimeCounter := map[types.Address]uint64{}
	blockHeader := currentBlock
	epochID := epoch.Number
	totalBlocks := uint64(0)

	getSealersForBlock := func(blockExtra *Extra, validators AccountSet) error {
		signers, err := validators.GetFilteredValidators(blockExtra.Parent.Bitmap)
		if err != nil {
			return err
		}

		totalBlocks++

		for _, a := range signers.GetAddresses() {
			uptimeCounter[a]++
		}

		return nil
	}

	blockExtra, err := GetIbftExtra(currentBlock.ExtraData)
	if err != nil {
		return nil, err
	}

	// calculate uptime for current epoch
	for blockHeader.Number > epoch.FirstBlockInEpoch {
		if err := getSealersForBlock(blockExtra, epoch.Validators); err != nil {
			return nil, err
		}

		blockHeader, blockExtra, err = getBlockData(blockHeader.Number-1, c.config.blockchain)
	}

	// calculate uptime for blocks from previous epoch that were not processed in previous uptime
	// since we can not calculate uptime for the last block in epoch (because of parent signatures)
	if blockHeader.Number > uptimeLookbackSize {
		for i := 0; i < uptimeLookbackSize; i++ {
			validators, err := c.config.polybftBackend.GetValidators(blockHeader.Number-2, nil)
			if err != nil {
				return nil, err
			}

			if err := getSealersForBlock(blockExtra, validators); err != nil {
				return nil, err
			}

			blockHeader, blockExtra, err = getBlockData(blockHeader.Number-1, c.config.blockchain)
		}
	}

	uptime := Uptime{
		EpochID:     epochID,
		TotalBlocks: totalBlocks,
	}

	// include the data in the uptime counter in a deterministic way
	addrSet := []types.Address{}

	for addr := range uptimeCounter {
		addrSet = append(addrSet, addr)
	}

	sort.Slice(addrSet, func(i, j int) bool {
		return bytes.Compare(addrSet[i][:], addrSet[j][:]) > 0
	})

	for _, addr := range addrSet {
		uptime.addValidatorUptime(addr, uptimeCounter[addr])
	}

	commitEpoch := &CommitEpoch{
		EpochID: epoch.Number,
		Epoch: Epoch{
			StartBlock: epoch.FirstBlockInEpoch,
			EndBlock:   currentBlock.Number + 1,
			EpochRoot:  types.Hash{},
		},
		Uptime: uptime,
	}

	return commitEpoch, nil
}

// GenerateExitProof generates proof of exit and is a bridge endpoint store function
func (c *consensusRuntime) GenerateExitProof(exitID, epoch, checkpointBlock uint64) (types.ExitProof, error) {
	return c.checkpointManager.GenerateExitProof(exitID, epoch, checkpointBlock)
}

// GetStateSyncProof returns the proof for the state sync
func (c *consensusRuntime) GetStateSyncProof(stateSyncID uint64) (*types.StateSyncProof, error) {
	return c.stateSyncManager.GetStateSyncProof(stateSyncID)
}

// setIsActiveValidator updates the activeValidatorFlag field
func (c *consensusRuntime) setIsActiveValidator(isActiveValidator bool) {
	if isActiveValidator {
		atomic.StoreUint32(&c.activeValidatorFlag, 1)
	} else {
		atomic.StoreUint32(&c.activeValidatorFlag, 0)
	}
}

// isActiveValidator indicates if node is in validator set or not
func (c *consensusRuntime) isActiveValidator() bool {
	return atomic.LoadUint32(&c.activeValidatorFlag) == 1
}

// isFixedSizeOfEpochMet checks if epoch reached its end that was configured by its default size
// this is only true if no slashing occurred in the given epoch
func (c *consensusRuntime) isFixedSizeOfEpochMet(blockNumber uint64, epoch *epochMetadata) bool {
	return epoch.FirstBlockInEpoch+c.config.PolyBFTConfig.EpochSize-1 == blockNumber
}

// isFixedSizeOfSprintMet checks if an end of an sprint is reached with the current block
func (c *consensusRuntime) isFixedSizeOfSprintMet(blockNumber uint64, epoch *epochMetadata) bool {
	return (blockNumber-epoch.FirstBlockInEpoch+1)%c.config.PolyBFTConfig.SprintSize == 0
}

// getSystemState builds SystemState instance for the most current block header
func (c *consensusRuntime) getSystemState(header *types.Header) (SystemState, error) {
	provider, err := c.config.blockchain.GetStateProviderForBlock(header)
	if err != nil {
		return nil, err
	}

	return c.config.blockchain.GetSystemState(c.config.PolyBFTConfig, provider), nil
}

func (c *consensusRuntime) IsValidBlock(proposal []byte) bool {
	if err := c.fsm.Validate(proposal); err != nil {
		c.logger.Error("failed to validate proposal", "error", err)

		return false
	}

	return true
}

func (c *consensusRuntime) IsValidSender(msg *proto.Message) bool {
	c.lock.RLock()
	defer c.lock.RUnlock()

	if c.fsm == nil {
		c.logger.Warn("unable to validate IBFT message sender, because FSM is not initialized")

		return false
	}

	if err := c.fsm.ValidateSender(msg); err != nil {
		c.logger.Error("invalid IBFT message received", "error", err)

		return false
	}

	return true
}

func (c *consensusRuntime) IsProposer(id []byte, height, round uint64) bool {
	c.lock.RLock()
	defer c.lock.RUnlock()

	nextProposer, err := c.fsm.proposerSnapshot.CalcProposer(round, height)
	if err != nil {
		c.logger.Error("cannot calculate proposer", "error", err)

		return false
	}

	c.logger.Info("Proposer calculated", "height", height, "round", round, "address", nextProposer)

	return bytes.Equal(id, nextProposer[:])
}

func (c *consensusRuntime) IsValidProposalHash(proposal, hash []byte) bool {
	if len(proposal) == 0 {
		c.logger.Error("proposal hash is not valid because proposal is empty")

		return false
	}

	block := types.Block{}
	if err := block.UnmarshalRLP(proposal); err != nil {
		c.logger.Error("unable to unmarshal proposal", "error", err)

		return false
	}

	extra, err := GetIbftExtra(block.Header.ExtraData)
	if err != nil {
		c.logger.Error("failed to retrieve extra", "block number", block.Number(), "error", err)

		return false
	}

	proposalHash, err := extra.Checkpoint.Hash(c.config.blockchain.GetChainID(), block.Number(), block.Hash())
	if err != nil {
		c.logger.Error("failed to calculate proposal hash", "block number", block.Number(), "error", err)

		return false
	}

	return bytes.Equal(proposalHash.Bytes(), hash)
}

func (c *consensusRuntime) IsValidCommittedSeal(proposalHash []byte, committedSeal *messages.CommittedSeal) bool {
	err := c.fsm.ValidateCommit(committedSeal.Signer, committedSeal.Signature, proposalHash)
	if err != nil {
		c.logger.Info("Invalid committed seal", "error", err)

		return false
	}

	return true
}

func (c *consensusRuntime) BuildProposal(view *proto.View) []byte {
	sharedData, err := c.getGuardedData()

	if sharedData.lastBuiltBlock.Number+1 != view.Height {
		c.logger.Error("unable to build block, due to lack of parent block",
			"last", sharedData.lastBuiltBlock.Number, "num", view.Height)

		return nil
	}

	proposal, err := c.fsm.BuildProposal(view.Round)
	if err != nil {
		c.logger.Info("Unable to create proposal", "blockNumber", view.Height, "error", err)

		return nil
	}

	return proposal
}

// InsertBlock inserts a proposal with the specified committed seals
func (c *consensusRuntime) InsertBlock(proposal []byte, committedSeals []*messages.CommittedSeal) {
	fsm := c.fsm

	fullBlock, err := fsm.Insert(proposal, committedSeals)
	if err != nil {
		c.logger.Error("cannot insert proposal", "error", err)

		return
	}

	c.OnBlockInserted(fullBlock)
}

// ID return ID (address actually) of the current node
func (c *consensusRuntime) ID() []byte {
	return c.config.Key.Address().Bytes()
}

// HasQuorum returns true if quorum is reached for the given blockNumber
func (c *consensusRuntime) HasQuorum(
	blockNumber uint64,
	messages []*proto.Message,
	msgType proto.MessageType,
) bool {
	c.lock.RLock()
	defer c.lock.RUnlock()
	// extract the addresses of all the signers of the messages
	ppIncluded := false
	signers := make(map[types.Address]struct{}, len(messages))

	for _, message := range messages {
		if message.Type == proto.MessageType_PREPREPARE {
			ppIncluded = true
		}

		signers[types.BytesToAddress(message.From)] = struct{}{}
	}

	// check quorum
	switch msgType {
	case proto.MessageType_PREPREPARE:
		return len(messages) >= 1
	case proto.MessageType_PREPARE:
		if ppIncluded {
			return c.fsm.validators.HasQuorum(signers)
		}

		if len(messages) == 0 {
			return false
		}

		propAddress, err := c.fsm.proposerSnapshot.GetLatestProposer(messages[0].View.Round, blockNumber)
		if err != nil {
			c.logger.Warn("HasQuorum has been called but proposer is not set", "error", err)

			return false
		}

		if _, ok := signers[propAddress]; ok {
			c.logger.Warn("HasQuorum failed - proposer is among signers but it is not expected to be")

			return false
		}

		signers[propAddress] = struct{}{} // add proposer manually

		return c.fsm.validators.HasQuorum(signers)
	case proto.MessageType_ROUND_CHANGE, proto.MessageType_COMMIT:
		return c.fsm.validators.HasQuorum(signers)
	default:
		return false
	}
}

// BuildPrePrepareMessage builds a PREPREPARE message based on the passed in proposal
func (c *consensusRuntime) BuildPrePrepareMessage(
	proposal []byte,
	certificate *proto.RoundChangeCertificate,
	view *proto.View,
) *proto.Message {
	if len(proposal) == 0 {
		c.logger.Error("can not build pre-prepare message, since proposal is empty")

		return nil
	}

	block := types.Block{}
	if err := block.UnmarshalRLP(proposal); err != nil {
		c.logger.Error(fmt.Sprintf("cannot unmarshal RLP: %s", err))

		return nil
	}

	extra, err := GetIbftExtra(block.Header.ExtraData)
	if err != nil {
		c.logger.Error("failed to retrieve extra for block %d: %w", block.Number(), err)

		return nil
	}

	proposalHash, err := extra.Checkpoint.Hash(c.config.blockchain.GetChainID(), block.Number(), block.Hash())
	if err != nil {
		c.logger.Error("failed to calculate proposal hash for block %d: %w", block.Number(), err)

		return nil
	}

	msg := proto.Message{
		View: view,
		From: c.ID(),
		Type: proto.MessageType_PREPREPARE,
		Payload: &proto.Message_PreprepareData{
			PreprepareData: &proto.PrePrepareMessage{
				Proposal:     proposal,
				ProposalHash: proposalHash.Bytes(),
				Certificate:  certificate,
			},
		},
	}

	message, err := c.config.Key.SignEcdsaMessage(&msg)
	if err != nil {
		c.logger.Error("Cannot sign message", "error", err)

		return nil
	}

	return message
}

// BuildPrepareMessage builds a PREPARE message based on the passed in proposal
func (c *consensusRuntime) BuildPrepareMessage(proposalHash []byte, view *proto.View) *proto.Message {
	msg := proto.Message{
		View: view,
		From: c.ID(),
		Type: proto.MessageType_PREPARE,
		Payload: &proto.Message_PrepareData{
			PrepareData: &proto.PrepareMessage{
				ProposalHash: proposalHash,
			},
		},
	}

	message, err := c.config.Key.SignEcdsaMessage(&msg)
	if err != nil {
		c.logger.Error("Cannot sign message.", "error", err)

		return nil
	}

	return message
}

// BuildCommitMessage builds a COMMIT message based on the passed in proposal
func (c *consensusRuntime) BuildCommitMessage(proposalHash []byte, view *proto.View) *proto.Message {
	committedSeal, err := c.config.Key.Sign(proposalHash)
	if err != nil {
		c.logger.Error("Cannot create committed seal message.", "error", err)

		return nil
	}

	msg := proto.Message{
		View: view,
		From: c.ID(),
		Type: proto.MessageType_COMMIT,
		Payload: &proto.Message_CommitData{
			CommitData: &proto.CommitMessage{
				ProposalHash:  proposalHash,
				CommittedSeal: committedSeal,
			},
		},
	}

	message, err := c.config.Key.SignEcdsaMessage(&msg)
	if err != nil {
		c.logger.Error("Cannot sign message", "Error", err)

		return nil
	}

	return message
}

// BuildRoundChangeMessage builds a ROUND_CHANGE message based on the passed in proposal
func (c *consensusRuntime) BuildRoundChangeMessage(
	proposal []byte,
	certificate *proto.PreparedCertificate,
	view *proto.View,
) *proto.Message {
	msg := proto.Message{
		View: view,
		From: c.ID(),
		Type: proto.MessageType_ROUND_CHANGE,
		Payload: &proto.Message_RoundChangeData{RoundChangeData: &proto.RoundChangeMessage{
			LastPreparedProposedBlock: proposal,
			LatestPreparedCertificate: certificate,
		}},
	}

	signedMsg, err := c.config.Key.SignEcdsaMessage(&msg)
	if err != nil {
		c.logger.Error("Cannot sign message", "Error", err)

		return nil
	}

	return signedMsg
}

// getFirstBlockOfEpoch returns the first block of epoch in which provided header resides
func (c *consensusRuntime) getFirstBlockOfEpoch(epochNumber uint64, latestHeader *types.Header) (uint64, error) {
	if latestHeader.Number == 0 {
		// if we are starting the chain, we know that the first block is block 1
		return 1, nil
	}

	blockHeader := latestHeader

	blockExtra, err := GetIbftExtra(latestHeader.ExtraData)
	if err != nil {
		return 0, err
	}

	if epochNumber != blockExtra.Checkpoint.EpochNumber {
		// its a regular epoch ending. No out of sync happened
		return latestHeader.Number + 1, nil
	}

	// node was out of sync, so we need to figure out what was the first block of the given epoch
	epoch := blockExtra.Checkpoint.EpochNumber

	var firstBlockInEpoch uint64

	for blockExtra.Checkpoint.EpochNumber == epoch {
		firstBlockInEpoch = blockHeader.Number
		blockHeader, blockExtra, err = getBlockData(blockHeader.Number-1, c.config.blockchain)

		if err != nil {
			return 0, err
		}
	}

	return firstBlockInEpoch, nil
}

// validateVote validates if the senders address is in active validator set
func validateVote(vote *MessageSignature, epoch *epochMetadata) error {
	// get senders address
	senderAddress := types.StringToAddress(vote.From)
	if !epoch.Validators.ContainsAddress(senderAddress) {
		return fmt.Errorf(
			"message is received from sender %s, which is not in current validator set",
			vote.From,
		)
	}

	return nil
}

// createExitTree creates an exit event merkle tree from provided exit events
func createExitTree(exitEvents []*ExitEvent) (*MerkleTree, error) {
	numOfEvents := len(exitEvents)
	data := make([][]byte, numOfEvents)

	for i := 0; i < numOfEvents; i++ {
		b, err := ExitEventABIType.Encode(exitEvents[i])
		if err != nil {
			return nil, err
		}

		data[i] = b
	}

	return NewMerkleTree(data)
}<|MERGE_RESOLUTION|>--- conflicted
+++ resolved
@@ -268,7 +268,7 @@
 	}
 
 	// update proposer priorities
-	if err := c.proposerCalculator.PostBlock(postBlock); err != nil {
+	if err = c.proposerCalculator.PostBlock(postBlock); err != nil {
 		c.logger.Error("Could not update proposer calculator", "err", err)
 	}
 
@@ -280,14 +280,11 @@
 		}
 	}
 
-<<<<<<< HEAD
 	if err = c.proposerCalculator.Update(fullBlock.Block.Number()); err != nil {
 		// do not return if proposer snapshot hasn't been inserted, next call of OnBlockInserted will catch-up
 		c.logger.Warn("Could not update proposer calculator", "err", err)
 	}
 
-=======
->>>>>>> 36821be8
 	// finally update runtime state (lastBuiltBlock, epoch, proposerSnapshot)
 	c.epoch = epoch
 	c.lastBuiltBlock = fullBlock.Block.Header
