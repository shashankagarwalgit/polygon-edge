--- conflicted
+++ resolved
@@ -354,33 +354,12 @@
 	pendingBlockNumber := parent.Number + 1
 	isEndOfSprint := c.isEndOfSprint(pendingBlockNumber)
 	isEndOfEpoch := c.isEndOfEpoch(pendingBlockNumber)
-	validatorsCopy := epoch.Validators.Copy()
 
 	valSet, err := NewValidatorSet(validatorsCopy, c.logger)
 	if err != nil {
 		return fmt.Errorf("cannot create validator set for fsm: %w", err)
 	}
 
-<<<<<<< HEAD
-=======
-	proposerCalc, err := NewProposerCalculator(validatorsCopy, valSet.GetTotalVotingPower(), c.logger)
-	if err != nil {
-		return fmt.Errorf("cannot create proposer calculator for fsm: %w", err)
-	}
-
-	iterationNumber, err := getNumberOfIteration(parent, epoch.Number, c)
-	if err != nil {
-		return fmt.Errorf("cannot get number of iteration: %w", err)
-	}
-
-	if iterationNumber > 0 {
-		err = proposerCalc.IncrementProposerPriority(iterationNumber)
-		if err != nil {
-			return fmt.Errorf("cannot increment proposer priority in fsm: %w", err)
-		}
-	}
-
->>>>>>> 22c7b809
 	ff := &fsm{
 		config:             c.config.PolyBFTConfig,
 		parent:             parent,
@@ -390,15 +369,9 @@
 		epochNumber:        epoch.Number,
 		blockBuilder:       blockBuilder,
 		validators:         valSet,
-<<<<<<< HEAD
 		isEndOfEpoch:       isEndOfEpoch,
 		isEndOfSprint:      isEndOfSprint,
 		proposerCalculator: NewProposerCalculatorFromSnapshot(proposerSnapshot, c.logger.Named("fsm_proposer_calculator")),
-=======
-		proposerCalculator: proposerCalc,
-		isEndOfEpoch:       isEndOfEpoch,
-		isEndOfSprint:      isEndOfSprint,
->>>>>>> 22c7b809
 		logger:             c.logger.Named("fsm"),
 	}
 
@@ -1039,11 +1012,7 @@
 	c.lock.RLock()
 	defer c.lock.RUnlock()
 
-<<<<<<< HEAD
 	nextProposer, err := c.fsm.proposerCalculator.CalcProposer(round, height)
-=======
-	nextProposer, err := c.fsm.proposerCalculator.CalcProposer(round)
->>>>>>> 22c7b809
 	if err != nil {
 		c.logger.Error("cannot calculate proposer", "error", err)
 
@@ -1183,11 +1152,7 @@
 			return false
 		}
 
-<<<<<<< HEAD
 		propAddress, exist := c.fsm.proposerCalculator.GetLatestProposer(messages[0].View.Round, blockNumber)
-=======
-		propAddress, exist := c.fsm.proposerCalculator.GetLatestProposer(messages[0].View.Round)
->>>>>>> 22c7b809
 		if !exist {
 			c.logger.Warn("HasQuorum has been called but proposer is not set")
 
