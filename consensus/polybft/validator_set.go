package polybft

import (
	"bytes"
<<<<<<< HEAD
	"errors"
=======
>>>>>>> 08ec26eb
	"fmt"
	"math"
	"math/big"

	"github.com/0xPolygon/polygon-edge/types"
	"github.com/hashicorp/go-hclog"
)

const (
	// maxTotalVotingPower - the maximum allowed total voting power.
	// It needs to be sufficiently small to, in all cases:
	// 1. prevent clipping in incrementProposerPriority()
	// 2. let (diff+diffMax-1) not overflow in IncrementProposerPriority()
	// (Proof of 1 is tricky, left to the reader).
	// It could be higher, but this is sufficiently large for our purposes,
	// and leaves room for defensive purposes.
	maxTotalVotingPower = int64(math.MaxInt64) / 8

	// priorityWindowSizeFactor - is a constant that when multiplied with the
	// total voting power gives the maximum allowed distance between validator
	// priorities.
	priorityWindowSizeFactor = 2
)

var (
	// errInvalidTotalVotingPower is returned if the total voting power is zero
	errInvalidTotalVotingPower = errors.New(
		"invalid voting power configuration provided: total voting power must be greater than 0")
)

<<<<<<< HEAD
=======
const (
	// MaxTotalVotingPower - the maximum allowed total voting power.
	// It needs to be sufficiently small to, in all cases:
	// 1. prevent clipping in incrementProposerPriority()
	// 2. let (diff+diffMax-1) not overflow in IncrementProposerPriority()
	// (Proof of 1 is tricky, left to the reader).
	// It could be higher, but this is sufficiently large for our purposes,
	// and leaves room for defensive purposes.
	MaxTotalVotingPower = int64(math.MaxInt64) / 8

	// PriorityWindowSizeFactor - is a constant that when multiplied with the
	// total voting power gives the maximum allowed distance between validator
	// priorities.
	PriorityWindowSizeFactor = 2
)

>>>>>>> 08ec26eb
type ValidatorAccount struct {
	Metadata         *ValidatorMetadata
	ProposerPriority int64
}

// NewValidator returns a new validator with the given pubkey and voting power.
func NewValidator(metadata *ValidatorMetadata, priority int64) *ValidatorAccount {
	return &ValidatorAccount{
		Metadata:         metadata,
		ProposerPriority: priority,
	}
}

// CompareProposerPriority returns the one with higher proposer priority.
func (v *ValidatorAccount) CompareProposerPriority(other *ValidatorAccount) (*ValidatorAccount, error) {
	if v == nil {
		return other, nil
	}

	switch {
	case v.ProposerPriority > other.ProposerPriority:
		return v, nil
	case v.ProposerPriority < other.ProposerPriority:
		return other, nil
	default:
		result := bytes.Compare(v.Metadata.Address.Bytes(), other.Metadata.Address.Bytes())

		switch {
		case result < 0:
			return v, nil
		case result > 0:
			return other, nil
		default:
			return nil, fmt.Errorf("cannot compare identical validators")
		}
	}
}

// ValidatorSet interface of the current validator set
type ValidatorSet interface {
	// CalcProposer calculates next proposer based on the passed round
	CalcProposer(round uint64) (types.Address, error)

	// Includes checks if the passed address in included in the current validator set
	Includes(address types.Address) bool

	// Len returns the size of the validator set
	Len() int

	// Accounts returns the list of the ValidatorMetadata
	Accounts() AccountSet

	// IncrementProposerPriority increments priorities number of times
	IncrementProposerPriority(times uint64) error
<<<<<<< HEAD

	// checks if submitted signers have reached quorum
	HasQuorum(signers []types.Address) bool

	// checks if submitted signers have reached quorum without proposer voting power
	HasQuorumWithoutProposer(signers []types.Address) bool
=======
>>>>>>> 08ec26eb
}

type validatorSet struct {
	// validators represents current list of validators with their priority
	validators []*ValidatorAccount

	// proposer of a block
	proposer *ValidatorAccount
<<<<<<< HEAD

	// totalVotingPower denotes voting power of entire validator set
	totalVotingPower int64

	// quorum
	quorumSize uint64

	// votingPowerMap represents voting powers per validator address
	votingPowerMap map[types.Address]uint64

	// logger instance
	logger hclog.Logger
}

// NewValidatorSet creates a new validator set.
func NewValidatorSet(valz AccountSet, logger hclog.Logger) (*validatorSet, error) {
	var validators = make([]*ValidatorAccount, len(valz))
	for i, v := range valz {
		validators[i] = NewValidator(v, 0)
	}

	validatorSet := &validatorSet{
		validators: validators,
		logger:     logger.Named("validator_set"),
	}

	// populate voting power map
	validatorSet.populateVotingPower()

	// calculate quorum according to submitted voting powers
	err := validatorSet.calculateQuorum()
	if err != nil {
		return nil, err
	}

	err = validatorSet.updateWithChangeSet()
	if err != nil {
		return nil, fmt.Errorf("cannot update changeset: %w", err)
	}

	return validatorSet, nil
}

// populateVotingPower populates voting power map
// for each validator in the current validator set
func (v *validatorSet) populateVotingPower() {
	v.votingPowerMap = make(map[types.Address]uint64, len(v.validators))
	for _, validator := range v.validators {
		v.votingPowerMap[validator.Metadata.Address] = validator.Metadata.VotingPower
	}
}

// calculateQuorum calculates quorum size for given voting power map
func (v *validatorSet) calculateQuorum() error {
	totalVotingPower, err := v.TotalVotingPower()
	if err != nil {
		return err
	}

	// quorum size is calculated as 2/3 supermajority
	v.quorumSize = uint64(math.Ceil((2 * float64(totalVotingPower)) / 3))
	v.logger.Debug("calculateQuorum", "quorum", v.quorumSize, "voting powers map", v.votingPowerMap)

	return nil
}

// IncrementProposerPriority increments ProposerPriority of each validator and
// updates the proposer.
func (v *validatorSet) IncrementProposerPriority(times uint64) error {
	if v.isNilOrEmpty() {
		return fmt.Errorf("validator set cannot be nul or empty")
	}

	if times == 0 {
		return fmt.Errorf("cannot call IncrementProposerPriority with non-positive times")
	}

	// Cap the difference between priorities to be proportional to 2*totalPower by
	// re-normalizing priorities, i.e., rescale all priorities by multiplying with:
	//  2*totalVotingPower/(maxPriority - minPriority)
	vp, err := v.TotalVotingPower()

	if err != nil {
		return fmt.Errorf("cannot calculate total voting power: %w", err)
	}

	diffMax := priorityWindowSizeFactor * vp

	err = v.rescalePriorities(diffMax)
	if err != nil {
		return fmt.Errorf("cannot rescale priorities: %w", err)
	}

	err = v.shiftByAvgProposerPriority()
	if err != nil {
		return fmt.Errorf("cannot shift avg priorities: %w", err)
	}

	var proposer *ValidatorAccount

	for i := uint64(0); i < times; i++ {
		proposer, err = v.incrementProposerPriority()
		if err != nil {
			return fmt.Errorf("cannot increment proposer priority: %w", err)
		}
	}

	v.proposer = proposer

	return nil
}

func (v *validatorSet) incrementProposerPriority() (*ValidatorAccount, error) {
	for _, val := range v.validators {
		// Check for overflow for sum.
		newPrio := safeAddClip(val.ProposerPriority, int64(val.Metadata.VotingPower))
		val.ProposerPriority = newPrio
	}
	// Decrement the validator with most ProposerPriority.
	mostest, err := v.getValWithMostPriority()
	if err != nil {
		return nil, fmt.Errorf("cannot get validator with most priority: %w", err)
	}
	// Mind the underflow.
	vp, err := v.TotalVotingPower()
	if err != nil {
		return nil, fmt.Errorf("cannot get total voting power: %w", err)
	}

	mostest.ProposerPriority = safeSubClip(mostest.ProposerPriority, vp)

	return mostest, nil
}

// TotalVotingPower returns the sum of the voting powers of all validators.
// It recomputes the total voting power if required.
func (v *validatorSet) TotalVotingPower() (int64, error) {
	if v.totalVotingPower == 0 {
		err := v.updateTotalVotingPower()
		if err != nil {
			return 0, fmt.Errorf("cannot update total voting power: %w", err)
		}
	}

	if v.totalVotingPower == 0 {
		return 0, errInvalidTotalVotingPower
	}

	return v.totalVotingPower, nil
}

func (v *validatorSet) updateWithChangeSet() error {
	err := v.updateTotalVotingPower()
	if err != nil {
		return fmt.Errorf("cannot update total voting power: %w", err)
	}

	err = v.rescalePriorities(priorityWindowSizeFactor * v.totalVotingPower)
	if err != nil {
		return fmt.Errorf("cannot rescale priorities: %w", err)
	}

	err = v.shiftByAvgProposerPriority()
	if err != nil {
		return fmt.Errorf("cannot shift proposer priorities: %w", err)
	}

	return nil
}

func (v *validatorSet) shiftByAvgProposerPriority() error {
	avgProposerPriority, err := v.computeAvgProposerPriority()
	if err != nil {
		return fmt.Errorf("cannot compute proposer priority: %w", err)
	}

	for _, val := range v.validators {
		val.ProposerPriority = safeSubClip(val.ProposerPriority, avgProposerPriority)
	}

	return nil
}

func (v *validatorSet) getValWithMostPriority() (*ValidatorAccount, error) {
	var (
		res *ValidatorAccount
		err error
	)

	for _, val := range v.validators {
		res, err = res.CompareProposerPriority(val)
		if err != nil {
			return nil, fmt.Errorf("cannot compare proposer priority: %w", err)
		}
	}

	return res, nil
}

func (v *validatorSet) computeAvgProposerPriority() (int64, error) {
	if v.isNilOrEmpty() {
		return 0, fmt.Errorf("validator set cannot be nul or empty")
	}

	n := int64(len(v.validators))
	sum := big.NewInt(0)

	for _, val := range v.validators {
		sum.Add(sum, big.NewInt(val.ProposerPriority))
	}

	avg := sum.Div(sum, big.NewInt(n))
	if avg.IsInt64() {
		return avg.Int64(), nil
	}

	return 0, fmt.Errorf("cannot represent avg ProposerPriority as an int64 %v", avg)
}

// rescalePriorities rescales the priorities such that the distance between the
// maximum and minimum is smaller than `diffMax`.
func (v *validatorSet) rescalePriorities(diffMax int64) error {
	if v.isNilOrEmpty() {
		return fmt.Errorf("validator set cannot be nul or empty")
	}
	// NOTE: This check is merely a sanity check which could be
	// removed if all tests would init. voting power appropriately;
	// i.e. diffMax should always be > 0
	if diffMax <= 0 {
		return fmt.Errorf("difference between priorities must be positive")
	}

	// Calculating ceil(diff/diffMax):
	// Re-normalization is performed by dividing by an integer for simplicity.
	// NOTE: This may make debugging priority issues easier as well.
	diff := computeMaxMinPriorityDiff(v)
	ratio := (diff + diffMax - 1) / diffMax

	if diff > diffMax {
		for _, val := range v.validators {
			val.ProposerPriority /= ratio
		}
	}

	return nil
}

// HasQuorum determines if there is quorum of enough signers reached,
// based on its voting power and quorum size
func (v *validatorSet) HasQuorum(signers []types.Address) bool {
	signersVotingPower := v.calculateVotingPower(signers)
	v.logger.Debug("HasQuorum", "signers voting power", signersVotingPower, "quorum", v.quorumSize,
		"hasQuorum", signersVotingPower >= v.quorumSize)

	return signersVotingPower >= v.quorumSize
}

// checks if submitted signers have reached prepare quorum
func (v *validatorSet) HasQuorumWithoutProposer(signers []types.Address) bool {
	signersVotingPower := v.calculateVotingPower(signers)
	proposerVotingPower := v.votingPowerMap[v.proposer.Metadata.Address]
	hasQuorum := signersVotingPower >= v.quorumSize-proposerVotingPower
	v.logger.Debug("HasQuorumWithoutProposer", "signers voting power", signersVotingPower, "quorum", v.quorumSize,
		"hasQuorum", hasQuorum)

	return hasQuorum
}

// calculateVotingPower calculates voting power for provided validator ids
func (v validatorSet) calculateVotingPower(signers []types.Address) uint64 {
	accumulatedVotingPower := uint64(0)
	for _, address := range signers {
		accumulatedVotingPower += v.votingPowerMap[address]
	}

	return accumulatedVotingPower
}

// IsNilOrEmpty returns true if validator set is nil or empty.
func (v *validatorSet) isNilOrEmpty() bool {
	return v == nil || len(v.validators) == 0
}

// updateTotalVotingPower forces recalculation of the set's total voting power.
func (v *validatorSet) updateTotalVotingPower() error {
	sum := int64(0)
	for _, val := range v.validators {
		// mind overflow
		sum = safeAddClip(sum, int64(val.Metadata.VotingPower))
		if sum > maxTotalVotingPower {
			return fmt.Errorf(
				"total voting power cannot be guarded to not exceed %v; got: %v",
				maxTotalVotingPower,
				sum,
			)
		}
	}

	v.totalVotingPower = sum

	return nil
}

func (v *validatorSet) Accounts() AccountSet {
	var accountSet = make([]*ValidatorMetadata, len(v.validators))
	for i, validator := range v.validators {
		accountSet[i] = validator.Metadata
	}

	return accountSet
}

=======

	// totalVotingPower denotes voting power of entire validator set
	totalVotingPower int64
}

// NewValidatorSet creates a new validator set.
func NewValidatorSet(valz AccountSet) (*validatorSet, error) {
	var validators = make([]*ValidatorAccount, len(valz))
	for i, v := range valz {
		validators[i] = NewValidator(v, 0)
	}

	validatorSet := &validatorSet{
		validators: validators,
	}

	err := validatorSet.updateWithChangeSet()
	if err != nil {
		return nil, fmt.Errorf("cannot update changeset: %w", err)
	}

	return validatorSet, nil
}

// IncrementProposerPriority increments ProposerPriority of each validator and
// updates the proposer.
func (v *validatorSet) IncrementProposerPriority(times uint64) error {
	if v.isNilOrEmpty() {
		return fmt.Errorf("validator set cannot be nul or empty")
	}

	if times == 0 {
		return fmt.Errorf("cannot call IncrementProposerPriority with non-positive times")
	}

	// Cap the difference between priorities to be proportional to 2*totalPower by
	// re-normalizing priorities, i.e., rescale all priorities by multiplying with:
	//  2*totalVotingPower/(maxPriority - minPriority)
	vp, err := v.TotalVotingPower()

	if err != nil {
		return fmt.Errorf("cannot calculate total voting power: %w", err)
	}

	diffMax := PriorityWindowSizeFactor * vp

	err = v.rescalePriorities(diffMax)
	if err != nil {
		return fmt.Errorf("cannot rescale priorities: %w", err)
	}

	err = v.shiftByAvgProposerPriority()
	if err != nil {
		return fmt.Errorf("cannot shift avg priorities: %w", err)
	}

	var proposer *ValidatorAccount

	for i := uint64(0); i < times; i++ {
		proposer, err = v.incrementProposerPriority()
		if err != nil {
			return fmt.Errorf("cannot increment proposer priority: %w", err)
		}
	}

	v.proposer = proposer

	return nil
}

func (v *validatorSet) incrementProposerPriority() (*ValidatorAccount, error) {
	for _, val := range v.validators {
		// Check for overflow for sum.
		newPrio := safeAddClip(val.ProposerPriority, int64(val.Metadata.VotingPower))
		val.ProposerPriority = newPrio
	}
	// Decrement the validator with most ProposerPriority.
	mostest, err := v.getValWithMostPriority()
	if err != nil {
		return nil, fmt.Errorf("cannot get validator with most priority: %w", err)
	}
	// Mind the underflow.
	vp, err := v.TotalVotingPower()
	if err != nil {
		return nil, fmt.Errorf("cannot get total voting power: %w", err)
	}

	mostest.ProposerPriority = safeSubClip(mostest.ProposerPriority, vp)

	return mostest, nil
}

// TotalVotingPower returns the sum of the voting powers of all validators.
// It recomputes the total voting power if required.
func (v *validatorSet) TotalVotingPower() (int64, error) {
	if v.totalVotingPower == 0 {
		err := v.updateTotalVotingPower()
		if err != nil {
			return 0, fmt.Errorf("cannot update total voting power: %w", err)
		}
	}

	return v.totalVotingPower, nil
}

func (v *validatorSet) updateWithChangeSet() error {
	err := v.updateTotalVotingPower()
	if err != nil {
		return fmt.Errorf("cannot update total voting power: %w", err)
	}

	err = v.rescalePriorities(PriorityWindowSizeFactor * v.totalVotingPower)
	if err != nil {
		return fmt.Errorf("cannot rescale priorities: %w", err)
	}

	err = v.shiftByAvgProposerPriority()
	if err != nil {
		return fmt.Errorf("cannot shift proposer priorities: %w", err)
	}

	return nil
}

func (v *validatorSet) shiftByAvgProposerPriority() error {
	avgProposerPriority, err := v.computeAvgProposerPriority()
	if err != nil {
		return fmt.Errorf("cannot compute proposer priority: %w", err)
	}

	for _, val := range v.validators {
		val.ProposerPriority = safeSubClip(val.ProposerPriority, avgProposerPriority)
	}

	return nil
}

func (v *validatorSet) getValWithMostPriority() (*ValidatorAccount, error) {
	var (
		res *ValidatorAccount
		err error
	)

	for _, val := range v.validators {
		res, err = res.CompareProposerPriority(val)
		if err != nil {
			return nil, fmt.Errorf("cannot compare proposer priority: %w", err)
		}
	}

	return res, nil
}

func (v *validatorSet) computeAvgProposerPriority() (int64, error) {
	if v.isNilOrEmpty() {
		return 0, fmt.Errorf("validator set cannot be nul or empty")
	}

	n := int64(len(v.validators))
	sum := big.NewInt(0)

	for _, val := range v.validators {
		sum.Add(sum, big.NewInt(val.ProposerPriority))
	}

	avg := sum.Div(sum, big.NewInt(n))
	if avg.IsInt64() {
		return avg.Int64(), nil
	}

	return 0, fmt.Errorf("cannot represent avg ProposerPriority as an int64 %v", avg)
}

// rescalePriorities rescales the priorities such that the distance between the
// maximum and minimum is smaller than `diffMax`.
func (v *validatorSet) rescalePriorities(diffMax int64) error {
	if v.isNilOrEmpty() {
		return fmt.Errorf("validator set cannot be nul or empty")
	}
	// NOTE: This check is merely a sanity check which could be
	// removed if all tests would init. voting power appropriately;
	// i.e. diffMax should always be > 0
	if diffMax <= 0 {
		return fmt.Errorf("difference between priorities must be positive")
	}

	// Calculating ceil(diff/diffMax):
	// Re-normalization is performed by dividing by an integer for simplicity.
	// NOTE: This may make debugging priority issues easier as well.
	diff := computeMaxMinPriorityDiff(v)
	ratio := (diff + diffMax - 1) / diffMax

	if diff > diffMax {
		for _, val := range v.validators {
			val.ProposerPriority /= ratio
		}
	}

	return nil
}

// isNilOrEmpty returns true if validator set is nil or empty.
func (v *validatorSet) isNilOrEmpty() bool {
	return v == nil || len(v.validators) == 0
}

// updateTotalVotingPower forces recalculation of the set's total voting power.
func (v *validatorSet) updateTotalVotingPower() error {
	sum := int64(0)
	for _, val := range v.validators {
		// mind overflow
		sum = safeAddClip(sum, int64(val.Metadata.VotingPower))
		if sum > MaxTotalVotingPower {
			return fmt.Errorf(
				"total voting power cannot be guarded to not exceed %v; got: %v",
				MaxTotalVotingPower,
				sum,
			)
		}
	}

	v.totalVotingPower = sum

	return nil
}

func (v *validatorSet) Accounts() AccountSet {
	var accountSet = make([]*ValidatorMetadata, len(v.validators))
	for i, validator := range v.validators {
		accountSet[i] = validator.Metadata
	}

	return accountSet
}

>>>>>>> 08ec26eb
func (v *validatorSet) CalcProposer(round uint64) (types.Address, error) {
	vc := v.Copy()
	err := vc.IncrementProposerPriority(round + 1) // if round = 0 then we need one iteration

	if err != nil {
		return types.ZeroAddress, fmt.Errorf("cannot increment proposer priority: %w", err)
	}

	// keep proposer in the original validator set
	v.proposer, err = vc.getProposer()
	if err != nil {
		return types.ZeroAddress, fmt.Errorf("cannot get proposer: %w", err)
	}

	return v.proposer.Metadata.Address, nil
}

func (v *validatorSet) Includes(address types.Address) bool {
	for _, validator := range v.validators {
		if validator.Metadata.Address == address {
			return true
		}
	}

	return false
}

func (v *validatorSet) Len() int {
	return len(v.validators)
}

// getProposer returns the current proposer
func (v *validatorSet) getProposer() (*ValidatorAccount, error) {
	if v.isNilOrEmpty() {
		return nil, fmt.Errorf("validators cannot be nil or empty")
	}

	if v.proposer == nil {
		proposer, err := v.findProposer()

		if err != nil {
			return nil, fmt.Errorf("cannot find proposer: %w", err)
		}

		v.proposer = proposer
	}

	return NewValidator(v.proposer.Metadata, v.proposer.ProposerPriority), nil
}

// findProposer finds proposer with the biggest priority in the validator set
func (v *validatorSet) findProposer() (*ValidatorAccount, error) {
	var (
		proposer *ValidatorAccount
		err      error
	)

	for _, val := range v.validators {
		if proposer == nil || !bytes.Equal(val.Metadata.Address.Bytes(), proposer.Metadata.Address.Bytes()) {
			proposer, err = proposer.CompareProposerPriority(val)
			if err != nil {
				return nil, fmt.Errorf("cannot compare proposer priority: %w", err)
			}
		}
	}

	return proposer, nil
}

// Copy each validator into a new ValidatorSet.
func (v *validatorSet) Copy() *validatorSet {
	return &validatorSet{
		validators:       validatorListCopy(v.validators),
		proposer:         v.proposer,
		totalVotingPower: v.totalVotingPower,
	}
}

// validatorListCopy makes a copy of the validator list.
func validatorListCopy(valList []*ValidatorAccount) []*ValidatorAccount {
	valCopy := make([]*ValidatorAccount, len(valList))
	for i, val := range valList {
		valCopy[i] = NewValidator(val.Metadata, val.ProposerPriority)
	}

	return valCopy
}

// computeMaxMinPriorityDiff computes the difference between the max and min ProposerPriority of that set.
func computeMaxMinPriorityDiff(v *validatorSet) int64 {
	max := int64(math.MinInt64)
	min := int64(math.MaxInt64)

	for _, v := range v.validators {
		if v.ProposerPriority < min {
			min = v.ProposerPriority
		}

		if v.ProposerPriority > max {
			max = v.ProposerPriority
		}
	}

	diff := max - min

	if diff < 0 {
		return -1 * diff
	}

	return diff
}<|MERGE_RESOLUTION|>--- conflicted
+++ resolved
@@ -2,10 +2,7 @@
 
 import (
 	"bytes"
-<<<<<<< HEAD
 	"errors"
-=======
->>>>>>> 08ec26eb
 	"fmt"
 	"math"
 	"math/big"
@@ -36,25 +33,6 @@
 		"invalid voting power configuration provided: total voting power must be greater than 0")
 )
 
-<<<<<<< HEAD
-=======
-const (
-	// MaxTotalVotingPower - the maximum allowed total voting power.
-	// It needs to be sufficiently small to, in all cases:
-	// 1. prevent clipping in incrementProposerPriority()
-	// 2. let (diff+diffMax-1) not overflow in IncrementProposerPriority()
-	// (Proof of 1 is tricky, left to the reader).
-	// It could be higher, but this is sufficiently large for our purposes,
-	// and leaves room for defensive purposes.
-	MaxTotalVotingPower = int64(math.MaxInt64) / 8
-
-	// PriorityWindowSizeFactor - is a constant that when multiplied with the
-	// total voting power gives the maximum allowed distance between validator
-	// priorities.
-	PriorityWindowSizeFactor = 2
-)
-
->>>>>>> 08ec26eb
 type ValidatorAccount struct {
 	Metadata         *ValidatorMetadata
 	ProposerPriority int64
@@ -109,15 +87,12 @@
 
 	// IncrementProposerPriority increments priorities number of times
 	IncrementProposerPriority(times uint64) error
-<<<<<<< HEAD
 
 	// checks if submitted signers have reached quorum
 	HasQuorum(signers []types.Address) bool
 
 	// checks if submitted signers have reached quorum without proposer voting power
 	HasQuorumWithoutProposer(signers []types.Address) bool
-=======
->>>>>>> 08ec26eb
 }
 
 type validatorSet struct {
@@ -126,7 +101,6 @@
 
 	// proposer of a block
 	proposer *ValidatorAccount
-<<<<<<< HEAD
 
 	// totalVotingPower denotes voting power of entire validator set
 	totalVotingPower int64
@@ -405,7 +379,7 @@
 	return accumulatedVotingPower
 }
 
-// IsNilOrEmpty returns true if validator set is nil or empty.
+// isNilOrEmpty returns true if validator set is nil or empty.
 func (v *validatorSet) isNilOrEmpty() bool {
 	return v == nil || len(v.validators) == 0
 }
@@ -439,243 +413,6 @@
 	return accountSet
 }
 
-=======
-
-	// totalVotingPower denotes voting power of entire validator set
-	totalVotingPower int64
-}
-
-// NewValidatorSet creates a new validator set.
-func NewValidatorSet(valz AccountSet) (*validatorSet, error) {
-	var validators = make([]*ValidatorAccount, len(valz))
-	for i, v := range valz {
-		validators[i] = NewValidator(v, 0)
-	}
-
-	validatorSet := &validatorSet{
-		validators: validators,
-	}
-
-	err := validatorSet.updateWithChangeSet()
-	if err != nil {
-		return nil, fmt.Errorf("cannot update changeset: %w", err)
-	}
-
-	return validatorSet, nil
-}
-
-// IncrementProposerPriority increments ProposerPriority of each validator and
-// updates the proposer.
-func (v *validatorSet) IncrementProposerPriority(times uint64) error {
-	if v.isNilOrEmpty() {
-		return fmt.Errorf("validator set cannot be nul or empty")
-	}
-
-	if times == 0 {
-		return fmt.Errorf("cannot call IncrementProposerPriority with non-positive times")
-	}
-
-	// Cap the difference between priorities to be proportional to 2*totalPower by
-	// re-normalizing priorities, i.e., rescale all priorities by multiplying with:
-	//  2*totalVotingPower/(maxPriority - minPriority)
-	vp, err := v.TotalVotingPower()
-
-	if err != nil {
-		return fmt.Errorf("cannot calculate total voting power: %w", err)
-	}
-
-	diffMax := PriorityWindowSizeFactor * vp
-
-	err = v.rescalePriorities(diffMax)
-	if err != nil {
-		return fmt.Errorf("cannot rescale priorities: %w", err)
-	}
-
-	err = v.shiftByAvgProposerPriority()
-	if err != nil {
-		return fmt.Errorf("cannot shift avg priorities: %w", err)
-	}
-
-	var proposer *ValidatorAccount
-
-	for i := uint64(0); i < times; i++ {
-		proposer, err = v.incrementProposerPriority()
-		if err != nil {
-			return fmt.Errorf("cannot increment proposer priority: %w", err)
-		}
-	}
-
-	v.proposer = proposer
-
-	return nil
-}
-
-func (v *validatorSet) incrementProposerPriority() (*ValidatorAccount, error) {
-	for _, val := range v.validators {
-		// Check for overflow for sum.
-		newPrio := safeAddClip(val.ProposerPriority, int64(val.Metadata.VotingPower))
-		val.ProposerPriority = newPrio
-	}
-	// Decrement the validator with most ProposerPriority.
-	mostest, err := v.getValWithMostPriority()
-	if err != nil {
-		return nil, fmt.Errorf("cannot get validator with most priority: %w", err)
-	}
-	// Mind the underflow.
-	vp, err := v.TotalVotingPower()
-	if err != nil {
-		return nil, fmt.Errorf("cannot get total voting power: %w", err)
-	}
-
-	mostest.ProposerPriority = safeSubClip(mostest.ProposerPriority, vp)
-
-	return mostest, nil
-}
-
-// TotalVotingPower returns the sum of the voting powers of all validators.
-// It recomputes the total voting power if required.
-func (v *validatorSet) TotalVotingPower() (int64, error) {
-	if v.totalVotingPower == 0 {
-		err := v.updateTotalVotingPower()
-		if err != nil {
-			return 0, fmt.Errorf("cannot update total voting power: %w", err)
-		}
-	}
-
-	return v.totalVotingPower, nil
-}
-
-func (v *validatorSet) updateWithChangeSet() error {
-	err := v.updateTotalVotingPower()
-	if err != nil {
-		return fmt.Errorf("cannot update total voting power: %w", err)
-	}
-
-	err = v.rescalePriorities(PriorityWindowSizeFactor * v.totalVotingPower)
-	if err != nil {
-		return fmt.Errorf("cannot rescale priorities: %w", err)
-	}
-
-	err = v.shiftByAvgProposerPriority()
-	if err != nil {
-		return fmt.Errorf("cannot shift proposer priorities: %w", err)
-	}
-
-	return nil
-}
-
-func (v *validatorSet) shiftByAvgProposerPriority() error {
-	avgProposerPriority, err := v.computeAvgProposerPriority()
-	if err != nil {
-		return fmt.Errorf("cannot compute proposer priority: %w", err)
-	}
-
-	for _, val := range v.validators {
-		val.ProposerPriority = safeSubClip(val.ProposerPriority, avgProposerPriority)
-	}
-
-	return nil
-}
-
-func (v *validatorSet) getValWithMostPriority() (*ValidatorAccount, error) {
-	var (
-		res *ValidatorAccount
-		err error
-	)
-
-	for _, val := range v.validators {
-		res, err = res.CompareProposerPriority(val)
-		if err != nil {
-			return nil, fmt.Errorf("cannot compare proposer priority: %w", err)
-		}
-	}
-
-	return res, nil
-}
-
-func (v *validatorSet) computeAvgProposerPriority() (int64, error) {
-	if v.isNilOrEmpty() {
-		return 0, fmt.Errorf("validator set cannot be nul or empty")
-	}
-
-	n := int64(len(v.validators))
-	sum := big.NewInt(0)
-
-	for _, val := range v.validators {
-		sum.Add(sum, big.NewInt(val.ProposerPriority))
-	}
-
-	avg := sum.Div(sum, big.NewInt(n))
-	if avg.IsInt64() {
-		return avg.Int64(), nil
-	}
-
-	return 0, fmt.Errorf("cannot represent avg ProposerPriority as an int64 %v", avg)
-}
-
-// rescalePriorities rescales the priorities such that the distance between the
-// maximum and minimum is smaller than `diffMax`.
-func (v *validatorSet) rescalePriorities(diffMax int64) error {
-	if v.isNilOrEmpty() {
-		return fmt.Errorf("validator set cannot be nul or empty")
-	}
-	// NOTE: This check is merely a sanity check which could be
-	// removed if all tests would init. voting power appropriately;
-	// i.e. diffMax should always be > 0
-	if diffMax <= 0 {
-		return fmt.Errorf("difference between priorities must be positive")
-	}
-
-	// Calculating ceil(diff/diffMax):
-	// Re-normalization is performed by dividing by an integer for simplicity.
-	// NOTE: This may make debugging priority issues easier as well.
-	diff := computeMaxMinPriorityDiff(v)
-	ratio := (diff + diffMax - 1) / diffMax
-
-	if diff > diffMax {
-		for _, val := range v.validators {
-			val.ProposerPriority /= ratio
-		}
-	}
-
-	return nil
-}
-
-// isNilOrEmpty returns true if validator set is nil or empty.
-func (v *validatorSet) isNilOrEmpty() bool {
-	return v == nil || len(v.validators) == 0
-}
-
-// updateTotalVotingPower forces recalculation of the set's total voting power.
-func (v *validatorSet) updateTotalVotingPower() error {
-	sum := int64(0)
-	for _, val := range v.validators {
-		// mind overflow
-		sum = safeAddClip(sum, int64(val.Metadata.VotingPower))
-		if sum > MaxTotalVotingPower {
-			return fmt.Errorf(
-				"total voting power cannot be guarded to not exceed %v; got: %v",
-				MaxTotalVotingPower,
-				sum,
-			)
-		}
-	}
-
-	v.totalVotingPower = sum
-
-	return nil
-}
-
-func (v *validatorSet) Accounts() AccountSet {
-	var accountSet = make([]*ValidatorMetadata, len(v.validators))
-	for i, validator := range v.validators {
-		accountSet[i] = validator.Metadata
-	}
-
-	return accountSet
-}
-
->>>>>>> 08ec26eb
 func (v *validatorSet) CalcProposer(round uint64) (types.Address, error) {
 	vc := v.Copy()
 	err := vc.IncrementProposerPriority(round + 1) // if round = 0 then we need one iteration
