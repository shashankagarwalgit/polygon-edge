package polybft

import (
	"bytes"
	"errors"
	"fmt"
	"math"
	"math/big"

	"github.com/0xPolygon/polygon-edge/types"
	"github.com/hashicorp/go-hclog"
)

const (
	// maxTotalVotingPower - the maximum allowed total voting power.
	// It needs to be sufficiently small to, in all cases:
	// 1. prevent clipping in incrementProposerPriority()
	// 2. let (diff+diffMax-1) not overflow in IncrementProposerPriority()
	// (Proof of 1 is tricky, left to the reader).
	// It could be higher, but this is sufficiently large for our purposes,
	// and leaves room for defensive purposes.
	maxTotalVotingPower = int64(math.MaxInt64) / 8

	// priorityWindowSizeFactor - is a constant that when multiplied with the
	// total voting power gives the maximum allowed distance between validator
	// priorities.
	priorityWindowSizeFactor = 2
)

<<<<<<< HEAD
var (
	// errInvalidTotalVotingPower is returned if the total voting power is zero
	errInvalidTotalVotingPower = errors.New(
		"invalid voting power configuration provided: total voting power must be greater than 0")
)

=======
>>>>>>> 26277c9a
type ValidatorAccount struct {
	Metadata         *ValidatorMetadata
	ProposerPriority int64
}

// NewValidator returns a new validator with the given pubkey and voting power.
func NewValidator(metadata *ValidatorMetadata, priority int64) *ValidatorAccount {
	return &ValidatorAccount{
		Metadata:         metadata,
		ProposerPriority: priority,
	}
}

// CompareProposerPriority returns the one with higher proposer priority.
func (v *ValidatorAccount) CompareProposerPriority(other *ValidatorAccount) (*ValidatorAccount, error) {
	if v == nil {
		return other, nil
	}

	switch {
	case v.ProposerPriority > other.ProposerPriority:
		return v, nil
	case v.ProposerPriority < other.ProposerPriority:
		return other, nil
	default:
		result := bytes.Compare(v.Metadata.Address.Bytes(), other.Metadata.Address.Bytes())

		switch {
		case result < 0:
			return v, nil
		case result > 0:
			return other, nil
		default:
			return nil, fmt.Errorf("cannot compare identical validators")
		}
	}
}

// ValidatorSet interface of the current validator set
type ValidatorSet interface {
	// CalcProposer calculates next proposer based on the passed round
	CalcProposer(round uint64) (types.Address, error)

	// Includes checks if the passed address in included in the current validator set
	Includes(address types.Address) bool

	// Len returns the size of the validator set
	Len() int

	// Accounts returns the list of the ValidatorMetadata
	Accounts() AccountSet

	// IncrementProposerPriority increments priorities number of times
	IncrementProposerPriority(times uint64) error

	// checks if submitted signers have reached quorum
	HasQuorum(signers []types.Address) bool

	// checks if submitted signers have reached prepare quorum
	HasPrepareQuorum(signers []types.Address) bool
}

type validatorSet struct {
	// last proposer of a block
	last types.Address

	// validators represents current list of validators with their priority
	validators []*ValidatorAccount

	// proposer of a block
	proposer *ValidatorAccount

	// totalVotingPower denotes voting power of entire validator set
	totalVotingPower int64

	// quorum
	quorumSize uint64

	// votingPowerMap represents voting powers per validator address
	votingPowerMap map[types.Address]uint64

	// logger instance
	logger hclog.Logger
}

// NewValidatorSet creates a new validator set.
func NewValidatorSet(valz AccountSet, logger hclog.Logger) (*validatorSet, error) {
	var validators = make([]*ValidatorAccount, len(valz))
	for i, v := range valz {
		validators[i] = NewValidator(v, 0)
	}

	validatorSet := &validatorSet{
		validators: validators,
		logger:     logger.Named("validator_set"),
	}

	// populate voting power map
	validatorSet.populateVotingPower()

	// calculate quorum according to submitted voting powers
	err := validatorSet.calculateQuorum()
	if err != nil {
		return nil, err
	}

	err = validatorSet.updateWithChangeSet()
	if err != nil {
		return nil, fmt.Errorf("cannot update changeset: %w", err)
	}

<<<<<<< HEAD
	if len(valz) > 0 {
		err = validatorSet.IncrementProposerPriority(1)
		if err != nil {
			return nil, fmt.Errorf("cannot create validator set: %w", err)
		}
	}
=======
	// TODO quorum size
	// validatorSet.quorumSize = quorum
	// if len(valz) > 0 {
	// 	err = validatorSet.IncrementProposerPriority(1)
	// 	if err != nil {
	// 		return nil, fmt.Errorf("cannot create validator set: %w", err)
	// 	}
	// }
>>>>>>> 26277c9a

	return validatorSet, nil
}

// populateVotingPower populates voting power map
// for each validator in the current validator set
func (v *validatorSet) populateVotingPower() {
	v.votingPowerMap = make(map[types.Address]uint64, len(v.validators))
	for _, validator := range v.validators {
		v.votingPowerMap[validator.Metadata.Address] = validator.Metadata.VotingPower
	}
}

// calculateQuorum calculates quorum size for given voting power map
func (v *validatorSet) calculateQuorum() error {
	totalVotingPower := uint64(0)
	for _, v := range v.votingPowerMap {
		totalVotingPower += v
	}

	if totalVotingPower == 0 {
		return errInvalidTotalVotingPower
	}

	// If there cannot be faulty nodes (less than 4 nodes in the network),
	// then quorum size is determined as total voting power (namely all the nodes must send vote).
	// Otherwise quorum size is calculated as 2/3 supermajority
	if v.calcMaxFaultyNodes() == 0 {
		v.quorumSize = totalVotingPower
	} else {
		v.quorumSize = uint64(math.Ceil(float64((2 * totalVotingPower) / 3)))
	}

	v.logger.Info("calculateQuorum", "quorum", v.quorumSize, "voting powers map", v.votingPowerMap)

	return nil
}

// IncrementProposerPriority increments ProposerPriority of each validator and
// updates the proposer.
func (v *validatorSet) IncrementProposerPriority(times uint64) error {
	if v.IsNilOrEmpty() {
		return fmt.Errorf("validator set cannot be nul or empty")
	}

	if times == 0 {
		return fmt.Errorf("cannot call IncrementProposerPriority with non-positive times")
	}

	// Cap the difference between priorities to be proportional to 2*totalPower by
	// re-normalizing priorities, i.e., rescale all priorities by multiplying with:
	//  2*totalVotingPower/(maxPriority - minPriority)

	vp, err := v.TotalVotingPower()

	if err != nil {
		return fmt.Errorf("cannot calculate total voting power")
	}

	diffMax := priorityWindowSizeFactor * vp

	err = v.rescalePriorities(diffMax)
	if err != nil {
		return fmt.Errorf("cannot rescale priorities: %w", err)
	}

	err = v.shiftByAvgProposerPriority()
	if err != nil {
		return fmt.Errorf("cannot shift avg priorities: %w", err)
	}

	var proposer *ValidatorAccount
	// Call IncrementProposerPriority(1) times times.
	for i := uint64(0); i < times; i++ {
		proposer, err = v.incrementProposerPriority()
		if err != nil {
			return fmt.Errorf("cannot increment proposer priority: %w", err)
		}
	}

	v.proposer = proposer

	return nil
}

func (v *validatorSet) incrementProposerPriority() (*ValidatorAccount, error) {
	for _, val := range v.validators {
		// Check for overflow for sum.
		newPrio := safeAddClip(val.ProposerPriority, int64(val.Metadata.VotingPower))
		val.ProposerPriority = newPrio
	}
	// Decrement the validator with most ProposerPriority.
	mostest, err := v.getValWithMostPriority()
	if err != nil {
		return nil, fmt.Errorf("cannot get validator with most priority: %w", err)
	}
	// Mind the underflow.
	vp, err := v.TotalVotingPower()
	if err != nil {
		return nil, fmt.Errorf("cannot get total voting power: %w", err)
	}

	mostest.ProposerPriority = safeSubClip(mostest.ProposerPriority, vp)

	return mostest, nil
}

// TotalVotingPower returns the sum of the voting powers of all validators.
// It recomputes the total voting power if required.
func (v *validatorSet) TotalVotingPower() (int64, error) {
	if v.totalVotingPower == 0 {
		err := v.updateTotalVotingPower()
		if err != nil {
			return 0, fmt.Errorf("cannot update total voting power: %w", err)
		}
	}

	return v.totalVotingPower, nil
}

func (v *validatorSet) updateWithChangeSet() error {
	err := v.updateTotalVotingPower()
	if err != nil {
		return fmt.Errorf("cannot update total voting power: %w", err)
	}
	// Scale and center.
	totalVotingPower, err := v.TotalVotingPower()
	if err != nil {
		return fmt.Errorf("cannot get total voting power: %w", err)
	}

	err = v.rescalePriorities(priorityWindowSizeFactor * totalVotingPower)
	if err != nil {
		return fmt.Errorf("cannot rescale priorities: %w", err)
	}

	err = v.shiftByAvgProposerPriority()
	if err != nil {
		return fmt.Errorf("cannot shift proposer priorities: %w", err)
	}

	return nil
}

func (v *validatorSet) shiftByAvgProposerPriority() error {
	avgProposerPriority, err := v.computeAvgProposerPriority()
	if err != nil {
		return fmt.Errorf("cannot compute proposer priority: %w", err)
	}

	for _, val := range v.validators {
		val.ProposerPriority = safeSubClip(val.ProposerPriority, avgProposerPriority)
	}

	return nil
}

func (v *validatorSet) getValWithMostPriority() (*ValidatorAccount, error) {
	var (
		res *ValidatorAccount
		err error
	)

	for _, val := range v.validators {
		res, err = res.CompareProposerPriority(val)
		if err != nil {
			return nil, fmt.Errorf("cannot compare proposer priority: %w", err)
		}
	}

	return res, nil
}

// Should not be called on an empty validator set.
func (v *validatorSet) computeAvgProposerPriority() (int64, error) {
	if v.IsNilOrEmpty() {
		return 0, fmt.Errorf("validator set cannot be nul or empty")
	}

	n := int64(len(v.validators))
	sum := big.NewInt(0)

	for _, val := range v.validators {
		sum.Add(sum, big.NewInt(val.ProposerPriority))
	}

	avg := sum.Div(sum, big.NewInt(n))
	if avg.IsInt64() {
		return avg.Int64(), nil
	}

	return 0, fmt.Errorf("cannot represent avg ProposerPriority as an int64 %v", avg)
}

// rescalePriorities rescales the priorities such that the distance between the
// maximum and minimum is smaller than `diffMax`.
func (v *validatorSet) rescalePriorities(diffMax int64) error {
	if v.IsNilOrEmpty() {
		return fmt.Errorf("validator set cannot be nul or empty")
	}
	// NOTE: This check is merely a sanity check which could be
	// removed if all tests would init. voting power appropriately;
	// i.e. diffMax should always be > 0
	if diffMax <= 0 {
		return fmt.Errorf("difference between priorities must be positive")
	}

	// Calculating ceil(diff/diffMax):
	// Re-normalization is performed by dividing by an integer for simplicity.
	// NOTE: This may make debugging priority issues easier as well.
	diff := computeMaxMinPriorityDiff(v)
	ratio := (diff + diffMax - 1) / diffMax

	if diff > diffMax {
		for _, val := range v.validators {
			val.ProposerPriority /= ratio
		}
	}

	return nil
}

// HasQuorum determines if there is quorum of enough signers reached,
// based on its voting power and quorum size
func (v *validatorSet) HasQuorum(signers []types.Address) bool {
	votingPower := v.calculateVotingPower(signers)
	v.logger.Debug("HasQuorum", "voting power", votingPower, "quorum", v.quorumSize,
		"hasQuorum", votingPower >= v.quorumSize)

	return votingPower >= v.quorumSize
}

// checks if submitted signers have reached prepare quorum
func (v *validatorSet) HasPrepareQuorum(signers []types.Address) bool {
	votingPower := v.calculateVotingPower(signers)
	v.logger.Debug("HasPrepareQuorum", "voting power", votingPower, "quorum", v.quorumSize,
		"hasQuorum", votingPower >= v.quorumSize-1)

	return votingPower >= v.quorumSize-1
}

// calcMaxFaultyNodes calculates maximum faulty nodes in order to have Byzantine fault tollerant properties
func (v validatorSet) calcMaxFaultyNodes() uint64 {
	return uint64((v.Len() - 1) / 3)
}

// calculateVotingPower calculates voting power for provided validator ids
func (v validatorSet) calculateVotingPower(signers []types.Address) uint64 {
	accumulatedVotingPower := uint64(0)
	for _, address := range signers {
		accumulatedVotingPower += v.votingPowerMap[address]
	}

	return accumulatedVotingPower
}

// IsNilOrEmpty returns true if validator set is nil or empty.
func (v *validatorSet) IsNilOrEmpty() bool {
	return v == nil || len(v.validators) == 0
}

// updateTotalVotingPower forces recalculation of the set's total voting power.
func (v *validatorSet) updateTotalVotingPower() error {
	sum := int64(0)
	for _, val := range v.validators {
		// mind overflow
		sum = safeAddClip(sum, int64(val.Metadata.VotingPower))
		if sum > maxTotalVotingPower {
			return fmt.Errorf(
				"total voting power cannot be guarded to not exceed %v; got: %v",
				maxTotalVotingPower,
				sum,
			)
		}
	}

	v.totalVotingPower = sum

	return nil
}

func (v *validatorSet) Accounts() AccountSet {
	var accountSet = make([]*ValidatorMetadata, len(v.validators))
	for i, validator := range v.validators {
		accountSet[i] = validator.Metadata
	}

	return accountSet
}

func (v *validatorSet) CalcProposer(round uint64) (types.Address, error) {
	vc := v.Copy()
	err := vc.IncrementProposerPriority(round + 1) // if round = 0 then we need one iteration

	if err != nil {
		return types.ZeroAddress, fmt.Errorf("cannot increment proposer priority: %w", err)
	}

	proposer, err := vc.getProposer()
	if err != nil {
		return types.ZeroAddress, fmt.Errorf("cannot get proposer: %w", err)
	}

	return proposer.Metadata.Address, nil
}

func (v *validatorSet) Includes(address types.Address) bool {
	for _, validator := range v.validators {
		if validator.Metadata.Address == address {
			return true
		}
	}

	return false
}

func (v *validatorSet) Len() int {
	return len(v.validators)
}

// getProposer returns the current proposer
func (v *validatorSet) getProposer() (*ValidatorAccount, error) {
	if v.IsNilOrEmpty() {
		return nil, fmt.Errorf("validators cannot be nil or empty")
	}

	if v.proposer == nil {
		proposer, err := v.findProposer()

		if err != nil {
			return nil, fmt.Errorf("cannot find proposer: %w", err)
		}

		v.proposer = proposer
	}

	return NewValidator(v.proposer.Metadata, v.proposer.ProposerPriority), nil
}

func (v *validatorSet) findProposer() (*ValidatorAccount, error) {
	var (
		proposer *ValidatorAccount
		err      error
	)

	for _, val := range v.validators {
		if proposer == nil || !bytes.Equal(val.Metadata.Address.Bytes(), proposer.Metadata.Address.Bytes()) {
			proposer, err = proposer.CompareProposerPriority(val)
			if err != nil {
				return nil, fmt.Errorf("cannot compare proposer priority: %w", err)
			}
		}
	}

	return proposer, nil
}

// Compute the difference between the max and min ProposerPriority of that set.
func computeMaxMinPriorityDiff(v *validatorSet) int64 {
	max := int64(math.MinInt64)
	min := int64(math.MaxInt64)

	for _, v := range v.validators {
		if v.ProposerPriority < min {
			min = v.ProposerPriority
		}

		if v.ProposerPriority > max {
			max = v.ProposerPriority
		}
	}

	diff := max - min

	if diff < 0 {
		return -1 * diff
	}

	return diff
}

// Copy each validator into a new ValidatorSet.
func (v *validatorSet) Copy() *validatorSet {
	return &validatorSet{
		validators:       validatorListCopy(v.validators),
		proposer:         v.proposer,
		totalVotingPower: v.totalVotingPower,
	}
}

// validatorListCopy makes a copy of the validator list.
func validatorListCopy(valList []*ValidatorAccount) []*ValidatorAccount {
	valCopy := make([]*ValidatorAccount, len(valList))
	for i, val := range valList {
		valCopy[i] = NewValidator(val.Metadata, val.ProposerPriority)
	}

	return valCopy
}<|MERGE_RESOLUTION|>--- conflicted
+++ resolved
@@ -27,15 +27,12 @@
 	priorityWindowSizeFactor = 2
 )
 
-<<<<<<< HEAD
 var (
 	// errInvalidTotalVotingPower is returned if the total voting power is zero
 	errInvalidTotalVotingPower = errors.New(
 		"invalid voting power configuration provided: total voting power must be greater than 0")
 )
 
-=======
->>>>>>> 26277c9a
 type ValidatorAccount struct {
 	Metadata         *ValidatorMetadata
 	ProposerPriority int64
@@ -147,23 +144,12 @@
 		return nil, fmt.Errorf("cannot update changeset: %w", err)
 	}
 
-<<<<<<< HEAD
 	if len(valz) > 0 {
 		err = validatorSet.IncrementProposerPriority(1)
 		if err != nil {
 			return nil, fmt.Errorf("cannot create validator set: %w", err)
 		}
 	}
-=======
-	// TODO quorum size
-	// validatorSet.quorumSize = quorum
-	// if len(valz) > 0 {
-	// 	err = validatorSet.IncrementProposerPriority(1)
-	// 	if err != nil {
-	// 		return nil, fmt.Errorf("cannot create validator set: %w", err)
-	// 	}
-	// }
->>>>>>> 26277c9a
 
 	return validatorSet, nil
 }
