--- conflicted
+++ resolved
@@ -489,7 +489,312 @@
 	return decodeMethod(RootERC20.Abi.Methods["mint"], buf, m)
 }
 
-<<<<<<< HEAD
+type InitializeRootERC1155PredicateFn struct {
+	NewStateSender           types.Address `abi:"newStateSender"`
+	NewExitHelper            types.Address `abi:"newExitHelper"`
+	NewChildERC1155Predicate types.Address `abi:"newChildERC1155Predicate"`
+	NewChildTokenTemplate    types.Address `abi:"newChildTokenTemplate"`
+	NativeTokenRootAddress   types.Address `abi:"nativeTokenRootAddress"`
+}
+
+func (i *InitializeRootERC1155PredicateFn) Sig() []byte {
+	return RootERC1155Predicate.Abi.Methods["initialize"].ID()
+}
+
+func (i *InitializeRootERC1155PredicateFn) EncodeAbi() ([]byte, error) {
+	return RootERC1155Predicate.Abi.Methods["initialize"].Encode(i)
+}
+
+func (i *InitializeRootERC1155PredicateFn) DecodeAbi(buf []byte) error {
+	return decodeMethod(RootERC1155Predicate.Abi.Methods["initialize"], buf, i)
+}
+
+type DepositBatchRootERC1155PredicateFn struct {
+	RootToken types.Address   `abi:"rootToken"`
+	Receivers []ethgo.Address `abi:"receivers"`
+	TokenIDs  []*big.Int      `abi:"tokenIds"`
+	Amounts   []*big.Int      `abi:"amounts"`
+}
+
+func (d *DepositBatchRootERC1155PredicateFn) Sig() []byte {
+	return RootERC1155Predicate.Abi.Methods["depositBatch"].ID()
+}
+
+func (d *DepositBatchRootERC1155PredicateFn) EncodeAbi() ([]byte, error) {
+	return RootERC1155Predicate.Abi.Methods["depositBatch"].Encode(d)
+}
+
+func (d *DepositBatchRootERC1155PredicateFn) DecodeAbi(buf []byte) error {
+	return decodeMethod(RootERC1155Predicate.Abi.Methods["depositBatch"], buf, d)
+}
+
+type SetApprovalForAllRootERC1155Fn struct {
+	Operator types.Address `abi:"operator"`
+	Approved bool          `abi:"approved"`
+}
+
+func (s *SetApprovalForAllRootERC1155Fn) Sig() []byte {
+	return RootERC1155.Abi.Methods["setApprovalForAll"].ID()
+}
+
+func (s *SetApprovalForAllRootERC1155Fn) EncodeAbi() ([]byte, error) {
+	return RootERC1155.Abi.Methods["setApprovalForAll"].Encode(s)
+}
+
+func (s *SetApprovalForAllRootERC1155Fn) DecodeAbi(buf []byte) error {
+	return decodeMethod(RootERC1155.Abi.Methods["setApprovalForAll"], buf, s)
+}
+
+type MintBatchRootERC1155Fn struct {
+	To      types.Address `abi:"to"`
+	IDs     []*big.Int    `abi:"ids"`
+	Amounts []*big.Int    `abi:"amounts"`
+	Data    []byte        `abi:"data"`
+}
+
+func (m *MintBatchRootERC1155Fn) Sig() []byte {
+	return RootERC1155.Abi.Methods["mintBatch"].ID()
+}
+
+func (m *MintBatchRootERC1155Fn) EncodeAbi() ([]byte, error) {
+	return RootERC1155.Abi.Methods["mintBatch"].Encode(m)
+}
+
+func (m *MintBatchRootERC1155Fn) DecodeAbi(buf []byte) error {
+	return decodeMethod(RootERC1155.Abi.Methods["mintBatch"], buf, m)
+}
+
+type BalanceOfRootERC1155Fn struct {
+	Account types.Address `abi:"account"`
+	ID      *big.Int      `abi:"id"`
+}
+
+func (b *BalanceOfRootERC1155Fn) Sig() []byte {
+	return RootERC1155.Abi.Methods["balanceOf"].ID()
+}
+
+func (b *BalanceOfRootERC1155Fn) EncodeAbi() ([]byte, error) {
+	return RootERC1155.Abi.Methods["balanceOf"].Encode(b)
+}
+
+func (b *BalanceOfRootERC1155Fn) DecodeAbi(buf []byte) error {
+	return decodeMethod(RootERC1155.Abi.Methods["balanceOf"], buf, b)
+}
+
+type InitializeChildERC1155PredicateFn struct {
+	NewL2StateSender        types.Address `abi:"newL2StateSender"`
+	NewStateReceiver        types.Address `abi:"newStateReceiver"`
+	NewRootERC1155Predicate types.Address `abi:"newRootERC1155Predicate"`
+	NewChildTokenTemplate   types.Address `abi:"newChildTokenTemplate"`
+}
+
+func (i *InitializeChildERC1155PredicateFn) Sig() []byte {
+	return ChildERC1155Predicate.Abi.Methods["initialize"].ID()
+}
+
+func (i *InitializeChildERC1155PredicateFn) EncodeAbi() ([]byte, error) {
+	return ChildERC1155Predicate.Abi.Methods["initialize"].Encode(i)
+}
+
+func (i *InitializeChildERC1155PredicateFn) DecodeAbi(buf []byte) error {
+	return decodeMethod(ChildERC1155Predicate.Abi.Methods["initialize"], buf, i)
+}
+
+type WithdrawBatchChildERC1155PredicateFn struct {
+	ChildToken types.Address   `abi:"childToken"`
+	Receivers  []ethgo.Address `abi:"receivers"`
+	TokenIDs   []*big.Int      `abi:"tokenIds"`
+	Amounts    []*big.Int      `abi:"amounts"`
+}
+
+func (w *WithdrawBatchChildERC1155PredicateFn) Sig() []byte {
+	return ChildERC1155Predicate.Abi.Methods["withdrawBatch"].ID()
+}
+
+func (w *WithdrawBatchChildERC1155PredicateFn) EncodeAbi() ([]byte, error) {
+	return ChildERC1155Predicate.Abi.Methods["withdrawBatch"].Encode(w)
+}
+
+func (w *WithdrawBatchChildERC1155PredicateFn) DecodeAbi(buf []byte) error {
+	return decodeMethod(ChildERC1155Predicate.Abi.Methods["withdrawBatch"], buf, w)
+}
+
+type InitializeChildERC1155Fn struct {
+	RootToken_ types.Address `abi:"rootToken_"`
+	Name_      string        `abi:"name_"`
+	Uri_       string        `abi:"uri_"`
+}
+
+func (i *InitializeChildERC1155Fn) Sig() []byte {
+	return ChildERC1155.Abi.Methods["initialize"].ID()
+}
+
+func (i *InitializeChildERC1155Fn) EncodeAbi() ([]byte, error) {
+	return ChildERC1155.Abi.Methods["initialize"].Encode(i)
+}
+
+func (i *InitializeChildERC1155Fn) DecodeAbi(buf []byte) error {
+	return decodeMethod(ChildERC1155.Abi.Methods["initialize"], buf, i)
+}
+
+type BalanceOfChildERC1155Fn struct {
+	Account types.Address `abi:"account"`
+	ID      *big.Int      `abi:"id"`
+}
+
+func (b *BalanceOfChildERC1155Fn) Sig() []byte {
+	return ChildERC1155.Abi.Methods["balanceOf"].ID()
+}
+
+func (b *BalanceOfChildERC1155Fn) EncodeAbi() ([]byte, error) {
+	return ChildERC1155.Abi.Methods["balanceOf"].Encode(b)
+}
+
+func (b *BalanceOfChildERC1155Fn) DecodeAbi(buf []byte) error {
+	return decodeMethod(ChildERC1155.Abi.Methods["balanceOf"], buf, b)
+}
+
+type InitializeRootERC721PredicateFn struct {
+	NewStateSender          types.Address `abi:"newStateSender"`
+	NewExitHelper           types.Address `abi:"newExitHelper"`
+	NewChildERC721Predicate types.Address `abi:"newChildERC721Predicate"`
+	NewChildTokenTemplate   types.Address `abi:"newChildTokenTemplate"`
+}
+
+func (i *InitializeRootERC721PredicateFn) Sig() []byte {
+	return RootERC721Predicate.Abi.Methods["initialize"].ID()
+}
+
+func (i *InitializeRootERC721PredicateFn) EncodeAbi() ([]byte, error) {
+	return RootERC721Predicate.Abi.Methods["initialize"].Encode(i)
+}
+
+func (i *InitializeRootERC721PredicateFn) DecodeAbi(buf []byte) error {
+	return decodeMethod(RootERC721Predicate.Abi.Methods["initialize"], buf, i)
+}
+
+type DepositBatchRootERC721PredicateFn struct {
+	RootToken types.Address   `abi:"rootToken"`
+	Receivers []ethgo.Address `abi:"receivers"`
+	TokenIDs  []*big.Int      `abi:"tokenIds"`
+}
+
+func (d *DepositBatchRootERC721PredicateFn) Sig() []byte {
+	return RootERC721Predicate.Abi.Methods["depositBatch"].ID()
+}
+
+func (d *DepositBatchRootERC721PredicateFn) EncodeAbi() ([]byte, error) {
+	return RootERC721Predicate.Abi.Methods["depositBatch"].Encode(d)
+}
+
+func (d *DepositBatchRootERC721PredicateFn) DecodeAbi(buf []byte) error {
+	return decodeMethod(RootERC721Predicate.Abi.Methods["depositBatch"], buf, d)
+}
+
+type SetApprovalForAllRootERC721Fn struct {
+	Operator types.Address `abi:"operator"`
+	Approved bool          `abi:"approved"`
+}
+
+func (s *SetApprovalForAllRootERC721Fn) Sig() []byte {
+	return RootERC721.Abi.Methods["setApprovalForAll"].ID()
+}
+
+func (s *SetApprovalForAllRootERC721Fn) EncodeAbi() ([]byte, error) {
+	return RootERC721.Abi.Methods["setApprovalForAll"].Encode(s)
+}
+
+func (s *SetApprovalForAllRootERC721Fn) DecodeAbi(buf []byte) error {
+	return decodeMethod(RootERC721.Abi.Methods["setApprovalForAll"], buf, s)
+}
+
+type MintRootERC721Fn struct {
+	To types.Address `abi:"to"`
+}
+
+func (m *MintRootERC721Fn) Sig() []byte {
+	return RootERC721.Abi.Methods["mint"].ID()
+}
+
+func (m *MintRootERC721Fn) EncodeAbi() ([]byte, error) {
+	return RootERC721.Abi.Methods["mint"].Encode(m)
+}
+
+func (m *MintRootERC721Fn) DecodeAbi(buf []byte) error {
+	return decodeMethod(RootERC721.Abi.Methods["mint"], buf, m)
+}
+
+type InitializeChildERC721PredicateFn struct {
+	NewL2StateSender       types.Address `abi:"newL2StateSender"`
+	NewStateReceiver       types.Address `abi:"newStateReceiver"`
+	NewRootERC721Predicate types.Address `abi:"newRootERC721Predicate"`
+	NewChildTokenTemplate  types.Address `abi:"newChildTokenTemplate"`
+}
+
+func (i *InitializeChildERC721PredicateFn) Sig() []byte {
+	return ChildERC721Predicate.Abi.Methods["initialize"].ID()
+}
+
+func (i *InitializeChildERC721PredicateFn) EncodeAbi() ([]byte, error) {
+	return ChildERC721Predicate.Abi.Methods["initialize"].Encode(i)
+}
+
+func (i *InitializeChildERC721PredicateFn) DecodeAbi(buf []byte) error {
+	return decodeMethod(ChildERC721Predicate.Abi.Methods["initialize"], buf, i)
+}
+
+type WithdrawBatchChildERC721PredicateFn struct {
+	ChildToken types.Address   `abi:"childToken"`
+	Receivers  []ethgo.Address `abi:"receivers"`
+	TokenIDs   []*big.Int      `abi:"tokenIds"`
+}
+
+func (w *WithdrawBatchChildERC721PredicateFn) Sig() []byte {
+	return ChildERC721Predicate.Abi.Methods["withdrawBatch"].ID()
+}
+
+func (w *WithdrawBatchChildERC721PredicateFn) EncodeAbi() ([]byte, error) {
+	return ChildERC721Predicate.Abi.Methods["withdrawBatch"].Encode(w)
+}
+
+func (w *WithdrawBatchChildERC721PredicateFn) DecodeAbi(buf []byte) error {
+	return decodeMethod(ChildERC721Predicate.Abi.Methods["withdrawBatch"], buf, w)
+}
+
+type InitializeChildERC721Fn struct {
+	RootToken_ types.Address `abi:"rootToken_"`
+	Name_      string        `abi:"name_"`
+	Symbol_    string        `abi:"symbol_"`
+}
+
+func (i *InitializeChildERC721Fn) Sig() []byte {
+	return ChildERC721.Abi.Methods["initialize"].ID()
+}
+
+func (i *InitializeChildERC721Fn) EncodeAbi() ([]byte, error) {
+	return ChildERC721.Abi.Methods["initialize"].Encode(i)
+}
+
+func (i *InitializeChildERC721Fn) DecodeAbi(buf []byte) error {
+	return decodeMethod(ChildERC721.Abi.Methods["initialize"], buf, i)
+}
+
+type OwnerOfChildERC721Fn struct {
+	TokenID *big.Int `abi:"tokenId"`
+}
+
+func (o *OwnerOfChildERC721Fn) Sig() []byte {
+	return ChildERC721.Abi.Methods["ownerOf"].ID()
+}
+
+func (o *OwnerOfChildERC721Fn) EncodeAbi() ([]byte, error) {
+	return ChildERC721.Abi.Methods["ownerOf"].Encode(o)
+}
+
+func (o *OwnerOfChildERC721Fn) DecodeAbi(buf []byte) error {
+	return decodeMethod(ChildERC721.Abi.Methods["ownerOf"], buf, o)
+}
+
 type CustomSupernetManagerConstructorFn struct {
 	StakeManager      types.Address `abi:"stakeManager"`
 	Bls               types.Address `abi:"bls"`
@@ -965,308 +1270,4 @@
 
 func (d *DistributeRewardForRewardDistributorFn) DecodeAbi(buf []byte) error {
 	return decodeMethod(RewardDistributor.Abi.Methods["distributeRewardFor"], buf, d)
-=======
-type InitializeRootERC1155PredicateFn struct {
-	NewStateSender           types.Address `abi:"newStateSender"`
-	NewExitHelper            types.Address `abi:"newExitHelper"`
-	NewChildERC1155Predicate types.Address `abi:"newChildERC1155Predicate"`
-	NewChildTokenTemplate    types.Address `abi:"newChildTokenTemplate"`
-}
-
-func (i *InitializeRootERC1155PredicateFn) Sig() []byte {
-	return RootERC1155Predicate.Abi.Methods["initialize"].ID()
-}
-
-func (i *InitializeRootERC1155PredicateFn) EncodeAbi() ([]byte, error) {
-	return RootERC1155Predicate.Abi.Methods["initialize"].Encode(i)
-}
-
-func (i *InitializeRootERC1155PredicateFn) DecodeAbi(buf []byte) error {
-	return decodeMethod(RootERC1155Predicate.Abi.Methods["initialize"], buf, i)
-}
-
-type DepositBatchRootERC1155PredicateFn struct {
-	RootToken types.Address   `abi:"rootToken"`
-	Receivers []ethgo.Address `abi:"receivers"`
-	TokenIDs  []*big.Int      `abi:"tokenIds"`
-	Amounts   []*big.Int      `abi:"amounts"`
-}
-
-func (d *DepositBatchRootERC1155PredicateFn) Sig() []byte {
-	return RootERC1155Predicate.Abi.Methods["depositBatch"].ID()
-}
-
-func (d *DepositBatchRootERC1155PredicateFn) EncodeAbi() ([]byte, error) {
-	return RootERC1155Predicate.Abi.Methods["depositBatch"].Encode(d)
-}
-
-func (d *DepositBatchRootERC1155PredicateFn) DecodeAbi(buf []byte) error {
-	return decodeMethod(RootERC1155Predicate.Abi.Methods["depositBatch"], buf, d)
-}
-
-type SetApprovalForAllRootERC1155Fn struct {
-	Operator types.Address `abi:"operator"`
-	Approved bool          `abi:"approved"`
-}
-
-func (s *SetApprovalForAllRootERC1155Fn) Sig() []byte {
-	return RootERC1155.Abi.Methods["setApprovalForAll"].ID()
-}
-
-func (s *SetApprovalForAllRootERC1155Fn) EncodeAbi() ([]byte, error) {
-	return RootERC1155.Abi.Methods["setApprovalForAll"].Encode(s)
-}
-
-func (s *SetApprovalForAllRootERC1155Fn) DecodeAbi(buf []byte) error {
-	return decodeMethod(RootERC1155.Abi.Methods["setApprovalForAll"], buf, s)
-}
-
-type MintBatchRootERC1155Fn struct {
-	To      types.Address `abi:"to"`
-	IDs     []*big.Int    `abi:"ids"`
-	Amounts []*big.Int    `abi:"amounts"`
-	Data    []byte        `abi:"data"`
-}
-
-func (m *MintBatchRootERC1155Fn) Sig() []byte {
-	return RootERC1155.Abi.Methods["mintBatch"].ID()
-}
-
-func (m *MintBatchRootERC1155Fn) EncodeAbi() ([]byte, error) {
-	return RootERC1155.Abi.Methods["mintBatch"].Encode(m)
-}
-
-func (m *MintBatchRootERC1155Fn) DecodeAbi(buf []byte) error {
-	return decodeMethod(RootERC1155.Abi.Methods["mintBatch"], buf, m)
-}
-
-type BalanceOfRootERC1155Fn struct {
-	Account types.Address `abi:"account"`
-	ID      *big.Int      `abi:"id"`
-}
-
-func (b *BalanceOfRootERC1155Fn) Sig() []byte {
-	return RootERC1155.Abi.Methods["balanceOf"].ID()
-}
-
-func (b *BalanceOfRootERC1155Fn) EncodeAbi() ([]byte, error) {
-	return RootERC1155.Abi.Methods["balanceOf"].Encode(b)
-}
-
-func (b *BalanceOfRootERC1155Fn) DecodeAbi(buf []byte) error {
-	return decodeMethod(RootERC1155.Abi.Methods["balanceOf"], buf, b)
-}
-
-type InitializeChildERC1155PredicateFn struct {
-	NewL2StateSender        types.Address `abi:"newL2StateSender"`
-	NewStateReceiver        types.Address `abi:"newStateReceiver"`
-	NewRootERC1155Predicate types.Address `abi:"newRootERC1155Predicate"`
-	NewChildTokenTemplate   types.Address `abi:"newChildTokenTemplate"`
-}
-
-func (i *InitializeChildERC1155PredicateFn) Sig() []byte {
-	return ChildERC1155Predicate.Abi.Methods["initialize"].ID()
-}
-
-func (i *InitializeChildERC1155PredicateFn) EncodeAbi() ([]byte, error) {
-	return ChildERC1155Predicate.Abi.Methods["initialize"].Encode(i)
-}
-
-func (i *InitializeChildERC1155PredicateFn) DecodeAbi(buf []byte) error {
-	return decodeMethod(ChildERC1155Predicate.Abi.Methods["initialize"], buf, i)
-}
-
-type WithdrawBatchChildERC1155PredicateFn struct {
-	ChildToken types.Address   `abi:"childToken"`
-	Receivers  []ethgo.Address `abi:"receivers"`
-	TokenIDs   []*big.Int      `abi:"tokenIds"`
-	Amounts    []*big.Int      `abi:"amounts"`
-}
-
-func (w *WithdrawBatchChildERC1155PredicateFn) Sig() []byte {
-	return ChildERC1155Predicate.Abi.Methods["withdrawBatch"].ID()
-}
-
-func (w *WithdrawBatchChildERC1155PredicateFn) EncodeAbi() ([]byte, error) {
-	return ChildERC1155Predicate.Abi.Methods["withdrawBatch"].Encode(w)
-}
-
-func (w *WithdrawBatchChildERC1155PredicateFn) DecodeAbi(buf []byte) error {
-	return decodeMethod(ChildERC1155Predicate.Abi.Methods["withdrawBatch"], buf, w)
-}
-
-type InitializeChildERC1155Fn struct {
-	RootToken_ types.Address `abi:"rootToken_"`
-	Uri_       string        `abi:"uri_"`
-}
-
-func (i *InitializeChildERC1155Fn) Sig() []byte {
-	return ChildERC1155.Abi.Methods["initialize"].ID()
-}
-
-func (i *InitializeChildERC1155Fn) EncodeAbi() ([]byte, error) {
-	return ChildERC1155.Abi.Methods["initialize"].Encode(i)
-}
-
-func (i *InitializeChildERC1155Fn) DecodeAbi(buf []byte) error {
-	return decodeMethod(ChildERC1155.Abi.Methods["initialize"], buf, i)
-}
-
-type BalanceOfChildERC1155Fn struct {
-	Account types.Address `abi:"account"`
-	ID      *big.Int      `abi:"id"`
-}
-
-func (b *BalanceOfChildERC1155Fn) Sig() []byte {
-	return ChildERC1155.Abi.Methods["balanceOf"].ID()
-}
-
-func (b *BalanceOfChildERC1155Fn) EncodeAbi() ([]byte, error) {
-	return ChildERC1155.Abi.Methods["balanceOf"].Encode(b)
-}
-
-func (b *BalanceOfChildERC1155Fn) DecodeAbi(buf []byte) error {
-	return decodeMethod(ChildERC1155.Abi.Methods["balanceOf"], buf, b)
-}
-
-type InitializeRootERC721PredicateFn struct {
-	NewStateSender          types.Address `abi:"newStateSender"`
-	NewExitHelper           types.Address `abi:"newExitHelper"`
-	NewChildERC721Predicate types.Address `abi:"newChildERC721Predicate"`
-	NewChildTokenTemplate   types.Address `abi:"newChildTokenTemplate"`
-}
-
-func (i *InitializeRootERC721PredicateFn) Sig() []byte {
-	return RootERC721Predicate.Abi.Methods["initialize"].ID()
-}
-
-func (i *InitializeRootERC721PredicateFn) EncodeAbi() ([]byte, error) {
-	return RootERC721Predicate.Abi.Methods["initialize"].Encode(i)
-}
-
-func (i *InitializeRootERC721PredicateFn) DecodeAbi(buf []byte) error {
-	return decodeMethod(RootERC721Predicate.Abi.Methods["initialize"], buf, i)
-}
-
-type DepositBatchRootERC721PredicateFn struct {
-	RootToken types.Address   `abi:"rootToken"`
-	Receivers []ethgo.Address `abi:"receivers"`
-	TokenIDs  []*big.Int      `abi:"tokenIds"`
-}
-
-func (d *DepositBatchRootERC721PredicateFn) Sig() []byte {
-	return RootERC721Predicate.Abi.Methods["depositBatch"].ID()
-}
-
-func (d *DepositBatchRootERC721PredicateFn) EncodeAbi() ([]byte, error) {
-	return RootERC721Predicate.Abi.Methods["depositBatch"].Encode(d)
-}
-
-func (d *DepositBatchRootERC721PredicateFn) DecodeAbi(buf []byte) error {
-	return decodeMethod(RootERC721Predicate.Abi.Methods["depositBatch"], buf, d)
-}
-
-type SetApprovalForAllRootERC721Fn struct {
-	Operator types.Address `abi:"operator"`
-	Approved bool          `abi:"approved"`
-}
-
-func (s *SetApprovalForAllRootERC721Fn) Sig() []byte {
-	return RootERC721.Abi.Methods["setApprovalForAll"].ID()
-}
-
-func (s *SetApprovalForAllRootERC721Fn) EncodeAbi() ([]byte, error) {
-	return RootERC721.Abi.Methods["setApprovalForAll"].Encode(s)
-}
-
-func (s *SetApprovalForAllRootERC721Fn) DecodeAbi(buf []byte) error {
-	return decodeMethod(RootERC721.Abi.Methods["setApprovalForAll"], buf, s)
-}
-
-type MintRootERC721Fn struct {
-	To types.Address `abi:"to"`
-}
-
-func (m *MintRootERC721Fn) Sig() []byte {
-	return RootERC721.Abi.Methods["mint"].ID()
-}
-
-func (m *MintRootERC721Fn) EncodeAbi() ([]byte, error) {
-	return RootERC721.Abi.Methods["mint"].Encode(m)
-}
-
-func (m *MintRootERC721Fn) DecodeAbi(buf []byte) error {
-	return decodeMethod(RootERC721.Abi.Methods["mint"], buf, m)
-}
-
-type InitializeChildERC721PredicateFn struct {
-	NewL2StateSender       types.Address `abi:"newL2StateSender"`
-	NewStateReceiver       types.Address `abi:"newStateReceiver"`
-	NewRootERC721Predicate types.Address `abi:"newRootERC721Predicate"`
-	NewChildTokenTemplate  types.Address `abi:"newChildTokenTemplate"`
-}
-
-func (i *InitializeChildERC721PredicateFn) Sig() []byte {
-	return ChildERC721Predicate.Abi.Methods["initialize"].ID()
-}
-
-func (i *InitializeChildERC721PredicateFn) EncodeAbi() ([]byte, error) {
-	return ChildERC721Predicate.Abi.Methods["initialize"].Encode(i)
-}
-
-func (i *InitializeChildERC721PredicateFn) DecodeAbi(buf []byte) error {
-	return decodeMethod(ChildERC721Predicate.Abi.Methods["initialize"], buf, i)
-}
-
-type WithdrawBatchChildERC721PredicateFn struct {
-	ChildToken types.Address   `abi:"childToken"`
-	Receivers  []ethgo.Address `abi:"receivers"`
-	TokenIDs   []*big.Int      `abi:"tokenIds"`
-}
-
-func (w *WithdrawBatchChildERC721PredicateFn) Sig() []byte {
-	return ChildERC721Predicate.Abi.Methods["withdrawBatch"].ID()
-}
-
-func (w *WithdrawBatchChildERC721PredicateFn) EncodeAbi() ([]byte, error) {
-	return ChildERC721Predicate.Abi.Methods["withdrawBatch"].Encode(w)
-}
-
-func (w *WithdrawBatchChildERC721PredicateFn) DecodeAbi(buf []byte) error {
-	return decodeMethod(ChildERC721Predicate.Abi.Methods["withdrawBatch"], buf, w)
-}
-
-type InitializeChildERC721Fn struct {
-	RootToken_ types.Address `abi:"rootToken_"`
-	Name_      string        `abi:"name_"`
-	Symbol_    string        `abi:"symbol_"`
-}
-
-func (i *InitializeChildERC721Fn) Sig() []byte {
-	return ChildERC721.Abi.Methods["initialize"].ID()
-}
-
-func (i *InitializeChildERC721Fn) EncodeAbi() ([]byte, error) {
-	return ChildERC721.Abi.Methods["initialize"].Encode(i)
-}
-
-func (i *InitializeChildERC721Fn) DecodeAbi(buf []byte) error {
-	return decodeMethod(ChildERC721.Abi.Methods["initialize"], buf, i)
-}
-
-type OwnerOfChildERC721Fn struct {
-	TokenID *big.Int `abi:"tokenId"`
-}
-
-func (o *OwnerOfChildERC721Fn) Sig() []byte {
-	return ChildERC721.Abi.Methods["ownerOf"].ID()
-}
-
-func (o *OwnerOfChildERC721Fn) EncodeAbi() ([]byte, error) {
-	return ChildERC721.Abi.Methods["ownerOf"].Encode(o)
-}
-
-func (o *OwnerOfChildERC721Fn) DecodeAbi(buf []byte) error {
-	return decodeMethod(ChildERC721.Abi.Methods["ownerOf"], buf, o)
->>>>>>> 66c7cea6
 }