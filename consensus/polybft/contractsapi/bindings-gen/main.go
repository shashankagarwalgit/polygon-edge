--- conflicted
+++ resolved
@@ -139,7 +139,87 @@
 			[]string{},
 		},
 		{
-<<<<<<< HEAD
+			"RootERC1155Predicate",
+			gensc.RootERC1155Predicate,
+			false,
+			[]string{
+				"initialize",
+				"depositBatch",
+			},
+			[]string{},
+		},
+		{
+			"RootERC1155",
+			gensc.RootERC1155,
+			false,
+			[]string{
+				"setApprovalForAll",
+				"mintBatch",
+				"balanceOf",
+			},
+			[]string{},
+		},
+		{
+			"ChildERC1155Predicate",
+			gensc.ChildERC1155Predicate,
+			false,
+			[]string{
+				"initialize",
+				"withdrawBatch",
+			},
+			[]string{},
+		},
+		{
+			"ChildERC1155",
+			gensc.ChildERC1155,
+			false,
+			[]string{
+				"initialize",
+				"balanceOf",
+			},
+			[]string{},
+		},
+		{
+			"RootERC721Predicate",
+			gensc.RootERC721Predicate,
+			false,
+			[]string{
+				"initialize",
+				"depositBatch",
+			},
+			[]string{},
+		},
+		{
+			"RootERC721",
+			gensc.RootERC721,
+			false,
+			[]string{
+				"setApprovalForAll",
+				"mint",
+			},
+			[]string{},
+		},
+		{
+			"ChildERC721Predicate",
+			gensc.ChildERC721Predicate,
+			false,
+			[]string{
+				"initialize",
+				"withdrawBatch",
+			},
+			[]string{},
+		},
+		{
+			"ChildERC721",
+			gensc.ChildERC721,
+			false,
+			[]string{
+				"initialize",
+				"ownerOf",
+			},
+			[]string{},
+		},
+		{
 			"CustomSupernetManager",
 			gensc.CustomSupernetManager,
 			true,
@@ -189,77 +269,6 @@
 			true,
 			[]string{
 				"distributeRewardFor",
-=======
-			"RootERC1155Predicate",
-			gensc.RootERC1155Predicate,
-			[]string{
-				"initialize",
-				"depositBatch",
-			},
-			[]string{},
-		},
-		{
-			"RootERC1155",
-			gensc.RootERC1155,
-			[]string{
-				"setApprovalForAll",
-				"mintBatch",
-				"balanceOf",
-			},
-			[]string{},
-		},
-		{
-			"ChildERC1155Predicate",
-			gensc.ChildERC1155Predicate,
-			[]string{
-				"initialize",
-				"withdrawBatch",
-			},
-			[]string{},
-		},
-		{
-			"ChildERC1155",
-			gensc.ChildERC1155,
-			[]string{
-				"initialize",
-				"balanceOf",
-			},
-			[]string{},
-		},
-		{
-			"RootERC721Predicate",
-			gensc.RootERC721Predicate,
-			[]string{
-				"initialize",
-				"depositBatch",
-			},
-			[]string{},
-		},
-		{
-			"RootERC721",
-			gensc.RootERC721,
-			[]string{
-				"setApprovalForAll",
-				"mint",
-			},
-			[]string{},
-		},
-		{
-			"ChildERC721Predicate",
-			gensc.ChildERC721Predicate,
-			[]string{
-				"initialize",
-				"withdrawBatch",
-			},
-			[]string{},
-		},
-		{
-			"ChildERC721",
-			gensc.ChildERC721,
-			[]string{
-				"initialize",
-				"ownerOf",
->>>>>>> 66c7cea6
 			},
 			[]string{},
 		},
