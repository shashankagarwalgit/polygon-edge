package contractsapi

import (
	"embed"
	"log"
	"path"

	"github.com/0xPolygon/polygon-edge/consensus/polybft/contractsapi/artifact"
)

const (
	testContractsDir = "test-contracts"
)

var (
	// core-contracts smart contracts
	CheckpointManager     *artifact.Artifact
	ExitHelper            *artifact.Artifact
	StateSender           *artifact.Artifact
	RootERC20Predicate    *artifact.Artifact
	RootERC721Predicate   *artifact.Artifact
	RootERC1155Predicate  *artifact.Artifact
	BLS                   *artifact.Artifact
	BLS256                *artifact.Artifact
	System                *artifact.Artifact
	Merkle                *artifact.Artifact
	ChildValidatorSet     *artifact.Artifact
	NativeERC20           *artifact.Artifact
	NativeERC20Mintable   *artifact.Artifact
	StateReceiver         *artifact.Artifact
	ChildERC20            *artifact.Artifact
	ChildERC20Predicate   *artifact.Artifact
	ChildERC721           *artifact.Artifact
	ChildERC721Predicate  *artifact.Artifact
	ChildERC1155          *artifact.Artifact
	ChildERC1155Predicate *artifact.Artifact
	L2StateSender         *artifact.Artifact
	EIP1559Burn           *artifact.Artifact

	// test smart contracts
	//go:embed test-contracts/*
	testContracts          embed.FS
	TestWriteBlockMetadata *artifact.Artifact
	RootERC20              *artifact.Artifact
	TestSimple             *artifact.Artifact
	RootERC721             *artifact.Artifact
	RootERC1155            *artifact.Artifact
)

func init() {
	var err error

	CheckpointManager, err = artifact.DecodeArtifact([]byte(CheckpointManagerArtifact))
	if err != nil {
		log.Fatal(err)
	}

	ExitHelper, err = artifact.DecodeArtifact([]byte(ExitHelperArtifact))
	if err != nil {
		log.Fatal(err)
	}

	L2StateSender, err = artifact.DecodeArtifact([]byte(L2StateSenderArtifact))
	if err != nil {
		log.Fatal(err)
	}

	BLS, err = artifact.DecodeArtifact([]byte(BLSArtifact))
	if err != nil {
		log.Fatal(err)
	}

	BLS256, err = artifact.DecodeArtifact([]byte(BN256G2Artifact))
	if err != nil {
		log.Fatal(err)
	}

	Merkle, err = artifact.DecodeArtifact([]byte(MerkleArtifact))
	if err != nil {
		log.Fatal(err)
	}

	StateSender, err = artifact.DecodeArtifact([]byte(StateSenderArtifact))
	if err != nil {
		log.Fatal(err)
	}

	RootERC20Predicate, err = artifact.DecodeArtifact([]byte(RootERC20PredicateArtifact))
	if err != nil {
		log.Fatal(err)
	}

	RootERC721Predicate, err = artifact.DecodeArtifact([]byte(RootERC721PredicateArtifact))
	if err != nil {
		log.Fatal(err)
	}

	RootERC1155Predicate, err = artifact.DecodeArtifact([]byte(RootERC1155PredicateArtifact))
	if err != nil {
		log.Fatal(err)
	}

	StateReceiver, err = artifact.DecodeArtifact([]byte(StateReceiverArtifact))
	if err != nil {
		log.Fatal(err)
	}

	System, err = artifact.DecodeArtifact([]byte(SystemArtifact))
	if err != nil {
		log.Fatal(err)
	}

	ChildERC20, err = artifact.DecodeArtifact([]byte(ChildERC20Artifact))
	if err != nil {
		log.Fatal(err)
	}

	ChildERC20Predicate, err = artifact.DecodeArtifact([]byte(ChildERC20PredicateArtifact))
	if err != nil {
		log.Fatal(err)
	}

	ChildERC721, err = artifact.DecodeArtifact([]byte(ChildERC721Artifact))
	if err != nil {
		log.Fatal(err)
	}

	ChildERC721Predicate, err = artifact.DecodeArtifact([]byte(ChildERC721PredicateArtifact))
	if err != nil {
		log.Fatal(err)
	}

	ChildERC1155, err = artifact.DecodeArtifact([]byte(ChildERC1155Artifact))
	if err != nil {
		log.Fatal(err)
	}

	ChildERC1155Predicate, err = artifact.DecodeArtifact([]byte(ChildERC1155PredicateArtifact))
	if err != nil {
		log.Fatal(err)
	}

	ChildValidatorSet, err = artifact.DecodeArtifact([]byte(ChildValidatorSetArtifact))
	if err != nil {
		log.Fatal(err)
	}

	NativeERC20, err = artifact.DecodeArtifact([]byte(NativeERC20Artifact))
	if err != nil {
		log.Fatal(err)
	}

	NativeERC20Mintable, err = artifact.DecodeArtifact([]byte(NativeERC20MintableArtifact))
	if err != nil {
		log.Fatal(err)
	}

	RootERC20, err = artifact.DecodeArtifact([]byte(MockERC20Artifact))
	if err != nil {
		log.Fatal(err)
	}

	RootERC721, err = artifact.DecodeArtifact([]byte(MockERC721Artifact))
	if err != nil {
		log.Fatal(err)
	}

	RootERC1155, err = artifact.DecodeArtifact([]byte(MockERC1155Artifact))
	if err != nil {
		log.Fatal(err)
	}

<<<<<<< HEAD
	EIP1559Burn, err = artifact.DecodeArtifact([]byte(EIP1559BurnArtifact))
	if err != nil {
		log.Fatal(err)
	}

	TestL1StateReceiver, err = artifact.DecodeArtifact(readTestContractContent("TestL1StateReceiver.json"))
=======
	TestWriteBlockMetadata, err = artifact.DecodeArtifact(readTestContractContent("TestWriteBlockMetadata.json"))
>>>>>>> 3dbacc78
	if err != nil {
		log.Fatal(err)
	}

	TestSimple, err = artifact.DecodeArtifact(readTestContractContent("TestSimple.json"))
	if err != nil {
		log.Fatal(err)
	}
}

func readTestContractContent(contractFileName string) []byte {
	contractRaw, err := testContracts.ReadFile(path.Join(testContractsDir, contractFileName))
	if err != nil {
		log.Fatal(err)
	}

	return contractRaw
}<|MERGE_RESOLUTION|>--- conflicted
+++ resolved
@@ -170,16 +170,12 @@
 		log.Fatal(err)
 	}
 
-<<<<<<< HEAD
 	EIP1559Burn, err = artifact.DecodeArtifact([]byte(EIP1559BurnArtifact))
 	if err != nil {
 		log.Fatal(err)
 	}
 
-	TestL1StateReceiver, err = artifact.DecodeArtifact(readTestContractContent("TestL1StateReceiver.json"))
-=======
 	TestWriteBlockMetadata, err = artifact.DecodeArtifact(readTestContractContent("TestWriteBlockMetadata.json"))
->>>>>>> 3dbacc78
 	if err != nil {
 		log.Fatal(err)
 	}
