--- conflicted
+++ resolved
@@ -14,24 +14,6 @@
 
 var (
 	// core-contracts smart contracts
-<<<<<<< HEAD
-	CheckpointManager   *artifact.Artifact
-	ExitHelper          *artifact.Artifact
-	StateSender         *artifact.Artifact
-	RootERC20Predicate  *artifact.Artifact
-	BLS                 *artifact.Artifact
-	BLS256              *artifact.Artifact
-	System              *artifact.Artifact
-	Merkle              *artifact.Artifact
-	ChildValidatorSet   *artifact.Artifact
-	NativeERC20         *artifact.Artifact
-	NativeERC20Mintable *artifact.Artifact
-	StateReceiver       *artifact.Artifact
-	ChildERC20          *artifact.Artifact
-	ChildERC20Predicate *artifact.Artifact
-	L2StateSender       *artifact.Artifact
-	EIP1559Burn         *artifact.Artifact
-=======
 	CheckpointManager     *artifact.Artifact
 	ExitHelper            *artifact.Artifact
 	StateSender           *artifact.Artifact
@@ -53,7 +35,7 @@
 	ChildERC1155          *artifact.Artifact
 	ChildERC1155Predicate *artifact.Artifact
 	L2StateSender         *artifact.Artifact
->>>>>>> 99166f0f
+	EIP1559Burn         *artifact.Artifact
 
 	// test smart contracts
 	//go:embed test-contracts/*
@@ -178,16 +160,17 @@
 		log.Fatal(err)
 	}
 
-<<<<<<< HEAD
-	EIP1559Burn, err = artifact.DecodeArtifact([]byte(EIP1559BurnArtifact))
-=======
 	RootERC721, err = artifact.DecodeArtifact([]byte(MockERC721Artifact))
 	if err != nil {
 		log.Fatal(err)
 	}
 
 	RootERC1155, err = artifact.DecodeArtifact([]byte(MockERC1155Artifact))
->>>>>>> 99166f0f
+	if err != nil {
+		log.Fatal(err)
+	}
+
+	EIP1559Burn, err = artifact.DecodeArtifact([]byte(EIP1559BurnArtifact))
 	if err != nil {
 		log.Fatal(err)
 	}
