--- conflicted
+++ resolved
@@ -177,7 +177,6 @@
 	return params.EncodeAbi()
 }
 
-<<<<<<< HEAD
 // getInitChildERC1155PredicateAccessListInput builds input parameters
 // for ChildERC1155PredicateAccessList SC initialization
 func getInitChildERC1155PredicateAccessListInput(config PolyBFTConfig) ([]byte, error) {
@@ -208,9 +207,6 @@
 	return params.EncodeAbi()
 }
 
-func initContract(to types.Address, input []byte, contractName string, transition *state.Transition) error {
-	result := transition.Call2(contracts.SystemCaller, to, input,
-=======
 // mintRewardTokensToWalletAddress mints configured amount of reward tokens to reward wallet address
 func mintRewardTokensToWalletAddress(polyBFTConfig *PolyBFTConfig, transition *state.Transition) error {
 	approveFn := &contractsapi.ApproveRootERC20Fn{
@@ -247,7 +243,6 @@
 
 func initContract(from, to types.Address, input []byte, contractName string, transition *state.Transition) error {
 	result := transition.Call2(from, to, input,
->>>>>>> fe843f6e
 		big.NewInt(0), 100_000_000)
 
 	if result.Failed() {
