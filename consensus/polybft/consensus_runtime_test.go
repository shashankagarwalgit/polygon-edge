--- conflicted
+++ resolved
@@ -494,8 +494,7 @@
 			txPool:        txPool,
 			proposerCalc:  NewProposerCalculator(hclog.NewNullLogger()),
 		},
-		epoch:  &epochMetadata{Number: getEpochNumber(header.Number, epochSize)},
-		logger: hclog.NewNullLogger(),
+		epoch: &epochMetadata{Number: getEpochNumber(header.Number, epochSize)},
 	}
 	runtime.OnBlockInserted(builtBlock)
 
@@ -2050,10 +2049,6 @@
 	}
 
 	require.NoError(t, runtime.FSM())
-<<<<<<< HEAD
-=======
-	proposer, err := runtime.fsm.proposerCalculator.CalcProposer(round)
->>>>>>> 3aaa8fd3
 
 	proposer, err := runtime.config.proposerCalc.CalcProposer(runtime.proposerSnapshot, round, lastBuildBlock.Number+1)
 	require.NoError(t, err)
@@ -2092,11 +2087,7 @@
 			messages = append(messages, &proto.Message{
 				From: address[:],
 				Type: proto.MessageType_PREPARE,
-<<<<<<< HEAD
 				View: &proto.View{Height: lastBuildBlock.Number + 1, Round: round},
-=======
-				View: &proto.View{Height: 1, Round: round},
->>>>>>> 3aaa8fd3
 			})
 		}
 	}
@@ -2111,11 +2102,7 @@
 	messages = append(messages, &proto.Message{
 		From: proposer[:],
 		Type: proto.MessageType_PREPARE,
-<<<<<<< HEAD
 		View: &proto.View{Height: lastBuildBlock.Number + 1, Round: round},
-=======
-		View: &proto.View{Height: 1, Round: round},
->>>>>>> 3aaa8fd3
 	})
 	assert.False(t, runtime.HasQuorum(lastBuildBlock.Number+1, messages, proto.MessageType_PREPARE))
 
@@ -2131,11 +2118,7 @@
 			messages = append(messages, &proto.Message{
 				From: x.Address().Bytes(),
 				Type: msgType,
-<<<<<<< HEAD
 				View: &proto.View{Height: lastBuildBlock.Number + 1, Round: round},
-=======
-				View: &proto.View{Height: 1, Round: round},
->>>>>>> 3aaa8fd3
 			})
 		}
 
@@ -2399,29 +2382,4 @@
 	}
 
 	return stateSyncs
-}
-
-func TestConsensusRuntime_GetLatestProposer(t *testing.T) {
-	t.Parallel()
-
-	validatorSet := newTestValidators(10).getPublicIdentities()
-	proposerCalculator, err := NewProposerCalculator(validatorSet, 100, hclog.NewNullLogger())
-
-	require.NoError(t, err)
-
-	// not set
-	_, exists := proposerCalculator.GetLatestProposer(0)
-	assert.False(t, exists)
-
-	proposerCalculator.round = 0
-	proposerCalculator.proposer = proposerCalculator.validators[0]
-
-	// wrong round
-	_, exists = proposerCalculator.GetLatestProposer(1)
-	assert.False(t, exists)
-
-	// ok
-	address, exists := proposerCalculator.GetLatestProposer(0)
-	assert.True(t, exists)
-	assert.Equal(t, validatorSet[0].Address, address)
 }