package polybft

import (
	"fmt"
	"math/big"
	"math/rand"
	"os"
	"testing"
	"time"

	"github.com/0xPolygon/go-ibft/messages/proto"
	"github.com/0xPolygon/polygon-edge/chain"
	"github.com/0xPolygon/polygon-edge/consensus"
	"github.com/0xPolygon/polygon-edge/consensus/polybft/bitmap"
	"github.com/0xPolygon/polygon-edge/consensus/polybft/contractsapi"
	bls "github.com/0xPolygon/polygon-edge/consensus/polybft/signer"
	"github.com/0xPolygon/polygon-edge/consensus/polybft/slashing"
	"github.com/0xPolygon/polygon-edge/consensus/polybft/validator"
	"github.com/0xPolygon/polygon-edge/consensus/polybft/wallet"
	"github.com/0xPolygon/polygon-edge/contracts"
	"github.com/0xPolygon/polygon-edge/forkmanager"
	"github.com/0xPolygon/polygon-edge/helper/common"
	"github.com/0xPolygon/polygon-edge/types"
	"github.com/hashicorp/go-hclog"
	"github.com/stretchr/testify/assert"
	"github.com/stretchr/testify/mock"
	"github.com/stretchr/testify/require"
)

func init() {
	// for tests
	forkmanager.GetInstance().RegisterFork(chain.Governance, nil)
	forkmanager.GetInstance().ActivateFork(chain.Governance, 0) //nolint:errcheck
}

func TestConsensusRuntime_isFixedSizeOfEpochMet_NotReachedEnd(t *testing.T) {
	t.Parallel()

	// because of slashing, we can assume some epochs started at random numbers
	var cases = []struct {
		epochSize, firstBlockInEpoch, parentBlockNumber uint64
	}{
		{4, 1, 2},
		{5, 1, 3},
		{6, 0, 6},
		{7, 0, 4},
		{8, 0, 5},
		{9, 4, 9},
		{10, 7, 10},
		{10, 1, 1},
	}

	config := &runtimeConfig{GenesisPolyBFTConfig: &PolyBFTConfig{}}
	runtime := &consensusRuntime{
		config:         config,
		lastBuiltBlock: &types.Header{},
		epoch:          &epochMetadata{CurrentClientConfig: config.GenesisPolyBFTConfig},
	}

	for _, c := range cases {
		runtime.epoch.CurrentClientConfig.EpochSize = c.epochSize
		runtime.epoch.FirstBlockInEpoch = c.firstBlockInEpoch
		assert.False(
			t,
			runtime.isFixedSizeOfEpochMet(c.parentBlockNumber+1, runtime.epoch),
			fmt.Sprintf(
				"Not expected end of epoch for epoch size=%v and parent block number=%v",
				c.epochSize,
				c.parentBlockNumber),
		)
	}
}

func TestConsensusRuntime_isFixedSizeOfEpochMet_ReachedEnd(t *testing.T) {
	t.Parallel()

	// because of slashing, we can assume some epochs started at random numbers
	var cases = []struct {
		epochSize, firstBlockInEpoch, blockNumber uint64
	}{
		{4, 1, 4},
		{5, 1, 5},
		{6, 0, 5},
		{7, 0, 6},
		{8, 0, 7},
		{9, 4, 12},
		{10, 7, 16},
		{10, 1, 10},
	}

	config := &runtimeConfig{GenesisPolyBFTConfig: &PolyBFTConfig{}}
	runtime := &consensusRuntime{
		config: config,
		epoch:  &epochMetadata{CurrentClientConfig: config.GenesisPolyBFTConfig},
	}

	for _, c := range cases {
		runtime.epoch.CurrentClientConfig.EpochSize = c.epochSize
		runtime.epoch.FirstBlockInEpoch = c.firstBlockInEpoch
		assert.True(
			t,
			runtime.isFixedSizeOfEpochMet(c.blockNumber, runtime.epoch),
			fmt.Sprintf(
				"Not expected end of epoch for epoch size=%v and parent block number=%v",
				c.epochSize,
				c.blockNumber),
		)
	}
}

func TestConsensusRuntime_isFixedSizeOfSprintMet_NotReachedEnd(t *testing.T) {
	t.Parallel()

	// because of slashing, we can assume some epochs started at random numbers
	var cases = []struct {
		sprintSize, firstBlockInEpoch, blockNumber uint64
	}{
		{4, 1, 2},
		{5, 1, 3},
		{6, 0, 6},
		{7, 0, 4},
		{8, 0, 5},
		{9, 4, 9},
		{10, 7, 10},
		{10, 1, 1},
	}

	config := &runtimeConfig{GenesisPolyBFTConfig: &PolyBFTConfig{}}
	runtime := &consensusRuntime{
		config: config,
		epoch:  &epochMetadata{CurrentClientConfig: config.GenesisPolyBFTConfig},
	}

	for _, c := range cases {
		runtime.epoch.CurrentClientConfig.SprintSize = c.sprintSize
		runtime.epoch.FirstBlockInEpoch = c.firstBlockInEpoch
		assert.False(t,
			runtime.isFixedSizeOfSprintMet(c.blockNumber, runtime.epoch),
			fmt.Sprintf(
				"Not expected end of sprint for sprint size=%v and parent block number=%v",
				c.sprintSize,
				c.blockNumber),
		)
	}
}

func TestConsensusRuntime_isFixedSizeOfSprintMet_ReachedEnd(t *testing.T) {
	t.Parallel()

	// because of slashing, we can assume some epochs started at random numbers
	var cases = []struct {
		sprintSize, firstBlockInEpoch, blockNumber uint64
	}{
		{4, 1, 4},
		{5, 1, 5},
		{6, 0, 5},
		{7, 0, 6},
		{8, 0, 7},
		{9, 4, 12},
		{10, 7, 16},
		{10, 1, 10},
		{5, 1, 10},
		{3, 3, 5},
	}

	config := &runtimeConfig{GenesisPolyBFTConfig: &PolyBFTConfig{}}
	runtime := &consensusRuntime{
		config: config,
		epoch:  &epochMetadata{CurrentClientConfig: config.GenesisPolyBFTConfig},
	}

	for _, c := range cases {
		runtime.epoch.CurrentClientConfig.SprintSize = c.sprintSize
		runtime.epoch.FirstBlockInEpoch = c.firstBlockInEpoch
		assert.True(t,
			runtime.isFixedSizeOfSprintMet(c.blockNumber, runtime.epoch),
			fmt.Sprintf(
				"Not expected end of sprint for sprint size=%v and parent block number=%v",
				c.sprintSize,
				c.blockNumber),
		)
	}
}

func TestConsensusRuntime_OnBlockInserted_EndOfEpoch(t *testing.T) {
	t.Parallel()

	const (
		epochSize       = uint64(10)
		validatorsCount = 7
	)

	currentEpochNumber := getEpochNumber(t, epochSize, epochSize)
	validatorSet := validator.NewTestValidators(t, validatorsCount).GetPublicIdentities()
	header, headerMap := createTestBlocks(t, epochSize, epochSize, validatorSet)
	builtBlock := consensus.BuildBlock(consensus.BuildBlockParams{
		Header: header,
	})

	newEpochNumber := currentEpochNumber + 1
	systemStateMock := new(systemStateMock)
	systemStateMock.On("GetEpoch").Return(newEpochNumber).Once()

	blockchainMock := new(blockchainMock)
	blockchainMock.On("GetStateProviderForBlock", mock.Anything).Return(new(stateProviderMock)).Once()
	blockchainMock.On("GetSystemState", mock.Anything, mock.Anything).Return(systemStateMock)
	blockchainMock.On("GetHeaderByNumber", mock.Anything).Return(headerMap.getHeader)

	polybftBackendMock := new(polybftBackendMock)
	polybftBackendMock.On("GetValidators", mock.Anything, mock.Anything).Return(validatorSet).Times(3)

	txPool := new(txPoolMock)
	txPool.On("ResetWithHeaders", mock.Anything).Once()

	snapshot := NewProposerSnapshot(epochSize-1, validatorSet)
	config := &runtimeConfig{
		GenesisPolyBFTConfig: &PolyBFTConfig{
			EpochSize: epochSize,
		},
		blockchain:     blockchainMock,
		polybftBackend: polybftBackendMock,
		txPool:         txPool,
		State:          newTestState(t),
	}

	tracker, err := slashing.NewDoubleSigningTracker(hclog.NewNullLogger(), &dummyValidatorsProvider{})
	require.NoError(t, err)

	runtime := &consensusRuntime{
		proposerCalculator: NewProposerCalculatorFromSnapshot(snapshot, config, hclog.NewNullLogger()),
		logger:             hclog.NewNullLogger(),
		state:              config.State,
		config:             config,
		epoch: &epochMetadata{
			Number:              currentEpochNumber,
			FirstBlockInEpoch:   header.Number - epochSize + 1,
			CurrentClientConfig: config.GenesisPolyBFTConfig,
		},
<<<<<<< HEAD
		lastBuiltBlock:       &types.Header{Number: header.Number - 1},
		stateSyncManager:     &dummyStateSyncManager{},
		checkpointManager:    &dummyCheckpointManager{},
		stakeManager:         &dummyStakeManager{},
		doubleSigningTracker: tracker,
=======
		lastBuiltBlock:    &types.Header{Number: header.Number - 1},
		stateSyncManager:  &dummyStateSyncManager{},
		checkpointManager: &dummyCheckpointManager{},
		stakeManager:      &dummyStakeManager{},
		governanceManager: &dummyGovernanceManager{},
>>>>>>> 727ceaa7
	}
	runtime.OnBlockInserted(&types.FullBlock{Block: builtBlock})

	require.True(t, runtime.state.EpochStore.isEpochInserted(currentEpochNumber+1))
	require.Equal(t, newEpochNumber, runtime.epoch.Number)

	blockchainMock.AssertExpectations(t)
	systemStateMock.AssertExpectations(t)
}

func TestConsensusRuntime_OnBlockInserted_MiddleOfEpoch(t *testing.T) {
	t.Parallel()

	const (
		epoch             = 2
		epochSize         = uint64(10)
		firstBlockInEpoch = epochSize + 1
		blockNumber       = epochSize + 2
	)

	header := &types.Header{Number: blockNumber}
	builtBlock := consensus.BuildBlock(consensus.BuildBlockParams{
		Header: header,
	})

	blockchainMock := new(blockchainMock)
	blockchainMock.On("GetHeaderByNumber", mock.Anything).Return(builtBlock.Header, true).Once()

	polybftBackendMock := new(polybftBackendMock)
	polybftBackendMock.On("GetValidators", mock.Anything, mock.Anything).Return(nil).Once()

	txPool := new(txPoolMock)
	txPool.On("ResetWithHeaders", mock.Anything).Once()

	snapshot := NewProposerSnapshot(blockNumber, []*validator.ValidatorMetadata{})
	config := &runtimeConfig{
		GenesisPolyBFTConfig: &PolyBFTConfig{EpochSize: epochSize},
		blockchain:           blockchainMock,
		txPool:               txPool,
	}

	runtime := &consensusRuntime{
		lastBuiltBlock: header,
		config: &runtimeConfig{
			GenesisPolyBFTConfig: &PolyBFTConfig{EpochSize: epochSize},
			blockchain:           blockchainMock,
			txPool:               txPool,
		},
		epoch: &epochMetadata{
			Number:            epoch,
			FirstBlockInEpoch: firstBlockInEpoch,
		},
		logger:             hclog.NewNullLogger(),
		proposerCalculator: NewProposerCalculatorFromSnapshot(snapshot, config, hclog.NewNullLogger()),
	}
	runtime.OnBlockInserted(&types.FullBlock{Block: builtBlock})

	require.Equal(t, header.Number, runtime.lastBuiltBlock.Number)
}

func TestConsensusRuntime_FSM_NotInValidatorSet(t *testing.T) {
	t.Parallel()

	validators := validator.NewTestValidatorsWithAliases(t, []string{"A", "B", "C", "D"})

	snapshot := NewProposerSnapshot(1, nil)
	config := &runtimeConfig{
		GenesisPolyBFTConfig: &PolyBFTConfig{
			EpochSize: 1,
		},
		Key: createTestKey(t),
	}
	runtime := &consensusRuntime{
		proposerCalculator: NewProposerCalculatorFromSnapshot(snapshot, config, hclog.NewNullLogger()),
		config:             config,
		epoch: &epochMetadata{
			Number:     1,
			Validators: validators.GetPublicIdentities(),
		},
		lastBuiltBlock: &types.Header{},
	}
	runtime.setIsActiveValidator(true)

	err := runtime.FSM()
	assert.ErrorIs(t, err, errNotAValidator)
}

func TestConsensusRuntime_FSM_NotEndOfEpoch_NotEndOfSprint(t *testing.T) {
	t.Parallel()

	extra := &Extra{
		Checkpoint: &CheckpointData{},
	}
	lastBlock := &types.Header{
		Number:    1,
		ExtraData: extra.MarshalRLPTo(nil),
	}

	validators := validator.NewTestValidators(t, 3)
	blockchainMock := new(blockchainMock)
	blockchainMock.On("NewBlockBuilder", mock.Anything).Return(&BlockBuilder{}, nil).Once()

	snapshot := NewProposerSnapshot(1, nil)
	config := &runtimeConfig{
		GenesisPolyBFTConfig: &PolyBFTConfig{
			EpochSize:  10,
			SprintSize: 5,
		},
		Key:        wallet.NewKey(validators.GetPrivateIdentities()[0]),
		blockchain: blockchainMock,
	}
	runtime := &consensusRuntime{
		proposerCalculator: NewProposerCalculatorFromSnapshot(snapshot, config, hclog.NewNullLogger()),
		logger:             hclog.NewNullLogger(),
		config:             config,
		epoch: &epochMetadata{
			Number:              1,
			Validators:          validators.GetPublicIdentities(),
			FirstBlockInEpoch:   1,
			CurrentClientConfig: config.GenesisPolyBFTConfig,
		},
		lastBuiltBlock:       lastBlock,
		state:                newTestState(t),
		stateSyncManager:     &dummyStateSyncManager{},
		checkpointManager:    &dummyCheckpointManager{},
		doubleSigningTracker: &slashing.DoubleSigningTrackerImpl{},
	}
	runtime.setIsActiveValidator(true)

	err := runtime.FSM()
	require.NoError(t, err)

	assert.True(t, runtime.IsActiveValidator())
	assert.False(t, runtime.fsm.isEndOfEpoch)
	assert.False(t, runtime.fsm.isEndOfSprint)
	assert.Equal(t, lastBlock.Number, runtime.fsm.parent.Number)

	address := types.Address(runtime.config.Key.Address())
	assert.True(t, runtime.fsm.ValidatorSet().Includes(address))

	assert.NotNil(t, runtime.fsm.blockBuilder)
	assert.NotNil(t, runtime.fsm.backend)

	blockchainMock.AssertExpectations(t)
}

func TestConsensusRuntime_FSM_EndOfEpoch_BuildCommitEpoch(t *testing.T) {
	t.Parallel()

	const (
		epoch             = 0
		epochSize         = uint64(10)
		sprintSize        = uint64(3)
		firstBlockInEpoch = uint64(1)
		fromIndex         = uint64(0)
		toIndex           = uint64(9)
	)

	validatorAccounts := validator.NewTestValidatorsWithAliases(t, []string{"A", "B", "C", "D", "E", "F"})
	validators := validatorAccounts.GetPublicIdentities()

	blockchainMock := new(blockchainMock)
	blockchainMock.On("NewBlockBuilder", mock.Anything).Return(&BlockBuilder{}, nil).Once()

	state := newTestState(t)
	require.NoError(t, state.EpochStore.insertEpoch(epoch))

	config := &runtimeConfig{
		GenesisPolyBFTConfig: &PolyBFTConfig{
			EpochSize:  epochSize,
			SprintSize: sprintSize,
		},
		Key:        validatorAccounts.GetValidator("A").Key(),
		blockchain: blockchainMock,
	}

	metadata := &epochMetadata{
		Validators:          validators,
		Number:              epoch,
		FirstBlockInEpoch:   firstBlockInEpoch,
		CurrentClientConfig: config.GenesisPolyBFTConfig,
	}

	snapshot := NewProposerSnapshot(1, nil)
	runtime := &consensusRuntime{
<<<<<<< HEAD
		proposerCalculator:   NewProposerCalculatorFromSnapshot(snapshot, config, hclog.NewNullLogger()),
		logger:               hclog.NewNullLogger(),
		state:                state,
		epoch:                metadata,
		config:               config,
		lastBuiltBlock:       lastBuiltBlock,
		stateSyncManager:     &dummyStateSyncManager{},
		checkpointManager:    &dummyCheckpointManager{},
		stakeManager:         &dummyStakeManager{},
		doubleSigningTracker: &slashing.DoubleSigningTrackerImpl{},
=======
		proposerCalculator: NewProposerCalculatorFromSnapshot(snapshot, config, hclog.NewNullLogger()),
		logger:             hclog.NewNullLogger(),
		state:              state,
		epoch:              metadata,
		config:             config,
		lastBuiltBlock:     &types.Header{Number: 9},
		stateSyncManager:   &dummyStateSyncManager{},
		checkpointManager:  &dummyCheckpointManager{},
		stakeManager:       &dummyStakeManager{},
>>>>>>> 727ceaa7
	}

	err := runtime.FSM()
	fsm := runtime.fsm

	assert.NoError(t, err)
	assert.True(t, fsm.isEndOfEpoch)
	assert.NotNil(t, fsm.commitEpochInput)
	assert.NotEmpty(t, fsm.commitEpochInput)

	blockchainMock.AssertExpectations(t)
}

func Test_NewConsensusRuntime(t *testing.T) {
	t.Parallel()

	_, err := os.Create("/tmp/consensusState.db")
	require.NoError(t, err)

	polyBftConfig := &PolyBFTConfig{
		Bridge: &BridgeConfig{
			StateSenderAddr:       types.Address{0x13},
			CheckpointManagerAddr: types.Address{0x10},
			JSONRPCEndpoint:       "testEndpoint",
		},
		EpochSize:  10,
		SprintSize: 10,
		BlockTime:  common.Duration{Duration: 2 * time.Second},
	}

	validators := validator.NewTestValidators(t, 3).GetPublicIdentities()

	systemStateMock := new(systemStateMock)
	systemStateMock.On("GetEpoch").Return(uint64(1)).Once()
	systemStateMock.On("GetNextCommittedIndex").Return(uint64(1)).Once()

	blockchainMock := &blockchainMock{}
	blockchainMock.On("CurrentHeader").Return(&types.Header{Number: 1, ExtraData: createTestExtraForAccounts(t, 1, validators, nil)})
	blockchainMock.On("GetStateProviderForBlock", mock.Anything).Return(new(stateProviderMock)).Once()
	blockchainMock.On("GetSystemState", mock.Anything, mock.Anything).Return(systemStateMock).Once()
	blockchainMock.On("GetHeaderByNumber", uint64(0)).Return(&types.Header{Number: 0, ExtraData: createTestExtraForAccounts(t, 0, validators, nil)})

	polybftBackendMock := new(polybftBackendMock)
	polybftBackendMock.On("GetValidators", mock.Anything, mock.Anything).Return(validators).Twice()

	tmpDir := t.TempDir()
	config := &runtimeConfig{
		polybftBackend:       polybftBackendMock,
		State:                newTestState(t),
		GenesisPolyBFTConfig: polyBftConfig,
		DataDir:              tmpDir,
		Key:                  createTestKey(t),
		blockchain:           blockchainMock,
		bridgeTopic:          &mockTopic{},
	}
	runtime, err := newConsensusRuntime(hclog.NewNullLogger(), config)
	require.NoError(t, err)

	assert.False(t, runtime.IsActiveValidator())
	assert.Equal(t, runtime.config.DataDir, tmpDir)
	assert.Equal(t, uint64(10), runtime.config.GenesisPolyBFTConfig.SprintSize)
	assert.Equal(t, uint64(10), runtime.config.GenesisPolyBFTConfig.EpochSize)
	assert.Equal(t, "0x0000000000000000000000000000000000000101", contracts.ValidatorSetContract.String())
	assert.Equal(t, "0x1300000000000000000000000000000000000000", runtime.config.GenesisPolyBFTConfig.Bridge.StateSenderAddr.String())
	assert.Equal(t, "0x1000000000000000000000000000000000000000", runtime.config.GenesisPolyBFTConfig.Bridge.CheckpointManagerAddr.String())
	assert.True(t, runtime.IsBridgeEnabled())
	systemStateMock.AssertExpectations(t)
	blockchainMock.AssertExpectations(t)
	polybftBackendMock.AssertExpectations(t)
}

func TestConsensusRuntime_restartEpoch_SameEpochNumberAsTheLastOne(t *testing.T) {
	t.Parallel()

	const originalBlockNumber = uint64(5)

	newCurrentHeader := &types.Header{Number: originalBlockNumber + 1}
	validatorSet := validator.NewTestValidators(t, 3).GetPublicIdentities()

	systemStateMock := new(systemStateMock)
	systemStateMock.On("GetEpoch").Return(uint64(1), nil).Once()

	blockchainMock := new(blockchainMock)
	blockchainMock.On("GetStateProviderForBlock", mock.Anything).Return(new(stateProviderMock)).Once()
	blockchainMock.On("GetSystemState", mock.Anything, mock.Anything).Return(systemStateMock).Once()

	snapshot := NewProposerSnapshot(1, nil)
	config := &runtimeConfig{
		blockchain: blockchainMock,
	}
	runtime := &consensusRuntime{
		proposerCalculator: NewProposerCalculatorFromSnapshot(snapshot, config, hclog.NewNullLogger()),
		config:             config,
		epoch: &epochMetadata{
			Number:            1,
			Validators:        validatorSet,
			FirstBlockInEpoch: 1,
		},
		lastBuiltBlock: &types.Header{
			Number: originalBlockNumber,
		},
	}
	runtime.setIsActiveValidator(true)

	epoch, err := runtime.restartEpoch(newCurrentHeader)

	require.NoError(t, err)

	for _, a := range validatorSet.GetAddresses() {
		assert.True(t, epoch.Validators.ContainsAddress(a))
	}

	systemStateMock.AssertExpectations(t)
	blockchainMock.AssertExpectations(t)
}

func TestConsensusRuntime_calculateCommitEpochInput_SecondEpoch(t *testing.T) {
	t.Parallel()

	const (
		currentEpoch           = 3
		epochSize              = 10
		currentEpochStartBlock = 21
		currentEpochEndBlock   = 30
		sprintSize             = 5
	)

	validators := validator.NewTestValidatorsWithAliases(t, []string{"A", "B", "C", "D", "E"})
	polybftConfig := &PolyBFTConfig{
		EpochSize:  epochSize,
		SprintSize: sprintSize,
	}

	lastBuiltBlock, headerMap := createTestBlocks(t, 20, epochSize, validators.GetPublicIdentities())

	blockchainMock := new(blockchainMock)
	blockchainMock.On("GetHeaderByNumber", mock.Anything).Return(headerMap.getHeader)

	polybftBackendMock := new(polybftBackendMock)
	polybftBackendMock.On("GetValidators", mock.Anything, mock.Anything).Return(validators.GetPublicIdentities()).Times(10)

	config := &runtimeConfig{
		GenesisPolyBFTConfig: polybftConfig,
		blockchain:           blockchainMock,
		polybftBackend:       polybftBackendMock,
		Key:                  validators.GetValidator("A").Key(),
	}

	consensusRuntime := &consensusRuntime{
		config: config,
		epoch: &epochMetadata{
			Number:            currentEpoch,
			Validators:        validators.GetPublicIdentities(),
			FirstBlockInEpoch: currentEpochStartBlock,
		},
		lastBuiltBlock: lastBuiltBlock,
	}

	distributeRewardsInput, err := consensusRuntime.calculateDistributeRewardsInput(
		true, false,
		lastBuiltBlock.Number+1,
		lastBuiltBlock, consensusRuntime.epoch.Number)
	assert.NoError(t, err)
	assert.Equal(t, uint64(currentEpoch-1), distributeRewardsInput.EpochID.Uint64())

	blockchainMock.AssertExpectations(t)
	polybftBackendMock.AssertExpectations(t)
}

func TestConsensusRuntime_IsValidValidator_BasicCases(t *testing.T) {
	t.Parallel()

	setupFn := func(t *testing.T) (*consensusRuntime, *validator.TestValidators) {
		t.Helper()

		validatorAccounts := validator.NewTestValidatorsWithAliases(t, []string{"A", "B", "C", "D", "E", "F"})
		epoch := &epochMetadata{
			Validators: validatorAccounts.GetPublicIdentities("A", "B", "C", "D"),
		}
		runtime := &consensusRuntime{
			epoch:  epoch,
			logger: hclog.NewNullLogger(),
			fsm:    &fsm{validators: validator.NewValidatorSet(epoch.Validators, hclog.NewNullLogger())},
		}

		return runtime, validatorAccounts
	}

	cases := []struct {
		name          string
		signerAlias   string
		senderAlias   string
		isValidSender bool
	}{
		{
			name:          "Valid sender",
			signerAlias:   "A",
			senderAlias:   "A",
			isValidSender: true,
		},
		{
			name:          "Sender not amongst current validators",
			signerAlias:   "F",
			senderAlias:   "F",
			isValidSender: false,
		},
		{
			name:          "Sender and signer accounts mismatch",
			signerAlias:   "A",
			senderAlias:   "B",
			isValidSender: false,
		},
	}

	for _, c := range cases {
		c := c
		t.Run(c.name, func(t *testing.T) {
			t.Parallel()

			runtime, validatorAccounts := setupFn(t)
			signer := validatorAccounts.GetValidator(c.signerAlias)
			sender := validatorAccounts.GetValidator(c.senderAlias)
			msg, err := signer.Key().SignIBFTMessage(&proto.Message{From: sender.Address().Bytes()})

			require.NoError(t, err)
			require.Equal(t, c.isValidSender, runtime.IsValidValidator(msg))
		})
	}
}

func TestConsensusRuntime_IsValidValidator_TamperSignature(t *testing.T) {
	t.Parallel()

	validatorAccounts := validator.NewTestValidatorsWithAliases(t, []string{"A", "B", "C", "D", "E", "F"})
	epoch := &epochMetadata{
		Validators: validatorAccounts.GetPublicIdentities("A", "B", "C", "D"),
	}
	runtime := &consensusRuntime{
		epoch:  epoch,
		logger: hclog.NewNullLogger(),
		fsm:    &fsm{validators: validator.NewValidatorSet(epoch.Validators, hclog.NewNullLogger())},
	}

	// provide invalid signature
	sender := validatorAccounts.GetValidator("A")
	msg := &proto.Message{
		From:      sender.Address().Bytes(),
		Signature: []byte{1, 2, 3, 4, 5},
	}
	require.False(t, runtime.IsValidValidator(msg))
}

func TestConsensusRuntime_TamperMessageContent(t *testing.T) {
	t.Parallel()

	validatorAccounts := validator.NewTestValidatorsWithAliases(t, []string{"A", "B", "C", "D", "E", "F"})
	epoch := &epochMetadata{
		Validators: validatorAccounts.GetPublicIdentities("A", "B", "C", "D"),
	}
	runtime := &consensusRuntime{
		epoch:  epoch,
		logger: hclog.NewNullLogger(),
		fsm:    &fsm{validators: validator.NewValidatorSet(epoch.Validators, hclog.NewNullLogger())},
	}
	sender := validatorAccounts.GetValidator("A")
	proposalHash := []byte{2, 4, 6, 8, 10}
	proposalSignature, err := sender.Key().SignWithDomain(proposalHash, bls.DomainCheckpointManager)
	require.NoError(t, err)

	msg := &proto.Message{
		View: &proto.View{},
		From: sender.Address().Bytes(),
		Type: proto.MessageType_COMMIT,
		Payload: &proto.Message_CommitData{
			CommitData: &proto.CommitMessage{
				ProposalHash:  proposalHash,
				CommittedSeal: proposalSignature,
			},
		},
	}
	// sign the message itself
	msg, err = sender.Key().SignIBFTMessage(msg)
	assert.NoError(t, err)
	// signature verification works
	assert.True(t, runtime.IsValidValidator(msg))

	// modify message without signing it again
	msg.Payload = &proto.Message_CommitData{
		CommitData: &proto.CommitMessage{
			ProposalHash:  []byte{1, 3, 5, 7, 9}, // modification
			CommittedSeal: proposalSignature,
		},
	}
	// signature isn't valid, because message was tampered
	assert.False(t, runtime.IsValidValidator(msg))
}

func TestConsensusRuntime_IsValidProposalHash(t *testing.T) {
	t.Parallel()

	extra := &Extra{
		Checkpoint: &CheckpointData{
			EpochNumber: 1,
			BlockRound:  1,
		},
	}
	block := &types.Block{
		Header: &types.Header{
			Number:    10,
			ExtraData: extra.MarshalRLPTo(nil),
		},
	}
	block.Header.ComputeHash()

	proposalHash, err := extra.Checkpoint.Hash(0, block.Number(), block.Hash())
	require.NoError(t, err)

	runtime := &consensusRuntime{
		logger: hclog.NewNullLogger(),
		config: &runtimeConfig{blockchain: new(blockchainMock)},
	}

	require.True(t, runtime.IsValidProposalHash(&proto.Proposal{RawProposal: block.MarshalRLP()}, proposalHash.Bytes()))
}

func TestConsensusRuntime_IsValidProposalHash_InvalidProposalHash(t *testing.T) {
	t.Parallel()

	extra := &Extra{
		Checkpoint: &CheckpointData{
			EpochNumber: 1,
			BlockRound:  1,
		},
	}

	block := &types.Block{
		Header: &types.Header{
			Number:    10,
			ExtraData: extra.MarshalRLPTo(nil),
		},
	}

	proposalHash, err := extra.Checkpoint.Hash(0, block.Number(), block.Hash())
	require.NoError(t, err)

	extra.Checkpoint.BlockRound = 2 // change it so it is not the same as in proposal hash
	block.Header.ExtraData = extra.MarshalRLPTo(nil)
	block.Header.ComputeHash()

	runtime := &consensusRuntime{
		logger: hclog.NewNullLogger(),
		config: &runtimeConfig{blockchain: new(blockchainMock)},
	}

	require.False(t, runtime.IsValidProposalHash(&proto.Proposal{RawProposal: block.MarshalRLP()}, proposalHash.Bytes()))
}

func TestConsensusRuntime_IsValidProposalHash_InvalidExtra(t *testing.T) {
	t.Parallel()

	extra := &Extra{
		Checkpoint: &CheckpointData{
			EpochNumber: 1,
			BlockRound:  1,
		},
	}

	block := &types.Block{
		Header: &types.Header{
			Number:    10,
			ExtraData: []byte{1, 2, 3}, // invalid extra in block
		},
	}
	block.Header.ComputeHash()

	proposalHash, err := extra.Checkpoint.Hash(0, block.Number(), block.Hash())
	require.NoError(t, err)

	runtime := &consensusRuntime{
		logger: hclog.NewNullLogger(),
		config: &runtimeConfig{blockchain: new(blockchainMock)},
	}

	require.False(t, runtime.IsValidProposalHash(&proto.Proposal{RawProposal: block.MarshalRLP()}, proposalHash.Bytes()))
}

func TestConsensusRuntime_BuildProposal_InvalidParent(t *testing.T) {
	config := &runtimeConfig{}
	snapshot := NewProposerSnapshot(1, nil)
	runtime := &consensusRuntime{
		logger:             hclog.NewNullLogger(),
		lastBuiltBlock:     &types.Header{Number: 2},
		epoch:              &epochMetadata{Number: 1},
		config:             config,
		proposerCalculator: NewProposerCalculatorFromSnapshot(snapshot, config, hclog.NewNullLogger()),
	}

	require.Nil(t, runtime.BuildProposal(&proto.View{Round: 5}))
}

func TestConsensusRuntime_ID(t *testing.T) {
	t.Parallel()

	key1, key2 := createTestKey(t), createTestKey(t)
	runtime := &consensusRuntime{
		config: &runtimeConfig{Key: key1},
	}

	require.Equal(t, runtime.ID(), key1.Address().Bytes())
	require.NotEqual(t, runtime.ID(), key2.Address().Bytes())
}

func TestConsensusRuntime_GetVotingPowers(t *testing.T) {
	t.Parallel()

	const height = 100

	validatorAccounts := validator.NewTestValidatorsWithAliases(t, []string{"A", "B", "C"}, []uint64{1, 3, 2})
	runtime := &consensusRuntime{}

	_, err := runtime.GetVotingPowers(height)
	require.Error(t, err)

	runtime.fsm = &fsm{
		validators: validatorAccounts.ToValidatorSet(),
		parent:     &types.Header{Number: height},
	}

	_, err = runtime.GetVotingPowers(height)
	require.Error(t, err)

	runtime.fsm.parent.Number = height - 1

	val, err := runtime.GetVotingPowers(height)
	require.NoError(t, err)

	addresses := validatorAccounts.GetPublicIdentities([]string{"A", "B", "C"}...).GetAddresses()

	assert.Equal(t, uint64(1), val[types.AddressToString(addresses[0])].Uint64())
	assert.Equal(t, uint64(3), val[types.AddressToString(addresses[1])].Uint64())
	assert.Equal(t, uint64(2), val[types.AddressToString(addresses[2])].Uint64())
}

func TestConsensusRuntime_BuildRoundChangeMessage(t *testing.T) {
	t.Parallel()

	key := createTestKey(t)
	view, rawProposal, certificate := &proto.View{}, []byte{1}, &proto.PreparedCertificate{}

	runtime := &consensusRuntime{
		config: &runtimeConfig{
			Key: key,
		},
	}

	proposal := &proto.Proposal{
		RawProposal: rawProposal,
		Round:       view.Round,
	}

	expected := proto.Message{
		View: view,
		From: key.Address().Bytes(),
		Type: proto.MessageType_ROUND_CHANGE,
		Payload: &proto.Message_RoundChangeData{RoundChangeData: &proto.RoundChangeMessage{
			LatestPreparedCertificate: certificate,
			LastPreparedProposal:      proposal,
		}},
	}

	signedMsg, err := key.SignIBFTMessage(&expected)
	require.NoError(t, err)

	assert.Equal(t, signedMsg, runtime.BuildRoundChangeMessage(proposal, certificate, view))
}

func TestConsensusRuntime_BuildCommitMessage(t *testing.T) {
	t.Parallel()

	key := createTestKey(t)
	view, proposalHash := &proto.View{}, []byte{1, 2, 4}

	runtime := &consensusRuntime{
		config: &runtimeConfig{
			Key: key,
		},
	}

	committedSeal, err := key.SignWithDomain(proposalHash, bls.DomainCheckpointManager)
	require.NoError(t, err)

	expected := proto.Message{
		View: view,
		From: key.Address().Bytes(),
		Type: proto.MessageType_COMMIT,
		Payload: &proto.Message_CommitData{
			CommitData: &proto.CommitMessage{
				ProposalHash:  proposalHash,
				CommittedSeal: committedSeal,
			},
		},
	}

	signedMsg, err := key.SignIBFTMessage(&expected)
	require.NoError(t, err)

	assert.Equal(t, signedMsg, runtime.BuildCommitMessage(proposalHash, view))
}

func TestConsensusRuntime_BuildPrePrepareMessage_EmptyProposal(t *testing.T) {
	t.Parallel()

	runtime := &consensusRuntime{logger: hclog.NewNullLogger()}

	assert.Nil(t, runtime.BuildPrePrepareMessage(nil, &proto.RoundChangeCertificate{}, &proto.View{Height: 1, Round: 0}))
}

func TestConsensusRuntime_IsValidProposalHash_EmptyProposal(t *testing.T) {
	t.Parallel()

	runtime := &consensusRuntime{logger: hclog.NewNullLogger()}

	assert.False(t, runtime.IsValidProposalHash(&proto.Proposal{}, []byte("hash")))
}

func TestConsensusRuntime_BuildPrepareMessage(t *testing.T) {
	t.Parallel()

	key := createTestKey(t)
	view, proposalHash := &proto.View{}, []byte{1, 2, 4}

	runtime := &consensusRuntime{
		config: &runtimeConfig{
			Key: key,
		},
	}

	expected := proto.Message{
		View: view,
		From: key.Address().Bytes(),
		Type: proto.MessageType_PREPARE,
		Payload: &proto.Message_PrepareData{
			PrepareData: &proto.PrepareMessage{
				ProposalHash: proposalHash,
			},
		},
	}

	signedMsg, err := key.SignIBFTMessage(&expected)
	require.NoError(t, err)

	assert.Equal(t, signedMsg, runtime.BuildPrepareMessage(proposalHash, view))
}

func createTestBlocks(t *testing.T, numberOfBlocks, defaultEpochSize uint64,
	validatorSet validator.AccountSet) (*types.Header, *testHeadersMap) {
	t.Helper()

	headerMap := &testHeadersMap{}
	bitmaps := createTestBitmaps(t, validatorSet, numberOfBlocks)

	extra := &Extra{
		Checkpoint: &CheckpointData{EpochNumber: 0},
	}

	genesisBlock := &types.Header{
		Number:    0,
		ExtraData: extra.MarshalRLPTo(nil),
	}
	parentHash := types.BytesToHash(big.NewInt(0).Bytes())

	headerMap.addHeader(genesisBlock)

	var hash types.Hash

	var blockHeader *types.Header

	for i := uint64(1); i <= numberOfBlocks; i++ {
		big := big.NewInt(int64(i))
		hash = types.BytesToHash(big.Bytes())

		header := &types.Header{
			Number:     i,
			ParentHash: parentHash,
			ExtraData:  createTestExtraForAccounts(t, getEpochNumber(t, i, defaultEpochSize), validatorSet, bitmaps[i]),
			GasLimit:   types.StateTransactionGasLimit,
		}

		headerMap.addHeader(header)

		parentHash = hash
		blockHeader = header
	}

	return blockHeader, headerMap
}

func createTestBitmaps(t *testing.T, validators validator.AccountSet, numberOfBlocks uint64) map[uint64]bitmap.Bitmap {
	t.Helper()

	bitmaps := make(map[uint64]bitmap.Bitmap, numberOfBlocks)

	rand.Seed(time.Now().UTC().Unix())

	for i := numberOfBlocks; i > 1; i-- {
		bitmap := bitmap.Bitmap{}
		j := 0

		for j != 3 {
			validator := validators[rand.Intn(validators.Len())]
			index := uint64(validators.Index(validator.Address))

			if !bitmap.IsSet(index) {
				bitmap.Set(index)
				j++
			}
		}

		bitmaps[i] = bitmap
	}

	return bitmaps
}

func createTestExtraForAccounts(t *testing.T, epoch uint64, validators validator.AccountSet, b bitmap.Bitmap) []byte {
	t.Helper()

	dummySignature := [64]byte{}
	extraData := Extra{
		Validators: &validator.ValidatorSetDelta{
			Added:   validators,
			Removed: bitmap.Bitmap{},
		},
		Parent:     &Signature{Bitmap: b, AggregatedSignature: dummySignature[:]},
		Committed:  &Signature{Bitmap: b, AggregatedSignature: dummySignature[:]},
		Checkpoint: &CheckpointData{EpochNumber: epoch},
	}

	return extraData.MarshalRLPTo(nil)
}

func encodeExitEvents(t *testing.T, exitEvents []*ExitEvent) [][]byte {
	t.Helper()

	encodedEvents := make([][]byte, len(exitEvents))

	var exitEventAPI contractsapi.L2StateSyncedEvent
	for i, e := range exitEvents {
		encodedEvent, err := exitEventAPI.Encode(e.L2StateSyncedEvent)
		require.NoError(t, err)

		encodedEvents[i] = encodedEvent
	}

	return encodedEvents
}<|MERGE_RESOLUTION|>--- conflicted
+++ resolved
@@ -236,19 +236,12 @@
 			FirstBlockInEpoch:   header.Number - epochSize + 1,
 			CurrentClientConfig: config.GenesisPolyBFTConfig,
 		},
-<<<<<<< HEAD
 		lastBuiltBlock:       &types.Header{Number: header.Number - 1},
 		stateSyncManager:     &dummyStateSyncManager{},
 		checkpointManager:    &dummyCheckpointManager{},
 		stakeManager:         &dummyStakeManager{},
+		governanceManager:    &dummyGovernanceManager{},
 		doubleSigningTracker: tracker,
-=======
-		lastBuiltBlock:    &types.Header{Number: header.Number - 1},
-		stateSyncManager:  &dummyStateSyncManager{},
-		checkpointManager: &dummyCheckpointManager{},
-		stakeManager:      &dummyStakeManager{},
-		governanceManager: &dummyGovernanceManager{},
->>>>>>> 727ceaa7
 	}
 	runtime.OnBlockInserted(&types.FullBlock{Block: builtBlock})
 
@@ -434,28 +427,16 @@
 
 	snapshot := NewProposerSnapshot(1, nil)
 	runtime := &consensusRuntime{
-<<<<<<< HEAD
 		proposerCalculator:   NewProposerCalculatorFromSnapshot(snapshot, config, hclog.NewNullLogger()),
 		logger:               hclog.NewNullLogger(),
 		state:                state,
 		epoch:                metadata,
 		config:               config,
-		lastBuiltBlock:       lastBuiltBlock,
+		lastBuiltBlock:       &types.Header{Number: 9},
 		stateSyncManager:     &dummyStateSyncManager{},
 		checkpointManager:    &dummyCheckpointManager{},
 		stakeManager:         &dummyStakeManager{},
 		doubleSigningTracker: &slashing.DoubleSigningTrackerImpl{},
-=======
-		proposerCalculator: NewProposerCalculatorFromSnapshot(snapshot, config, hclog.NewNullLogger()),
-		logger:             hclog.NewNullLogger(),
-		state:              state,
-		epoch:              metadata,
-		config:             config,
-		lastBuiltBlock:     &types.Header{Number: 9},
-		stateSyncManager:   &dummyStateSyncManager{},
-		checkpointManager:  &dummyCheckpointManager{},
-		stakeManager:       &dummyStakeManager{},
->>>>>>> 727ceaa7
 	}
 
 	err := runtime.FSM()
