--- conflicted
+++ resolved
@@ -2360,9 +2360,6 @@
 	return result
 }
 
-<<<<<<< HEAD
-func insertTestStateSyncEvents(t *testing.T, numberOfEvents int, startIndex uint64, state *State) []*types.StateSyncEvent {
-=======
 func setupExitEventsForProofVerification(t *testing.T, state *State,
 	numOfBlocks, numOfEventsPerBlock uint64) [][]byte {
 	t.Helper()
@@ -2387,8 +2384,7 @@
 	return encodedEvents
 }
 
-func insertTestStateSyncEvents(t *testing.T, numberOfEvents int, startIndex uint64, state *State) []*StateSyncEvent {
->>>>>>> 5f5bcf8e
+func insertTestStateSyncEvents(t *testing.T, numberOfEvents int, startIndex uint64, state *State) []*types.StateSyncEvent {
 	t.Helper()
 
 	stateSyncs := generateStateSyncEvents(t, numberOfEvents, startIndex)
