--- conflicted
+++ resolved
@@ -1675,7 +1675,6 @@
 	signer := validatorAccounts.getValidator("A").Key()
 	snapshot := NewProposerSnapshot(numOfBlock, nil)
 	runtime := &consensusRuntime{
-<<<<<<< HEAD
 		proposerCalculator: NewProposerCalculatorFromSnapshot(snapshot, hclog.NewNullLogger()),
 		logger:             hclog.NewNullLogger(),
 		state:              state,
@@ -1683,14 +1682,6 @@
 		config:             config,
 		lastBuiltBlock:     lastBuiltBlock,
 		checkpointManager:  newCheckpointManager(wallet.NewEcdsaSigner(signer), 5, nil, nil, nil, hclog.NewNullLogger()),
-=======
-		logger:            hclog.NewNullLogger(),
-		state:             state,
-		epoch:             metadata,
-		config:            config,
-		lastBuiltBlock:    lastBuiltBlock,
-		checkpointManager: newCheckpointManager(wallet.NewEcdsaSigner(signer), 5, types.ZeroAddress, nil, nil, nil, hclog.NewNullLogger()),
->>>>>>> 22c7b809
 	}
 
 	err = runtime.FSM()
@@ -2059,10 +2050,6 @@
 	}
 
 	require.NoError(t, runtime.FSM())
-<<<<<<< HEAD
-=======
-	proposer, err := runtime.fsm.proposerCalculator.CalcProposer(round)
->>>>>>> 22c7b809
 
 	proposer, err := runtime.proposerCalculator.CalcProposer(round, lastBuildBlock.Number+1)
 	require.NoError(t, err)
@@ -2101,11 +2088,7 @@
 			messages = append(messages, &proto.Message{
 				From: address[:],
 				Type: proto.MessageType_PREPARE,
-<<<<<<< HEAD
 				View: &proto.View{Height: lastBuildBlock.Number + 1, Round: round},
-=======
-				View: &proto.View{Height: 1, Round: round},
->>>>>>> 22c7b809
 			})
 		}
 	}
@@ -2120,11 +2103,7 @@
 	messages = append(messages, &proto.Message{
 		From: proposer[:],
 		Type: proto.MessageType_PREPARE,
-<<<<<<< HEAD
 		View: &proto.View{Height: lastBuildBlock.Number + 1, Round: round},
-=======
-		View: &proto.View{Height: 1, Round: round},
->>>>>>> 22c7b809
 	})
 	assert.False(t, runtime.HasQuorum(lastBuildBlock.Number+1, messages, proto.MessageType_PREPARE))
 
@@ -2140,11 +2119,7 @@
 			messages = append(messages, &proto.Message{
 				From: x.Address().Bytes(),
 				Type: msgType,
-<<<<<<< HEAD
 				View: &proto.View{Height: lastBuildBlock.Number + 1, Round: round},
-=======
-				View: &proto.View{Height: 1, Round: round},
->>>>>>> 22c7b809
 			})
 		}
 
@@ -2259,33 +2234,6 @@
 	assert.Equal(t, signedMsg, runtime.BuildPrepareMessage(proposalHash, view))
 }
 
-<<<<<<< HEAD
-=======
-func setupExitEventsForProofVerification(t *testing.T, state *State,
-	numOfBlocks, numOfEventsPerBlock uint64) [][]byte {
-	t.Helper()
-
-	encodedEvents := make([][]byte, numOfBlocks*numOfEventsPerBlock)
-	index := uint64(0)
-
-	for i := uint64(1); i <= numOfBlocks; i++ {
-		for j := uint64(1); j <= numOfEventsPerBlock; j++ {
-			e := &ExitEvent{index, ethgo.ZeroAddress, ethgo.ZeroAddress, []byte{0, 1}, 1, i}
-			require.NoError(t, state.insertExitEvent(e))
-
-			b, err := ExitEventABIType.Encode(e)
-
-			require.NoError(t, err)
-
-			encodedEvents[index] = b
-			index++
-		}
-	}
-
-	return encodedEvents
-}
-
->>>>>>> 22c7b809
 func createTestTransportMessage(t *testing.T, hash []byte, epochNumber uint64, key *wallet.Key) *TransportMessage {
 	t.Helper()
 
@@ -2414,7 +2362,7 @@
 			e := &ExitEvent{index, ethgo.ZeroAddress, ethgo.ZeroAddress, []byte{0, 1}, 1, i}
 			require.NoError(t, state.insertExitEvent(e))
 
-			b, err := exitEventABIType.Encode(e)
+			b, err := ExitEventABIType.Encode(e)
 
 			require.NoError(t, err)
 
@@ -2435,29 +2383,4 @@
 	}
 
 	return stateSyncs
-}
-
-func TestConsensusRuntime_GetLatestProposer(t *testing.T) {
-	t.Parallel()
-
-	validatorSet := newTestValidators(10).getPublicIdentities()
-	proposerCalculator, err := NewProposerCalculator(validatorSet, 100, hclog.NewNullLogger())
-
-	require.NoError(t, err)
-
-	// not set
-	_, exists := proposerCalculator.GetLatestProposer(0)
-	assert.False(t, exists)
-
-	proposerCalculator.round = 0
-	proposerCalculator.proposer = proposerCalculator.validators[0]
-
-	// wrong round
-	_, exists = proposerCalculator.GetLatestProposer(1)
-	assert.False(t, exists)
-
-	// ok
-	address, exists := proposerCalculator.GetLatestProposer(0)
-	assert.True(t, exists)
-	assert.Equal(t, validatorSet[0].Address, address)
 }