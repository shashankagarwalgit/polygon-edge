package polybft

import (
	"encoding/hex"
	"encoding/json"
	"fmt"
	"math/big"

	"github.com/0xPolygon/polygon-edge/chain"
	bls "github.com/0xPolygon/polygon-edge/consensus/polybft/signer"
	"github.com/0xPolygon/polygon-edge/helper/common"
	"github.com/0xPolygon/polygon-edge/types"
)

const ConsensusName = "polybft"

// PolyBFTConfig is the configuration file for the Polybft consensus protocol.
type PolyBFTConfig struct {
	// InitialValidatorSet are the genesis validators
	InitialValidatorSet []*Validator `json:"initialValidatorSet"`

	// Bridge is the rootchain bridge configuration
	Bridge *BridgeConfig `json:"bridge"`

	// EpochSize is size of epoch
	EpochSize uint64 `json:"epochSize"`

	// EpochReward is assigned to validators for blocks sealing
	EpochReward uint64 `json:"epochReward"`

	// SprintSize is size of sprint
	SprintSize uint64 `json:"sprintSize"`

	// BlockTime is target frequency of blocks production
	BlockTime common.Duration `json:"blockTime"`

	// Governance is the initial governance address
	Governance types.Address `json:"governance"`

	// MintableNativeToken denotes whether mintable native token is used
	MintableNativeToken bool `json:"mintableNative"`

	// NativeTokenConfig defines name, symbol and decimal count of the native token
	NativeTokenConfig *TokenConfig `json:"nativeTokenConfig"`

	InitialTrieRoot types.Hash `json:"initialTrieRoot"`

	// MaxValidatorSetSize indicates the maximum size of validator set
	MaxValidatorSetSize uint64 `json:"maxValidatorSetSize"`
}

// LoadPolyBFTConfig loads chain config from provided path and unmarshals PolyBFTConfig
func LoadPolyBFTConfig(chainConfigFile string) (*PolyBFTConfig, uint64, error) {
	chainCfg, err := chain.ImportFromFile(chainConfigFile)
	if err != nil {
		return nil, 0, err
	}

	polybftConfig, err := GetPolyBFTConfig(chainCfg)

	return &polybftConfig, uint64(chainCfg.Params.ChainID), err
}

// GetPolyBFTConfig deserializes provided chain config and returns PolyBFTConfig
func GetPolyBFTConfig(chainConfig *chain.Chain) (PolyBFTConfig, error) {
	consensusConfigJSON, err := json.Marshal(chainConfig.Params.Engine[ConsensusName])
	if err != nil {
		return PolyBFTConfig{}, err
	}

	var polyBFTConfig PolyBFTConfig
	if err = json.Unmarshal(consensusConfigJSON, &polyBFTConfig); err != nil {
		return PolyBFTConfig{}, err
	}

	return polyBFTConfig, nil
}

// BridgeConfig is the rootchain configuration, needed for bridging
type BridgeConfig struct {
<<<<<<< HEAD
	StateSenderAddr           types.Address `json:"stateSenderAddress"`
	CheckpointManagerAddr     types.Address `json:"checkpointManagerAddress"`
	ExitHelperAddr            types.Address `json:"exitHelperAddress"`
	RootERC20PredicateAddr    types.Address `json:"erc20PredicateAddress"`
	RootNativeERC20Addr       types.Address `json:"nativeERC20Address"`
	RootERC721PredicateAddr   types.Address `json:"erc721PredicateAddress"`
	RootERC1155PredicateAddr  types.Address `json:"erc1155PredicateAddress"`
	CustomSupernetManagerAddr types.Address `json:"customSupernetManagerAddr"`
	StakeManagerAddr          types.Address `json:"stakeManagerAddr"`
=======
	StateSenderAddr          types.Address `json:"stateSenderAddress"`
	CheckpointManagerAddr    types.Address `json:"checkpointManagerAddress"`
	ExitHelperAddr           types.Address `json:"exitHelperAddress"`
	RootERC20PredicateAddr   types.Address `json:"erc20PredicateAddress"`
	RootNativeERC20Addr      types.Address `json:"nativeERC20Address"`
	RootERC721Addr           types.Address `json:"erc721Address"`
	RootERC721PredicateAddr  types.Address `json:"erc721PredicateAddress"`
	RootERC1155Addr          types.Address `json:"erc1155Address"`
	RootERC1155PredicateAddr types.Address `json:"erc1155PredicateAddress"`
>>>>>>> 66c7cea6

	JSONRPCEndpoint         string                   `json:"jsonRPCEndpoint"`
	EventTrackerStartBlocks map[types.Address]uint64 `json:"eventTrackerStartBlocks"`
}

func (p *PolyBFTConfig) IsBridgeEnabled() bool {
	return p.Bridge != nil
}

// Validator represents public information about validator accounts which are the part of genesis
type Validator struct {
	Address       types.Address
	BlsPrivateKey *bls.PrivateKey
	BlsKey        string
	BlsSignature  string
	Balance       *big.Int
	Stake         *big.Int
	MultiAddr     string
}

type validatorRaw struct {
	Address      types.Address `json:"address"`
	BlsKey       string        `json:"blsKey"`
	BlsSignature string        `json:"blsSignature"`
	Balance      *string       `json:"balance"`
	Stake        *string       `json:"stake"`
	MultiAddr    string        `json:"multiAddr"`
}

func (v *Validator) MarshalJSON() ([]byte, error) {
	raw := &validatorRaw{Address: v.Address, BlsKey: v.BlsKey, MultiAddr: v.MultiAddr, BlsSignature: v.BlsSignature}
	raw.Balance = types.EncodeBigInt(v.Balance)
	raw.Stake = types.EncodeBigInt(v.Stake)

	return json.Marshal(raw)
}

func (v *Validator) UnmarshalJSON(data []byte) error {
	var (
		raw validatorRaw
		err error
	)

	if err = json.Unmarshal(data, &raw); err != nil {
		return err
	}

	v.Address = raw.Address
	v.BlsKey = raw.BlsKey
	v.BlsSignature = raw.BlsSignature
	v.MultiAddr = raw.MultiAddr

	v.Balance, err = types.ParseUint256orHex(raw.Balance)
	if err != nil {
		return err
	}

	v.Stake, err = types.ParseUint256orHex(raw.Stake)
	if err != nil {
		return err
	}

	return nil
}

// UnmarshalBLSPublicKey unmarshals the hex encoded BLS public key
func (v *Validator) UnmarshalBLSPublicKey() (*bls.PublicKey, error) {
	decoded, err := hex.DecodeString(v.BlsKey)
	if err != nil {
		return nil, err
	}

	return bls.UnmarshalPublicKey(decoded)
}

// UnmarshalBLSSignature unmarshals the hex encoded BLS signature
func (v *Validator) UnmarshalBLSSignature() (*bls.Signature, error) {
	decoded, err := hex.DecodeString(v.BlsSignature)
	if err != nil {
		return nil, err
	}

	return bls.UnmarshalSignature(decoded)
}

// ToValidatorMetadata creates ValidatorMetadata instance
func (v *Validator) ToValidatorMetadata() (*ValidatorMetadata, error) {
	blsKey, err := v.UnmarshalBLSPublicKey()
	if err != nil {
		return nil, err
	}

	metadata := &ValidatorMetadata{
		Address:     v.Address,
		BlsKey:      blsKey,
		VotingPower: new(big.Int).Set(v.Stake),
		IsActive:    true,
	}

	return metadata, nil
}

// String implements fmt.Stringer interface
func (v *Validator) String() string {
	return fmt.Sprintf("Address=%s; Balance=%d; P2P Multi addr=%s; BLS Key=%s;",
		v.Address, v.Balance, v.MultiAddr, v.BlsKey)
}

// RootchainConfig contains rootchain metadata (such as JSON RPC endpoint and contract addresses)
type RootchainConfig struct {
	JSONRPCAddr string

<<<<<<< HEAD
	StateSenderAddress           types.Address
	CheckpointManagerAddress     types.Address
	BLSAddress                   types.Address
	BN256G2Address               types.Address
	ExitHelperAddress            types.Address
	RootERC20PredicateAddress    types.Address
	RootNativeERC20Address       types.Address
	ERC20TemplateAddress         types.Address
	RootERC721PredicateAddress   types.Address
	RootERC721Address            types.Address
	RootERC1155PredicateAddress  types.Address
	RootERC1155Address           types.Address
	CustomSupernetManagerAddress types.Address
	StakeManagerAddress          types.Address
=======
	StateSenderAddress          types.Address
	CheckpointManagerAddress    types.Address
	BLSAddress                  types.Address
	BN256G2Address              types.Address
	ExitHelperAddress           types.Address
	RootERC20PredicateAddress   types.Address
	RootNativeERC20Address      types.Address
	ERC20TemplateAddress        types.Address
	RootERC721PredicateAddress  types.Address
	RootERC721Address           types.Address
	RootERC721TemplateAddress   types.Address
	RootERC1155PredicateAddress types.Address
	RootERC1155Address          types.Address
	ERC1155TemplateAddress      types.Address
>>>>>>> 66c7cea6
}

// ToBridgeConfig creates BridgeConfig instance
func (r *RootchainConfig) ToBridgeConfig() *BridgeConfig {
	return &BridgeConfig{
		JSONRPCEndpoint: r.JSONRPCAddr,

<<<<<<< HEAD
		StateSenderAddr:           r.StateSenderAddress,
		CheckpointManagerAddr:     r.CheckpointManagerAddress,
		ExitHelperAddr:            r.ExitHelperAddress,
		RootERC20PredicateAddr:    r.RootERC20PredicateAddress,
		RootNativeERC20Addr:       r.RootNativeERC20Address,
		RootERC721PredicateAddr:   r.RootERC721PredicateAddress,
		RootERC1155PredicateAddr:  r.RootERC1155PredicateAddress,
		CustomSupernetManagerAddr: r.CustomSupernetManagerAddress,
		StakeManagerAddr:          r.StakeManagerAddress,
=======
		StateSenderAddr:          r.StateSenderAddress,
		CheckpointManagerAddr:    r.CheckpointManagerAddress,
		ExitHelperAddr:           r.ExitHelperAddress,
		RootERC20PredicateAddr:   r.RootERC20PredicateAddress,
		RootNativeERC20Addr:      r.RootNativeERC20Address,
		RootERC721Addr:           r.RootERC721Address,
		RootERC721PredicateAddr:  r.RootERC721PredicateAddress,
		RootERC1155Addr:          r.RootERC1155Address,
		RootERC1155PredicateAddr: r.RootERC1155PredicateAddress,
>>>>>>> 66c7cea6
	}
}

// TokenConfig is the configuration of native token used by edge network
type TokenConfig struct {
	Name     string `json:"name"`
	Symbol   string `json:"symbol"`
	Decimals uint8  `json:"decimals"`
}<|MERGE_RESOLUTION|>--- conflicted
+++ resolved
@@ -78,27 +78,17 @@
 
 // BridgeConfig is the rootchain configuration, needed for bridging
 type BridgeConfig struct {
-<<<<<<< HEAD
 	StateSenderAddr           types.Address `json:"stateSenderAddress"`
 	CheckpointManagerAddr     types.Address `json:"checkpointManagerAddress"`
 	ExitHelperAddr            types.Address `json:"exitHelperAddress"`
 	RootERC20PredicateAddr    types.Address `json:"erc20PredicateAddress"`
 	RootNativeERC20Addr       types.Address `json:"nativeERC20Address"`
+	RootERC721Addr            types.Address `json:"erc721Address"`
 	RootERC721PredicateAddr   types.Address `json:"erc721PredicateAddress"`
+	RootERC1155Addr           types.Address `json:"erc1155Address"`
 	RootERC1155PredicateAddr  types.Address `json:"erc1155PredicateAddress"`
 	CustomSupernetManagerAddr types.Address `json:"customSupernetManagerAddr"`
 	StakeManagerAddr          types.Address `json:"stakeManagerAddr"`
-=======
-	StateSenderAddr          types.Address `json:"stateSenderAddress"`
-	CheckpointManagerAddr    types.Address `json:"checkpointManagerAddress"`
-	ExitHelperAddr           types.Address `json:"exitHelperAddress"`
-	RootERC20PredicateAddr   types.Address `json:"erc20PredicateAddress"`
-	RootNativeERC20Addr      types.Address `json:"nativeERC20Address"`
-	RootERC721Addr           types.Address `json:"erc721Address"`
-	RootERC721PredicateAddr  types.Address `json:"erc721PredicateAddress"`
-	RootERC1155Addr          types.Address `json:"erc1155Address"`
-	RootERC1155PredicateAddr types.Address `json:"erc1155PredicateAddress"`
->>>>>>> 66c7cea6
 
 	JSONRPCEndpoint         string                   `json:"jsonRPCEndpoint"`
 	EventTrackerStartBlocks map[types.Address]uint64 `json:"eventTrackerStartBlocks"`
@@ -211,7 +201,6 @@
 type RootchainConfig struct {
 	JSONRPCAddr string
 
-<<<<<<< HEAD
 	StateSenderAddress           types.Address
 	CheckpointManagerAddress     types.Address
 	BLSAddress                   types.Address
@@ -222,26 +211,12 @@
 	ERC20TemplateAddress         types.Address
 	RootERC721PredicateAddress   types.Address
 	RootERC721Address            types.Address
+	RootERC721TemplateAddress    types.Address
 	RootERC1155PredicateAddress  types.Address
 	RootERC1155Address           types.Address
+	ERC1155TemplateAddress       types.Address
 	CustomSupernetManagerAddress types.Address
 	StakeManagerAddress          types.Address
-=======
-	StateSenderAddress          types.Address
-	CheckpointManagerAddress    types.Address
-	BLSAddress                  types.Address
-	BN256G2Address              types.Address
-	ExitHelperAddress           types.Address
-	RootERC20PredicateAddress   types.Address
-	RootNativeERC20Address      types.Address
-	ERC20TemplateAddress        types.Address
-	RootERC721PredicateAddress  types.Address
-	RootERC721Address           types.Address
-	RootERC721TemplateAddress   types.Address
-	RootERC1155PredicateAddress types.Address
-	RootERC1155Address          types.Address
-	ERC1155TemplateAddress      types.Address
->>>>>>> 66c7cea6
 }
 
 // ToBridgeConfig creates BridgeConfig instance
@@ -249,27 +224,17 @@
 	return &BridgeConfig{
 		JSONRPCEndpoint: r.JSONRPCAddr,
 
-<<<<<<< HEAD
 		StateSenderAddr:           r.StateSenderAddress,
 		CheckpointManagerAddr:     r.CheckpointManagerAddress,
 		ExitHelperAddr:            r.ExitHelperAddress,
 		RootERC20PredicateAddr:    r.RootERC20PredicateAddress,
 		RootNativeERC20Addr:       r.RootNativeERC20Address,
+		RootERC721Addr:            r.RootERC721Address,
 		RootERC721PredicateAddr:   r.RootERC721PredicateAddress,
+		RootERC1155Addr:           r.RootERC1155Address,
 		RootERC1155PredicateAddr:  r.RootERC1155PredicateAddress,
 		CustomSupernetManagerAddr: r.CustomSupernetManagerAddress,
 		StakeManagerAddr:          r.StakeManagerAddress,
-=======
-		StateSenderAddr:          r.StateSenderAddress,
-		CheckpointManagerAddr:    r.CheckpointManagerAddress,
-		ExitHelperAddr:           r.ExitHelperAddress,
-		RootERC20PredicateAddr:   r.RootERC20PredicateAddress,
-		RootNativeERC20Addr:      r.RootNativeERC20Address,
-		RootERC721Addr:           r.RootERC721Address,
-		RootERC721PredicateAddr:  r.RootERC721PredicateAddress,
-		RootERC1155Addr:          r.RootERC1155Address,
-		RootERC1155PredicateAddr: r.RootERC1155PredicateAddress,
->>>>>>> 66c7cea6
 	}
 }
 
