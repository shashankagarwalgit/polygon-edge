package state

import (
	"errors"
	"fmt"
	"math"
	"math/big"

	"github.com/hashicorp/go-hclog"

	"github.com/0xPolygon/polygon-edge/chain"
	"github.com/0xPolygon/polygon-edge/contracts"
	"github.com/0xPolygon/polygon-edge/crypto"
	"github.com/0xPolygon/polygon-edge/helper/common"
	"github.com/0xPolygon/polygon-edge/state/runtime"
	"github.com/0xPolygon/polygon-edge/state/runtime/addresslist"
	"github.com/0xPolygon/polygon-edge/state/runtime/evm"
	"github.com/0xPolygon/polygon-edge/state/runtime/precompiled"
	"github.com/0xPolygon/polygon-edge/state/runtime/tracer"
	"github.com/0xPolygon/polygon-edge/types"
)

const (
	SpuriousDragonMaxCodeSize = 24576
	TxPoolMaxInitCodeSize     = 2 * SpuriousDragonMaxCodeSize

	TxGas                 uint64 = 21000 // Per transaction not creating a contract
	TxGasContractCreation uint64 = 53000 // Per transaction that creates a contract

	TxAccessListAddressGas    uint64 = 2400 // Per address specified in EIP 2930 access list
	TxAccessListStorageKeyGas uint64 = 1900 // Per storage key specified in EIP 2930 access list
)

// GetHashByNumber returns the hash function of a block number
type GetHashByNumber = func(i uint64) types.Hash

type GetHashByNumberHelper = func(*types.Header) GetHashByNumber

// Executor is the main entity
type Executor struct {
	logger  hclog.Logger
	config  *chain.Params
	state   State
	GetHash GetHashByNumberHelper

	PostHook        func(txn *Transition)
	GenesisPostHook func(*Transition) error
}

// NewExecutor creates a new executor
func NewExecutor(config *chain.Params, s State, logger hclog.Logger) *Executor {
	return &Executor{
		logger: logger,
		config: config,
		state:  s,
	}
}

func (e *Executor) WriteGenesis(
	alloc map[types.Address]*chain.GenesisAccount,
	initialStateRoot types.Hash) (types.Hash, error) {
	var (
		snap Snapshot
		err  error
	)

	if initialStateRoot == types.ZeroHash {
		snap = e.state.NewSnapshot()
	} else {
		snap, err = e.state.NewSnapshotAt(initialStateRoot)
	}

	if err != nil {
		return types.Hash{}, err
	}

	txn := NewTxn(snap)
	config := e.config.Forks.At(0)

	env := runtime.TxContext{
		ChainID: e.config.ChainID,
	}

	transition := &Transition{
		logger:      e.logger,
		ctx:         env,
		state:       txn,
		auxState:    e.state,
		gasPool:     uint64(env.GasLimit),
		config:      config,
		precompiles: precompiled.NewPrecompiled(),
	}

	for addr, account := range alloc {
		if account.Balance != nil {
			txn.AddBalance(addr, account.Balance)
		}

		if account.Nonce != 0 {
			txn.SetNonce(addr, account.Nonce)
		}

		if len(account.Code) != 0 {
			txn.SetCode(addr, account.Code)
		}

		for key, value := range account.Storage {
			txn.SetState(addr, key, value)
		}
	}

	if e.GenesisPostHook != nil {
		if err := e.GenesisPostHook(transition); err != nil {
			return types.Hash{}, fmt.Errorf("Error writing genesis block: %w", err)
		}
	}

	objs, err := txn.Commit(false)
	if err != nil {
		return types.Hash{}, err
	}

	_, root := snap.Commit(objs)

	return types.BytesToHash(root), nil
}

type BlockResult struct {
	Root     types.Hash
	Receipts []*types.Receipt
	TotalGas uint64
}

// ProcessBlock already does all the handling of the whole process
func (e *Executor) ProcessBlock(
	parentRoot types.Hash,
	block *types.Block,
	blockCreator types.Address,
) (*Transition, error) {
	txn, err := e.BeginTxn(parentRoot, block.Header, blockCreator)
	if err != nil {
		return nil, err
	}

	for _, t := range block.Transactions {
		if t.Gas() > block.Header.GasLimit {
			continue
		}

		if err = txn.Write(t); err != nil {
			return nil, err
		}
	}

	return txn, nil
}

// StateAt returns snapshot at given root
func (e *Executor) State() State {
	return e.state
}

// StateAt returns snapshot at given root
func (e *Executor) StateAt(root types.Hash) (Snapshot, error) {
	return e.state.NewSnapshotAt(root)
}

// GetForksInTime returns the active forks at the given block height
func (e *Executor) GetForksInTime(blockNumber uint64) chain.ForksInTime {
	return e.config.Forks.At(blockNumber)
}

func (e *Executor) BeginTxn(
	parentRoot types.Hash,
	header *types.Header,
	coinbaseReceiver types.Address,
) (*Transition, error) {
	forkConfig := e.config.Forks.At(header.Number)

	auxSnap2, err := e.state.NewSnapshotAt(parentRoot)
	if err != nil {
		return nil, err
	}

	burnContract := types.ZeroAddress
	if forkConfig.London {
		burnContract, err = e.config.CalculateBurnContract(header.Number)
		if err != nil {
			return nil, err
		}
	}

	newTxn := NewTxn(auxSnap2)

	txCtx := runtime.TxContext{
		Coinbase:     coinbaseReceiver,
		Timestamp:    int64(header.Timestamp),
		Number:       int64(header.Number),
		Difficulty:   types.BytesToHash(new(big.Int).SetUint64(header.Difficulty).Bytes()),
		BaseFee:      new(big.Int).SetUint64(header.BaseFee),
		GasLimit:     int64(header.GasLimit),
		ChainID:      e.config.ChainID,
		BurnContract: burnContract,
	}

	txn := &Transition{
		logger:   e.logger,
		ctx:      txCtx,
		state:    newTxn,
		snap:     auxSnap2,
		getHash:  e.GetHash(header),
		auxState: e.state,
		config:   forkConfig,
		gasPool:  uint64(txCtx.GasLimit),

		receipts: []*types.Receipt{},
		totalGas: 0,

		evm:         evm.NewEVM(),
		precompiles: precompiled.NewPrecompiled(),
		PostHook:    e.PostHook,
	}

	// enable contract deployment allow list (if any)
	if e.config.ContractDeployerAllowList != nil {
		txn.deploymentAllowList = addresslist.NewAddressList(txn, contracts.AllowListContractsAddr)
	}

	if e.config.ContractDeployerBlockList != nil {
		txn.deploymentBlockList = addresslist.NewAddressList(txn, contracts.BlockListContractsAddr)
	}

	// enable transactions allow list (if any)
	if e.config.TransactionsAllowList != nil {
		txn.txnAllowList = addresslist.NewAddressList(txn, contracts.AllowListTransactionsAddr)
	}

	if e.config.TransactionsBlockList != nil {
		txn.txnBlockList = addresslist.NewAddressList(txn, contracts.BlockListTransactionsAddr)
	}

	// enable transactions allow list (if any)
	if e.config.BridgeAllowList != nil {
		txn.bridgeAllowList = addresslist.NewAddressList(txn, contracts.AllowListBridgeAddr)
	}

	if e.config.BridgeBlockList != nil {
		txn.bridgeBlockList = addresslist.NewAddressList(txn, contracts.BlockListBridgeAddr)
	}

	return txn, nil
}

type Transition struct {
	logger hclog.Logger

	// dummy
	auxState State
	snap     Snapshot

	config  chain.ForksInTime
	state   *Txn
	getHash GetHashByNumber
	ctx     runtime.TxContext
	gasPool uint64

	// result
	receipts []*types.Receipt
	totalGas uint64

	PostHook func(t *Transition)

	// runtimes
	evm         *evm.EVM
	precompiles *precompiled.Precompiled

	// allow list runtimes
	deploymentAllowList *addresslist.AddressList
	deploymentBlockList *addresslist.AddressList
	txnAllowList        *addresslist.AddressList
	txnBlockList        *addresslist.AddressList
	bridgeAllowList     *addresslist.AddressList
	bridgeBlockList     *addresslist.AddressList
}

func NewTransition(config chain.ForksInTime, snap Snapshot, radix *Txn) *Transition {
	return &Transition{
		config:      config,
		state:       radix,
		snap:        snap,
		evm:         evm.NewEVM(),
		precompiles: precompiled.NewPrecompiled(),
	}
}

func (t *Transition) WithStateOverride(override types.StateOverride) error {
	for addr, o := range override {
		if o.State != nil && o.StateDiff != nil {
			return fmt.Errorf("cannot override both state and state diff")
		}

		if o.Nonce != nil {
			t.state.SetNonce(addr, *o.Nonce)
		}

		if o.Balance != nil {
			t.state.SetBalance(addr, o.Balance)
		}

		if o.Code != nil {
			t.state.SetCode(addr, o.Code)
		}

		if o.State != nil {
			t.state.SetFullStorage(addr, o.State)
		}

		for k, v := range o.StateDiff {
			t.state.SetState(addr, k, v)
		}
	}

	return nil
}

func (t *Transition) TotalGas() uint64 {
	return t.totalGas
}

func (t *Transition) Receipts() []*types.Receipt {
	return t.receipts
}

var emptyFrom = types.Address{}

// Write writes another transaction to the executor
func (t *Transition) Write(txn *types.Transaction) error {
	if txn.From() == emptyFrom &&
		(txn.Type() == types.LegacyTx || txn.Type() == types.DynamicFeeTx) {
		// Decrypt the from address
		signer := crypto.NewSigner(t.config, uint64(t.ctx.ChainID))

		from, err := signer.Sender(txn)
		txn.SetFrom(from)

		if err != nil {
			return NewTransitionApplicationError(err, false)
		}
	}

	// Make a local copy and apply the transaction
	msg := txn.Copy()

	result, e := t.Apply(msg)
	if e != nil {
		t.logger.Error("failed to apply tx", "err", e)

		return e
	}

	t.totalGas += result.GasUsed

	logs := t.state.Logs()

	receipt := &types.Receipt{
		CumulativeGasUsed: t.totalGas,
		TransactionType:   txn.Type(),
		TxHash:            txn.Hash(),
		GasUsed:           result.GasUsed,
	}

	// The suicided accounts are set as deleted for the next iteration
	if err := t.state.CleanDeleteObjects(true); err != nil {
		return fmt.Errorf("failed to clean deleted objects: %w", err)
	}

	if result.Failed() {
		receipt.SetStatus(types.ReceiptFailed)
	} else {
		receipt.SetStatus(types.ReceiptSuccess)
	}

	// if the transaction created a contract, store the creation address in the receipt.
	if msg.To() == nil {
		receipt.ContractAddress = crypto.CreateAddress(msg.From(), txn.Nonce()).Ptr()
	}

	// Set the receipt logs and create a bloom for filtering
	receipt.Logs = logs
	receipt.LogsBloom = types.CreateBloom([]*types.Receipt{receipt})
	t.receipts = append(t.receipts, receipt)

	return nil
}

// Commit commits the final result
func (t *Transition) Commit() (Snapshot, types.Hash, error) {
	objs, err := t.state.Commit(t.config.EIP155)
	if err != nil {
		return nil, types.ZeroHash, err
	}

	s2, root := t.snap.Commit(objs)

	return s2, types.BytesToHash(root), nil
}

func (t *Transition) subGasPool(amount uint64) error {
	if t.gasPool < amount {
		return ErrBlockLimitReached
	}

	t.gasPool -= amount

	return nil
}

func (t *Transition) addGasPool(amount uint64) {
	t.gasPool += amount
}

func (t *Transition) Txn() *Txn {
	return t.state
}

// Apply applies a new transaction
func (t *Transition) Apply(msg *types.Transaction) (*runtime.ExecutionResult, error) {
	s := t.state.Snapshot()

	result, err := t.apply(msg)
	if err != nil {
		if revertErr := t.state.RevertToSnapshot(s); revertErr != nil {
			return nil, revertErr
		}
	}

	if t.PostHook != nil {
		t.PostHook(t)
	}

	return result, err
}

// ContextPtr returns reference of context
// This method is called only by test
func (t *Transition) ContextPtr() *runtime.TxContext {
	return &t.ctx
}

func (t *Transition) subGasLimitPrice(msg *types.Transaction) error {
	upfrontGasCost := new(big.Int).SetUint64(msg.Gas())

	factor := new(big.Int)
	if msg.GasFeeCap() != nil && msg.GasFeeCap().BitLen() > 0 {
		// Apply EIP-1559 tx cost calculation factor
		factor = factor.Set(msg.GasFeeCap())
	} else {
		// Apply legacy tx cost calculation factor
		factor = factor.Set(msg.GasPrice())
	}

	upfrontGasCost = upfrontGasCost.Mul(upfrontGasCost, factor)

	if err := t.state.SubBalance(msg.From(), upfrontGasCost); err != nil {
		if errors.Is(err, runtime.ErrNotEnoughFunds) {
			return ErrNotEnoughFundsForGas
		}

		return err
	}

	return nil
}

func (t *Transition) nonceCheck(msg *types.Transaction) error {
	nonce := t.state.GetNonce(msg.From())

	if nonce != msg.Nonce() {
		return ErrNonceIncorrect
	}

	return nil
}

// checkDynamicFees checks correctness of the EIP-1559 feature-related fields.
// Basically, makes sure gas tip cap and gas fee cap are good.
func (t *Transition) checkDynamicFees(msg *types.Transaction) error {
	if msg.Type() != types.DynamicFeeTx {
		return nil
	}

	if msg.GasFeeCap().BitLen() == 0 && msg.GasTipCap().BitLen() == 0 {
		return nil
	}

	if l := msg.GasFeeCap().BitLen(); l > 256 {
		return fmt.Errorf("%w: address %v, GasFeeCap bit length: %d", ErrFeeCapVeryHigh,
			msg.From().String(), l)
	}

	if l := msg.GasTipCap().BitLen(); l > 256 {
		return fmt.Errorf("%w: address %v, GasTipCap bit length: %d", ErrTipVeryHigh,
			msg.From().String(), l)
	}

	if msg.GasFeeCap().Cmp(msg.GasTipCap()) < 0 {
		return fmt.Errorf("%w: address %v, GasTipCap: %s, GasFeeCap: %s", ErrTipAboveFeeCap,
			msg.From().String(), msg.GasTipCap(), msg.GasFeeCap())
	}

	// This will panic if baseFee is nil, but basefee presence is verified
	// as part of header validation.
	if msg.GasFeeCap().Cmp(t.ctx.BaseFee) < 0 {
		return fmt.Errorf("%w: address %v, GasFeeCap: %s, BaseFee: %s", ErrFeeCapTooLow,
			msg.From().String(), msg.GasFeeCap(), t.ctx.BaseFee)
	}

	return nil
}

// errors that can originate in the consensus rules checks of the apply method below
// surfacing of these errors reject the transaction thus not including it in the block

var (
	ErrNonceIncorrect        = errors.New("incorrect nonce")
	ErrNotEnoughFundsForGas  = errors.New("not enough funds to cover gas costs")
	ErrBlockLimitReached     = errors.New("gas limit reached in the pool")
	ErrIntrinsicGasOverflow  = errors.New("overflow in intrinsic gas calculation")
	ErrNotEnoughIntrinsicGas = errors.New("not enough gas supplied for intrinsic gas costs")

	// ErrTipAboveFeeCap is a sanity error to ensure no one is able to specify a
	// transaction with a tip higher than the total fee cap.
	ErrTipAboveFeeCap = errors.New("max priority fee per gas higher than max fee per gas")

	// ErrTipVeryHigh is a sanity error to avoid extremely big numbers specified
	// in the tip field.
	ErrTipVeryHigh = errors.New("max priority fee per gas higher than 2^256-1")

	// ErrFeeCapVeryHigh is a sanity error to avoid extremely big numbers specified
	// in the fee cap field.
	ErrFeeCapVeryHigh = errors.New("max fee per gas higher than 2^256-1")

	// ErrFeeCapTooLow is returned if the transaction fee cap is less than the
	// the base fee of the block.
	ErrFeeCapTooLow = errors.New("max fee per gas less than block base fee")
)

type TransitionApplicationError struct {
	Err           error
	IsRecoverable bool // Should the transaction be discarded, or put back in the queue.
}

func (e *TransitionApplicationError) Error() string {
	return e.Err.Error()
}

func NewTransitionApplicationError(err error, isRecoverable bool) *TransitionApplicationError {
	return &TransitionApplicationError{
		Err:           err,
		IsRecoverable: isRecoverable,
	}
}

type GasLimitReachedTransitionApplicationError struct {
	TransitionApplicationError
}

func NewGasLimitReachedTransitionApplicationError(err error) *GasLimitReachedTransitionApplicationError {
	return &GasLimitReachedTransitionApplicationError{
		*NewTransitionApplicationError(err, true),
	}
}

func (t *Transition) apply(msg *types.Transaction) (*runtime.ExecutionResult, error) {
	var err error

	if msg.Type() == types.StateTx {
		err = checkAndProcessStateTx(msg)
	} else {
		err = checkAndProcessTx(msg, t)
	}

	if err != nil {
		return nil, err
	}

	// the amount of gas required is available in the block
	if err = t.subGasPool(msg.Gas()); err != nil {
		return nil, NewGasLimitReachedTransitionApplicationError(err)
	}

	if t.ctx.Tracer != nil {
		t.ctx.Tracer.TxStart(msg.Gas())
	}

	// 4. there is no overflow when calculating intrinsic gas
	intrinsicGasCost, err := TransactionGasCost(msg, t.config.Homestead, t.config.Istanbul)
	if err != nil {
		return nil, NewTransitionApplicationError(err, false)
	}

	// the purchased gas is enough to cover intrinsic usage
	gasLeft := msg.Gas() - intrinsicGasCost
	// because we are working with unsigned integers for gas, the `>` operator is used instead of the more intuitive `<`
	if gasLeft > msg.Gas() {
		return nil, NewTransitionApplicationError(ErrNotEnoughIntrinsicGas, false)
	}

	gasPrice := msg.GetGasPrice(t.ctx.BaseFee.Uint64())
	value := new(big.Int).Set(msg.Value())

	// set the specific transaction fields in the context
	t.ctx.GasPrice = types.BytesToHash(gasPrice.Bytes())
	t.ctx.Origin = msg.From()

	// set up initial access list
	initialAccessList := runtime.NewAccessList()
	if t.config.EIP2929 { // check if berlin fork is activated or not
		initialAccessList.PrepareAccessList(msg.From(), msg.To(), precompiled.ActivePrecompiles, msg.AccessList())
	}

	var result *runtime.ExecutionResult
	if msg.IsContractCreation() {
		result = t.Create2(msg.From(), msg.Input(), value, gasLeft, initialAccessList)
	} else {
		t.state.IncrNonce(msg.From())
		result = t.Call2(msg.From(), *(msg.To()), msg.Input(), value, gasLeft, initialAccessList)
	}

	refund := t.state.GetRefund()
	result.UpdateGasUsed(msg.Gas(), refund)

	if t.ctx.Tracer != nil {
		t.ctx.Tracer.TxEnd(result.GasLeft)
	}

	// Refund the sender
	remaining := new(big.Int).Mul(new(big.Int).SetUint64(result.GasLeft), gasPrice)
	t.state.AddBalance(msg.From(), remaining)

	// Spec: https://eips.ethereum.org/EIPS/eip-1559#specification
	// Define effective tip based on tx type.
	// We use EIP-1559 fields of the tx if the london hardfork is enabled.
	// Effective tip became to be either gas tip cap or (gas fee cap - current base fee)
	effectiveTip := new(big.Int).Set(gasPrice)
	if t.config.London && msg.Type() == types.DynamicFeeTx {
		effectiveTip = common.BigMin(
			new(big.Int).Sub(msg.GasFeeCap(), t.ctx.BaseFee),
			new(big.Int).Set(msg.GasTipCap()),
		)
	}

	// Pay the coinbase fee as a miner reward using the calculated effective tip.
	coinbaseFee := new(big.Int).Mul(new(big.Int).SetUint64(result.GasUsed), effectiveTip)
	t.state.AddBalance(t.ctx.Coinbase, coinbaseFee)

	// Burn some amount if the london hardfork is applied.
	// Basically, burn amount is just transferred to the current burn contract.
	if t.config.London && msg.Type() != types.StateTx {
		burnAmount := new(big.Int).Mul(new(big.Int).SetUint64(result.GasUsed), t.ctx.BaseFee)
		t.state.AddBalance(t.ctx.BurnContract, burnAmount)
	}

	// return gas to the pool
	t.addGasPool(result.GasLeft)

	return result, nil
}

func (t *Transition) Create2(
	caller types.Address,
	code []byte,
	value *big.Int,
	gas uint64,
	initialAccessList *runtime.AccessList,
) *runtime.ExecutionResult {
	address := crypto.CreateAddress(caller, t.state.GetNonce(caller))
<<<<<<< HEAD
	contract := runtime.NewContractCreation(1, caller, caller, address, value, gas, code, initialAccessList)
=======
	contract := runtime.NewContractCreation(1, caller, caller, address, value, gas, code, runtime.NewAccessList())

	if t.config.EIP2929 {
		contract.AccessList.AddAddress(caller)
		// add all precompiles to access list
		contract.AccessList.AddAddress(t.precompiles.ContractAddr...)
	}
>>>>>>> 31ce331a

	return t.applyCreate(contract, t)
}

func (t *Transition) Call2(
	caller types.Address,
	to types.Address,
	input []byte,
	value *big.Int,
	gas uint64,
	initialAccessList *runtime.AccessList,
) *runtime.ExecutionResult {
<<<<<<< HEAD
	c := runtime.NewContractCall(1, caller, caller, to, value, gas, t.state.GetCode(to), input, initialAccessList)
=======
	c := runtime.NewContractCall(1, caller, caller, to, value, gas, t.state.GetCode(to), input, runtime.NewAccessList())

	if t.config.EIP2929 {
		c.AccessList.AddAddress(caller)
		c.AccessList.AddAddress(to)
		// add all precompiles to access list
		c.AccessList.AddAddress(t.precompiles.ContractAddr...)
	}
>>>>>>> 31ce331a

	return t.applyCall(c, runtime.Call, t)
}

func (t *Transition) run(contract *runtime.Contract, host runtime.Host) *runtime.ExecutionResult {
	if result := t.handleAllowBlockListsUpdate(contract, host); result != nil {
		return result
	}

	// check txns access lists, allow list takes precedence over block list
	if t.txnAllowList != nil {
		if contract.Caller != contracts.SystemCaller {
			role := t.txnAllowList.GetRole(contract.Caller)
			if !role.Enabled() {
				t.logger.Debug(
					"Failing transaction. Caller is not in the transaction allowlist",
					"contract.Caller", contract.Caller,
					"contract.Address", contract.Address,
				)

				return &runtime.ExecutionResult{
					GasLeft: 0,
					Err:     runtime.ErrNotAuth,
				}
			}
		}
	} else if t.txnBlockList != nil {
		if contract.Caller != contracts.SystemCaller {
			role := t.txnBlockList.GetRole(contract.Caller)
			if role == addresslist.EnabledRole {
				t.logger.Debug(
					"Failing transaction. Caller is in the transaction blocklist",
					"contract.Caller", contract.Caller,
					"contract.Address", contract.Address,
				)

				return &runtime.ExecutionResult{
					GasLeft: 0,
					Err:     runtime.ErrNotAuth,
				}
			}
		}
	}

	// check the precompiles
	if t.precompiles.CanRun(contract, host, &t.config) {
		return t.precompiles.Run(contract, host, &t.config)
	}
	// check the evm
	if t.evm.CanRun(contract, host, &t.config) {
		return t.evm.Run(contract, host, &t.config)
	}

	return &runtime.ExecutionResult{
		Err: fmt.Errorf("runtime not found"),
	}
}

func (t *Transition) Transfer(from, to types.Address, amount *big.Int) error {
	if amount == nil {
		return nil
	}

	if err := t.state.SubBalance(from, amount); err != nil {
		if errors.Is(err, runtime.ErrNotEnoughFunds) {
			return runtime.ErrInsufficientBalance
		}

		return err
	}

	t.state.AddBalance(to, amount)

	return nil
}

func (t *Transition) applyCall(
	c *runtime.Contract,
	callType runtime.CallType,
	host runtime.Host,
) *runtime.ExecutionResult {
	if c.Depth > int(1024)+1 {
		return &runtime.ExecutionResult{
			GasLeft: c.Gas,
			Err:     runtime.ErrDepth,
		}
	}

	snapshot := t.state.Snapshot()
	t.state.TouchAccount(c.Address)

	if callType == runtime.Call {
		// Transfers only allowed on calls
		if err := t.Transfer(c.Caller, c.Address, c.Value); err != nil {
			return &runtime.ExecutionResult{
				GasLeft: c.Gas,
				Err:     err,
			}
		}
	}

	var result *runtime.ExecutionResult

	t.captureCallStart(c, callType)

	// create a deep copy of access list for reverted transaction
	al := c.AccessList.Copy()

	result = t.run(c, host)
	if result.Failed() {
		if result.Reverted() {
			c.AccessList = al
		}

		if err := t.state.RevertToSnapshot(snapshot); err != nil {
			return &runtime.ExecutionResult{
				GasLeft: c.Gas,
				Err:     err,
			}
		}
	}

	t.captureCallEnd(c, result)

	return result
}

func (t *Transition) hasCodeOrNonce(addr types.Address) bool {
	if t.state.GetNonce(addr) != 0 {
		return true
	}

	codeHash := t.state.GetCodeHash(addr)

	return codeHash != types.EmptyCodeHash && codeHash != types.ZeroHash
}

func (t *Transition) applyCreate(c *runtime.Contract, host runtime.Host) *runtime.ExecutionResult {
	gasLimit := c.Gas

	if c.Depth > int(1024)+1 {
		return &runtime.ExecutionResult{
			GasLeft: gasLimit,
			Err:     runtime.ErrDepth,
		}
	}

	// Increment the nonce of the caller
	t.state.IncrNonce(c.Caller)

	//EIP2929: check
	// we add this to the access-list before taking a snapshot. Even if the creation fails,
	// the access-list change should not be rolled back according to EIP2929 specs
	if t.config.EIP2929 {
		c.AccessList.AddAddress(c.Address)
	}

	// Check if there is a collision and the address already exists
	if t.hasCodeOrNonce(c.Address) {
		return &runtime.ExecutionResult{
			GasLeft: 0,
			Err:     runtime.ErrContractAddressCollision,
		}
	}

	// Take snapshot of the current state
	snapshot := t.state.Snapshot()

	if t.config.EIP158 {
		// Force the creation of the account
		t.state.CreateAccount(c.Address)
		t.state.IncrNonce(c.Address)
	}

	// Transfer the value
	if err := t.Transfer(c.Caller, c.Address, c.Value); err != nil {
		return &runtime.ExecutionResult{
			GasLeft: gasLimit,
			Err:     err,
		}
	}

	var result *runtime.ExecutionResult

	t.captureCallStart(c, evm.CREATE)

	defer func() {
		// pass result to be set later
		t.captureCallEnd(c, result)
	}()

	// check if contract creation allow list is enabled
	if t.deploymentAllowList != nil {
		role := t.deploymentAllowList.GetRole(c.Caller)

		if !role.Enabled() {
			t.logger.Debug(
				"Failing contract deployment. Caller is not in the deployment allowlist",
				"contract.Caller", c.Caller,
				"contract.Address", c.Address,
			)

			return &runtime.ExecutionResult{
				GasLeft: 0,
				Err:     runtime.ErrNotAuth,
			}
		}
	} else if t.deploymentBlockList != nil {
		role := t.deploymentBlockList.GetRole(c.Caller)

		if role == addresslist.EnabledRole {
			t.logger.Debug(
				"Failing contract deployment. Caller is in the deployment blocklist",
				"contract.Caller", c.Caller,
				"contract.Address", c.Address,
			)

			return &runtime.ExecutionResult{
				GasLeft: 0,
				Err:     runtime.ErrNotAuth,
			}
		}
	}

	result = t.run(c, host)
	if result.Failed() {
		if err := t.state.RevertToSnapshot(snapshot); err != nil {
			return &runtime.ExecutionResult{
				Err: err,
			}
		}

		return result
	}

	if t.config.EIP158 && len(result.ReturnValue) > SpuriousDragonMaxCodeSize {
		// Contract size exceeds 'SpuriousDragon' size limit
		if err := t.state.RevertToSnapshot(snapshot); err != nil {
			return &runtime.ExecutionResult{
				Err: err,
			}
		}

		return &runtime.ExecutionResult{
			GasLeft: 0,
			Err:     runtime.ErrMaxCodeSizeExceeded,
		}
	}

	gasCost := uint64(len(result.ReturnValue)) * 200

	if result.GasLeft < gasCost {
		result.Err = runtime.ErrCodeStoreOutOfGas
		result.ReturnValue = nil

		// Out of gas creating the contract
		if t.config.Homestead {
			if err := t.state.RevertToSnapshot(snapshot); err != nil {
				return &runtime.ExecutionResult{
					Err: err,
				}
			}

			result.GasLeft = 0
		}

		return result
	}

	result.GasLeft -= gasCost
	result.Address = c.Address
	t.state.SetCode(c.Address, result.ReturnValue)

	return result
}

func (t *Transition) handleAllowBlockListsUpdate(contract *runtime.Contract,
	host runtime.Host) *runtime.ExecutionResult {
	// check contract deployment allow list (if any)
	if t.deploymentAllowList != nil && t.deploymentAllowList.Addr() == contract.CodeAddress {
		return t.deploymentAllowList.Run(contract, host, &t.config)
	}

	// check contract deployment block list (if any)
	if t.deploymentBlockList != nil && t.deploymentBlockList.Addr() == contract.CodeAddress {
		return t.deploymentBlockList.Run(contract, host, &t.config)
	}

	// check bridge allow list (if any)
	if t.bridgeAllowList != nil && t.bridgeAllowList.Addr() == contract.CodeAddress {
		return t.bridgeAllowList.Run(contract, host, &t.config)
	}

	// check bridge block list (if any)
	if t.bridgeBlockList != nil && t.bridgeBlockList.Addr() == contract.CodeAddress {
		return t.bridgeBlockList.Run(contract, host, &t.config)
	}

	// check transaction allow list (if any)
	if t.txnAllowList != nil && t.txnAllowList.Addr() == contract.CodeAddress {
		return t.txnAllowList.Run(contract, host, &t.config)
	}

	// check transaction block list (if any)
	if t.txnBlockList != nil && t.txnBlockList.Addr() == contract.CodeAddress {
		return t.txnBlockList.Run(contract, host, &t.config)
	}

	return nil
}

func (t *Transition) SetState(addr types.Address, key types.Hash, value types.Hash) {
	t.state.SetState(addr, key, value)
}

func (t *Transition) SetStorage(
	addr types.Address,
	key types.Hash,
	value types.Hash,
	config *chain.ForksInTime,
) runtime.StorageStatus {
	return t.state.SetStorage(addr, key, value, config)
}

func (t *Transition) GetTxContext() runtime.TxContext {
	return t.ctx
}

func (t *Transition) GetBlockHash(number int64) (res types.Hash) {
	return t.getHash(uint64(number))
}

func (t *Transition) EmitLog(addr types.Address, topics []types.Hash, data []byte) {
	t.state.EmitLog(addr, topics, data)
}

func (t *Transition) GetCodeSize(addr types.Address) int {
	return t.state.GetCodeSize(addr)
}

func (t *Transition) GetCodeHash(addr types.Address) (res types.Hash) {
	return t.state.GetCodeHash(addr)
}

func (t *Transition) GetCode(addr types.Address) []byte {
	return t.state.GetCode(addr)
}

func (t *Transition) GetBalance(addr types.Address) *big.Int {
	return t.state.GetBalance(addr)
}

func (t *Transition) GetStorage(addr types.Address, key types.Hash) types.Hash {
	return t.state.GetState(addr, key)
}

func (t *Transition) AccountExists(addr types.Address) bool {
	return t.state.Exist(addr)
}

func (t *Transition) Empty(addr types.Address) bool {
	return t.state.Empty(addr)
}

func (t *Transition) GetNonce(addr types.Address) uint64 {
	return t.state.GetNonce(addr)
}

func (t *Transition) Selfdestruct(addr types.Address, beneficiary types.Address) {
	if !t.state.HasSuicided(addr) {
		t.state.AddRefund(24000)
	}

	t.state.AddBalance(beneficiary, t.state.GetBalance(addr))
	t.state.Suicide(addr)
}

func (t *Transition) Callx(c *runtime.Contract, h runtime.Host) *runtime.ExecutionResult {
	if c.Type == runtime.Create {
		return t.applyCreate(c, h)
	}

	return t.applyCall(c, c.Type, h)
}

// SetAccountDirectly sets an account to the given address
// NOTE: SetAccountDirectly changes the world state without a transaction
func (t *Transition) SetAccountDirectly(addr types.Address, account *chain.GenesisAccount) error {
	if t.AccountExists(addr) {
		return fmt.Errorf("can't add account to %+v because an account exists already", addr)
	}

	t.state.SetCode(addr, account.Code)

	for key, value := range account.Storage {
		t.state.SetStorage(addr, key, value, &t.config)
	}

	t.state.SetBalance(addr, account.Balance)
	t.state.SetNonce(addr, account.Nonce)

	return nil
}

// SetCodeDirectly sets new code into the account with the specified address
// NOTE: SetCodeDirectly changes the world state without a transaction
func (t *Transition) SetCodeDirectly(addr types.Address, code []byte) error {
	if !t.AccountExists(addr) {
		return fmt.Errorf("account doesn't exist at %s", addr)
	}

	t.state.SetCode(addr, code)

	return nil
}

// SetTracer sets tracer to the context in order to enable it
func (t *Transition) SetTracer(tracer tracer.Tracer) {
	t.ctx.Tracer = tracer
}

// GetTracer returns a tracer in context
func (t *Transition) GetTracer() runtime.VMTracer {
	return t.ctx.Tracer
}

func (t *Transition) GetRefund() uint64 {
	return t.state.GetRefund()
}

func TransactionGasCost(msg *types.Transaction, isHomestead, isIstanbul bool) (uint64, error) {
	cost := uint64(0)

	// Contract creation is only paid on the homestead fork
	if msg.IsContractCreation() && isHomestead {
		cost += TxGasContractCreation
	} else {
		cost += TxGas
	}

	payload := msg.Input()
	if len(payload) > 0 {
		zeros := uint64(0)

		for i := 0; i < len(payload); i++ {
			if payload[i] == 0 {
				zeros++
			}
		}

		nonZeros := uint64(len(payload)) - zeros
		nonZeroCost := uint64(68)

		if isIstanbul {
			nonZeroCost = 16
		}

		if (math.MaxUint64-cost)/nonZeroCost < nonZeros {
			return 0, ErrIntrinsicGasOverflow
		}

		cost += nonZeros * nonZeroCost

		if (math.MaxUint64-cost)/4 < zeros {
			return 0, ErrIntrinsicGasOverflow
		}

		cost += zeros * 4
	}

	if msg.AccessList() != nil {
		cost += uint64(len(msg.AccessList())) * TxAccessListAddressGas
		cost += uint64(msg.AccessList().StorageKeys()) * TxAccessListStorageKeyGas
	}

	return cost, nil
}

// checkAndProcessTx - first check if this message satisfies all consensus rules before
// applying the message. The rules include these clauses:
// 1. the nonce of the message caller is correct
// 2. caller has enough balance to cover transaction fee(gaslimit * gasprice * val) or fee(gasfeecap * gasprice * val)
func checkAndProcessTx(msg *types.Transaction, t *Transition) error {
	// 1. the nonce of the message caller is correct
	if err := t.nonceCheck(msg); err != nil {
		return NewTransitionApplicationError(err, true)
	}

	// 2. check dynamic fees of the transaction
	if err := t.checkDynamicFees(msg); err != nil {
		return NewTransitionApplicationError(err, true)
	}

	// 3. caller has enough balance to cover transaction
	if err := t.subGasLimitPrice(msg); err != nil {
		return NewTransitionApplicationError(err, true)
	}

	return nil
}

func checkAndProcessStateTx(msg *types.Transaction) error {
	if msg.GasPrice().Cmp(big.NewInt(0)) != 0 {
		return NewTransitionApplicationError(
			errors.New("gasPrice of state transaction must be zero"),
			true,
		)
	}

	if msg.Gas() != types.StateTransactionGasLimit {
		return NewTransitionApplicationError(
			fmt.Errorf("gas of state transaction must be %d", types.StateTransactionGasLimit),
			true,
		)
	}

	if msg.From() != contracts.SystemCaller {
		return NewTransitionApplicationError(
			fmt.Errorf("state transaction sender must be %v, but got %v", contracts.SystemCaller, msg.From()),
			true,
		)
	}

	if msg.To() == nil || *(msg.To()) == types.ZeroAddress {
		return NewTransitionApplicationError(
			errors.New("to of state transaction must be specified"),
			true,
		)
	}

	return nil
}

// captureCallStart calls CallStart in Tracer if context has the tracer
func (t *Transition) captureCallStart(c *runtime.Contract, callType runtime.CallType) {
	if t.ctx.Tracer == nil {
		return
	}

	t.ctx.Tracer.CallStart(
		c.Depth,
		c.Caller,
		c.Address,
		int(callType),
		c.Gas,
		c.Value,
		c.Input,
	)
}

// captureCallEnd calls CallEnd in Tracer if context has the tracer
func (t *Transition) captureCallEnd(c *runtime.Contract, result *runtime.ExecutionResult) {
	if t.ctx.Tracer == nil {
		return
	}

	t.ctx.Tracer.CallEnd(
		c.Depth,
		result.ReturnValue,
		result.Err,
	)
}<|MERGE_RESOLUTION|>--- conflicted
+++ resolved
@@ -675,17 +675,7 @@
 	initialAccessList *runtime.AccessList,
 ) *runtime.ExecutionResult {
 	address := crypto.CreateAddress(caller, t.state.GetNonce(caller))
-<<<<<<< HEAD
 	contract := runtime.NewContractCreation(1, caller, caller, address, value, gas, code, initialAccessList)
-=======
-	contract := runtime.NewContractCreation(1, caller, caller, address, value, gas, code, runtime.NewAccessList())
-
-	if t.config.EIP2929 {
-		contract.AccessList.AddAddress(caller)
-		// add all precompiles to access list
-		contract.AccessList.AddAddress(t.precompiles.ContractAddr...)
-	}
->>>>>>> 31ce331a
 
 	return t.applyCreate(contract, t)
 }
@@ -698,18 +688,7 @@
 	gas uint64,
 	initialAccessList *runtime.AccessList,
 ) *runtime.ExecutionResult {
-<<<<<<< HEAD
 	c := runtime.NewContractCall(1, caller, caller, to, value, gas, t.state.GetCode(to), input, initialAccessList)
-=======
-	c := runtime.NewContractCall(1, caller, caller, to, value, gas, t.state.GetCode(to), input, runtime.NewAccessList())
-
-	if t.config.EIP2929 {
-		c.AccessList.AddAddress(caller)
-		c.AccessList.AddAddress(to)
-		// add all precompiles to access list
-		c.AccessList.AddAddress(t.precompiles.ContractAddr...)
-	}
->>>>>>> 31ce331a
 
 	return t.applyCall(c, runtime.Call, t)
 }
