--- conflicted
+++ resolved
@@ -6,15 +6,10 @@
 	"math"
 	"math/big"
 
-<<<<<<< HEAD
+	"github.com/hashicorp/go-hclog"
+
+	"github.com/0xPolygon/polygon-edge/chain"
 	"github.com/0xPolygon/polygon-edge/contracts"
-	"github.com/0xPolygon/polygon-edge/state/runtime/evm"
-
-=======
->>>>>>> b774553e
-	"github.com/hashicorp/go-hclog"
-
-	"github.com/0xPolygon/polygon-edge/chain"
 	"github.com/0xPolygon/polygon-edge/crypto"
 	"github.com/0xPolygon/polygon-edge/state/runtime"
 	"github.com/0xPolygon/polygon-edge/state/runtime/evm"
@@ -67,7 +62,6 @@
 
 	transition := &Transition{
 		logger:   e.logger,
-		r:        e,
 		ctx:      env,
 		state:    txn,
 		auxState: e.state,
@@ -272,16 +266,12 @@
 
 // Write writes another transaction to the executor
 func (t *Transition) Write(txn *types.Transaction) error {
-<<<<<<< HEAD
-=======
-	signer := crypto.NewSigner(t.config, uint64(t.ctx.ChainID))
-
->>>>>>> b774553e
+
 	var err error
 
 	if txn.From == emptyFrom && txn.IsLegacyTx() {
 		// Decrypt the from address
-		signer := crypto.NewSigner(t.config, uint64(t.r.config.ChainID))
+		signer := crypto.NewSigner(t.config, uint64(t.ctx.ChainID))
 
 		txn.From, err = signer.Sender(txn)
 		if err != nil {
