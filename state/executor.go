--- conflicted
+++ resolved
@@ -138,15 +138,7 @@
 	}
 
 	for _, t := range block.Transactions {
-<<<<<<< HEAD
-		if t.Gas > block.Header.GasLimit {
-			if err := txn.WriteFailedReceipt(t); err != nil {
-				return nil, err
-			}
-
-=======
 		if t.ExceedsBlockGasLimit(block.Header.GasLimit) {
->>>>>>> c3a667ef
 			continue
 		}
 
@@ -325,42 +317,6 @@
 
 var emptyFrom = types.Address{}
 
-<<<<<<< HEAD
-func (t *Transition) WriteFailedReceipt(txn *types.Transaction) error {
-	var err error
-
-	if txn.From == emptyFrom &&
-		(txn.Type == types.LegacyTx || txn.Type == types.DynamicFeeTx) {
-		// Decrypt the from address
-		signer := crypto.NewSigner(t.config, uint64(t.ctx.ChainID))
-
-		// Decrypt the from address
-		txn.From, err = signer.Sender(txn)
-		if err != nil {
-			return NewTransitionApplicationError(err, false)
-		}
-	}
-
-	receipt := &types.Receipt{
-		CumulativeGasUsed: t.totalGas,
-		TransactionType:   txn.Type,
-		TxHash:            txn.Hash,
-		Logs:              t.state.Logs(),
-	}
-
-	receipt.LogsBloom = types.CreateBloom([]*types.Receipt{receipt})
-	receipt.SetStatus(types.ReceiptFailed)
-	t.receipts = append(t.receipts, receipt)
-
-	if txn.To == nil {
-		receipt.ContractAddress = crypto.CreateAddress(txn.From, txn.Nonce).Ptr()
-	}
-
-	return nil
-}
-
-=======
->>>>>>> c3a667ef
 // Write writes another transaction to the executor
 func (t *Transition) Write(txn *types.Transaction) error {
 	var err error
