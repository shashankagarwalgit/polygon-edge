package state

import (
	"errors"
	"fmt"
	"math"
	"math/big"

	"github.com/hashicorp/go-hclog"

	"github.com/0xPolygon/polygon-edge/chain"
	"github.com/0xPolygon/polygon-edge/contracts"
	"github.com/0xPolygon/polygon-edge/crypto"
	"github.com/0xPolygon/polygon-edge/helper/common"
	"github.com/0xPolygon/polygon-edge/state/runtime"
	"github.com/0xPolygon/polygon-edge/state/runtime/addresslist"
	"github.com/0xPolygon/polygon-edge/state/runtime/evm"
	"github.com/0xPolygon/polygon-edge/state/runtime/precompiled"
	"github.com/0xPolygon/polygon-edge/state/runtime/tracer"
	"github.com/0xPolygon/polygon-edge/types"
)

const (
	SpuriousDragonMaxCodeSize = 24576
	TxPoolMaxInitCodeSize     = 2 * SpuriousDragonMaxCodeSize

	TxGas                 uint64 = 21000 // Per transaction not creating a contract
	TxGasContractCreation uint64 = 53000 // Per transaction that creates a contract
)

// GetHashByNumber returns the hash function of a block number
type GetHashByNumber = func(i uint64) types.Hash

type GetHashByNumberHelper = func(*types.Header) GetHashByNumber

// Executor is the main entity
type Executor struct {
	logger  hclog.Logger
	config  *chain.Params
	state   State
	GetHash GetHashByNumberHelper

	PostHook        func(txn *Transition)
	GenesisPostHook func(*Transition) error
}

// NewExecutor creates a new executor
func NewExecutor(config *chain.Params, s State, logger hclog.Logger) *Executor {
	return &Executor{
		logger: logger,
		config: config,
		state:  s,
	}
}

func (e *Executor) WriteGenesis(
	alloc map[types.Address]*chain.GenesisAccount,
	initialStateRoot types.Hash) (types.Hash, error) {
	var (
		snap Snapshot
		err  error
	)

	if initialStateRoot == types.ZeroHash {
		snap = e.state.NewSnapshot()
	} else {
		snap, err = e.state.NewSnapshotAt(initialStateRoot)
	}

	if err != nil {
		return types.Hash{}, err
	}

	txn := NewTxn(snap)
	config := e.config.Forks.At(0)

	env := runtime.TxContext{
		ChainID: e.config.ChainID,
	}

	transition := &Transition{
		logger:      e.logger,
		ctx:         env,
		state:       txn,
		auxState:    e.state,
		gasPool:     uint64(env.GasLimit),
		config:      config,
		precompiles: precompiled.NewPrecompiled(),
	}

	for addr, account := range alloc {
		if account.Balance != nil {
			txn.AddBalance(addr, account.Balance)
		}

		if account.Nonce != 0 {
			txn.SetNonce(addr, account.Nonce)
		}

		if len(account.Code) != 0 {
			txn.SetCode(addr, account.Code)
		}

		for key, value := range account.Storage {
			txn.SetState(addr, key, value)
		}
	}

	if e.GenesisPostHook != nil {
		if err := e.GenesisPostHook(transition); err != nil {
			return types.Hash{}, fmt.Errorf("Error writing genesis block: %w", err)
		}
	}

<<<<<<< HEAD
	objs := txn.Commit(false)
	_, _, root := snap.Commit(objs)
=======
	objs, err := txn.Commit(false)
	if err != nil {
		return types.Hash{}, err
	}

	_, root := snap.Commit(objs)
>>>>>>> 36fa7a6a

	return types.BytesToHash(root), nil
}

type BlockResult struct {
	Root     types.Hash
	Receipts []*types.Receipt
	TotalGas uint64
}

// ProcessBlock already does all the handling of the whole process
func (e *Executor) ProcessBlock(
	parentRoot types.Hash,
	block *types.Block,
	blockCreator types.Address,
) (*Transition, error) {
	txn, err := e.BeginTxn(parentRoot, block.Header, blockCreator)
	if err != nil {
		return nil, err
	}

	for _, t := range block.Transactions {
		if t.Gas > block.Header.GasLimit {
			continue
		}

		if err = txn.Write(t); err != nil {
			return nil, err
		}
	}

	return txn, nil
}

// StateAt returns snapshot at given root
func (e *Executor) State() State {
	return e.state
}

// StateAt returns snapshot at given root
func (e *Executor) StateAt(root types.Hash) (Snapshot, error) {
	return e.state.NewSnapshotAt(root)
}

// GetForksInTime returns the active forks at the given block height
func (e *Executor) GetForksInTime(blockNumber uint64) chain.ForksInTime {
	return e.config.Forks.At(blockNumber)
}

func (e *Executor) BeginTxn(
	parentRoot types.Hash,
	header *types.Header,
	coinbaseReceiver types.Address,
) (*Transition, error) {
	forkConfig := e.config.Forks.At(header.Number)

	auxSnap2, err := e.state.NewSnapshotAt(parentRoot)
	if err != nil {
		return nil, err
	}

	burnContract := types.ZeroAddress
	if forkConfig.London {
		burnContract, err = e.config.CalculateBurnContract(header.Number)
		if err != nil {
			return nil, err
		}
	}

	newTxn := NewTxn(auxSnap2)

	txCtx := runtime.TxContext{
		Coinbase:     coinbaseReceiver,
		Timestamp:    int64(header.Timestamp),
		Number:       int64(header.Number),
		Difficulty:   types.BytesToHash(new(big.Int).SetUint64(header.Difficulty).Bytes()),
		BaseFee:      new(big.Int).SetUint64(header.BaseFee),
		GasLimit:     int64(header.GasLimit),
		ChainID:      e.config.ChainID,
		BurnContract: burnContract,
	}

	txn := &Transition{
		logger:   e.logger,
		ctx:      txCtx,
		state:    newTxn,
		snap:     auxSnap2,
		getHash:  e.GetHash(header),
		auxState: e.state,
		config:   forkConfig,
		gasPool:  uint64(txCtx.GasLimit),

		receipts: []*types.Receipt{},
		totalGas: 0,

		evm:         evm.NewEVM(),
		precompiles: precompiled.NewPrecompiled(),
		PostHook:    e.PostHook,
		trace: &types.Trace{
			TxnTraces: []*types.TxnTrace{},
		},
	}

	// enable contract deployment allow list (if any)
	if e.config.ContractDeployerAllowList != nil {
		txn.deploymentAllowList = addresslist.NewAddressList(txn, contracts.AllowListContractsAddr)
	}

	if e.config.ContractDeployerBlockList != nil {
		txn.deploymentBlockList = addresslist.NewAddressList(txn, contracts.BlockListContractsAddr)
	}

	// enable transactions allow list (if any)
	if e.config.TransactionsAllowList != nil {
		txn.txnAllowList = addresslist.NewAddressList(txn, contracts.AllowListTransactionsAddr)
	}

	if e.config.TransactionsBlockList != nil {
		txn.txnBlockList = addresslist.NewAddressList(txn, contracts.BlockListTransactionsAddr)
	}

	// enable transactions allow list (if any)
	if e.config.BridgeAllowList != nil {
		txn.bridgeAllowList = addresslist.NewAddressList(txn, contracts.AllowListBridgeAddr)
	}

	if e.config.BridgeBlockList != nil {
		txn.bridgeBlockList = addresslist.NewAddressList(txn, contracts.BlockListBridgeAddr)
	}

	return txn, nil
}

type Transition struct {
	logger hclog.Logger

	// dummy
	auxState State
	snap     Snapshot

	config  chain.ForksInTime
	state   *Txn
	getHash GetHashByNumber
	ctx     runtime.TxContext
	gasPool uint64

	// result
	receipts []*types.Receipt
	totalGas uint64

	PostHook func(t *Transition)

	trace *types.Trace

	// runtimes
	evm         *evm.EVM
	precompiles *precompiled.Precompiled

	// allow list runtimes
	deploymentAllowList *addresslist.AddressList
	deploymentBlockList *addresslist.AddressList
	txnAllowList        *addresslist.AddressList
	txnBlockList        *addresslist.AddressList
	bridgeAllowList     *addresslist.AddressList
	bridgeBlockList     *addresslist.AddressList
}

func NewTransition(config chain.ForksInTime, snap Snapshot, radix *Txn) *Transition {
	return &Transition{
		config:      config,
		state:       radix,
		snap:        snap,
		evm:         evm.NewEVM(),
		precompiles: precompiled.NewPrecompiled(),
		trace: &types.Trace{
			TxnTraces: []*types.TxnTrace{},
		},
	}
}

func (t *Transition) WithStateOverride(override types.StateOverride) error {
	for addr, o := range override {
		if o.State != nil && o.StateDiff != nil {
			return fmt.Errorf("cannot override both state and state diff")
		}

		if o.Nonce != nil {
			t.state.SetNonce(addr, *o.Nonce)
		}

		if o.Balance != nil {
			t.state.SetBalance(addr, o.Balance)
		}

		if o.Code != nil {
			t.state.SetCode(addr, o.Code)
		}

		if o.State != nil {
			t.state.SetFullStorage(addr, o.State)
		}

		for k, v := range o.StateDiff {
			t.state.SetState(addr, k, v)
		}
	}

	return nil
}

func (t *Transition) TotalGas() uint64 {
	return t.totalGas
}

func (t *Transition) Receipts() []*types.Receipt {
	return t.receipts
}

var emptyFrom = types.Address{}

// Write writes another transaction to the executor
func (t *Transition) Write(txn *types.Transaction) error {
	var err error

	if txn.From == emptyFrom &&
		(txn.Type == types.LegacyTx || txn.Type == types.DynamicFeeTx) {
		// Decrypt the from address
		signer := crypto.NewSigner(t.config, uint64(t.ctx.ChainID))

		txn.From, err = signer.Sender(txn)
		if err != nil {
			return NewTransitionApplicationError(err, false)
		}
	}

	// Make a local copy and apply the transaction
	msg := txn.Copy()

	result, e := t.Apply(msg)
	if e != nil {
		t.logger.Error("failed to apply tx", "err", e)

		return e
	}

	t.totalGas += result.GasUsed

	logs := t.state.Logs()

	receipt := &types.Receipt{
		CumulativeGasUsed: t.totalGas,
		TransactionType:   txn.Type,
		TxHash:            txn.Hash,
		GasUsed:           result.GasUsed,
	}

	// The suicided accounts are set as deleted for the next iteration
	if err := t.state.CleanDeleteObjects(true); err != nil {
		return fmt.Errorf("failed to clean deleted objects: %w", err)
	}

	if result.Failed() {
		receipt.SetStatus(types.ReceiptFailed)
	} else {
		receipt.SetStatus(types.ReceiptSuccess)
	}

	// if the transaction created a contract, store the creation address in the receipt.
	if msg.To == nil {
		receipt.ContractAddress = crypto.CreateAddress(msg.From, txn.Nonce).Ptr()
	}

	// Set the receipt logs and create a bloom for filtering
	receipt.Logs = logs
	receipt.LogsBloom = types.CreateBloom([]*types.Receipt{receipt})
	t.receipts = append(t.receipts, receipt)

	t.trace.TxnTraces = append(t.trace.TxnTraces, &types.TxnTrace{
		Transaction: txn.MarshalRLP(),
		Delta:       t.Txn().getCompactJournal(),
	})

	return nil
}

// Commit commits the final result
<<<<<<< HEAD
func (t *Transition) Commit() (Snapshot, *types.Trace, types.Hash) {
	objs := t.state.Commit(t.config.EIP155)
	s2, snapTrace, root := t.snap.Commit(objs)

	t.trace.AccountTrie = snapTrace.AccountTrie
	t.trace.StorageTrie = snapTrace.StorageTrie

	return s2, t.trace, types.BytesToHash(root)
=======
func (t *Transition) Commit() (Snapshot, types.Hash, error) {
	objs, err := t.state.Commit(t.config.EIP155)
	if err != nil {
		return nil, types.ZeroHash, err
	}

	s2, root := t.snap.Commit(objs)

	return s2, types.BytesToHash(root), nil
>>>>>>> 36fa7a6a
}

func (t *Transition) subGasPool(amount uint64) error {
	if t.gasPool < amount {
		return ErrBlockLimitReached
	}

	t.gasPool -= amount

	return nil
}

func (t *Transition) addGasPool(amount uint64) {
	t.gasPool += amount
}

func (t *Transition) Txn() *Txn {
	return t.state
}

// Apply applies a new transaction
func (t *Transition) Apply(msg *types.Transaction) (*runtime.ExecutionResult, error) {
	s := t.state.Snapshot()

	result, err := t.apply(msg)
	if err != nil {
		if revertErr := t.state.RevertToSnapshot(s); revertErr != nil {
			return nil, revertErr
		}
	}

	if t.PostHook != nil {
		t.PostHook(t)
	}

	return result, err
}

// ContextPtr returns reference of context
// This method is called only by test
func (t *Transition) ContextPtr() *runtime.TxContext {
	return &t.ctx
}

func (t *Transition) subGasLimitPrice(msg *types.Transaction) error {
	upfrontGasCost := new(big.Int).SetUint64(msg.Gas)

	factor := new(big.Int)
	if msg.GasFeeCap != nil && msg.GasFeeCap.BitLen() > 0 {
		// Apply EIP-1559 tx cost calculation factor
		factor = factor.Set(msg.GasFeeCap)
	} else {
		// Apply legacy tx cost calculation factor
		factor = factor.Set(msg.GasPrice)
	}

	upfrontGasCost = upfrontGasCost.Mul(upfrontGasCost, factor)

	if err := t.state.SubBalance(msg.From, upfrontGasCost); err != nil {
		if errors.Is(err, runtime.ErrNotEnoughFunds) {
			return ErrNotEnoughFundsForGas
		}

		return err
	}

	return nil
}

func (t *Transition) nonceCheck(msg *types.Transaction) error {
	nonce := t.state.GetNonce(msg.From)

	if nonce != msg.Nonce {
		return ErrNonceIncorrect
	}

	return nil
}

// checkDynamicFees checks correctness of the EIP-1559 feature-related fields.
// Basically, makes sure gas tip cap and gas fee cap are good.
func (t *Transition) checkDynamicFees(msg *types.Transaction) error {
	if msg.Type != types.DynamicFeeTx {
		return nil
	}

	if msg.GasFeeCap.BitLen() == 0 && msg.GasTipCap.BitLen() == 0 {
		return nil
	}

	if l := msg.GasFeeCap.BitLen(); l > 256 {
		return fmt.Errorf("%w: address %v, GasFeeCap bit length: %d", ErrFeeCapVeryHigh,
			msg.From.String(), l)
	}

	if l := msg.GasTipCap.BitLen(); l > 256 {
		return fmt.Errorf("%w: address %v, GasTipCap bit length: %d", ErrTipVeryHigh,
			msg.From.String(), l)
	}

	if msg.GasFeeCap.Cmp(msg.GasTipCap) < 0 {
		return fmt.Errorf("%w: address %v, GasTipCap: %s, GasFeeCap: %s", ErrTipAboveFeeCap,
			msg.From.String(), msg.GasTipCap, msg.GasFeeCap)
	}

	// This will panic if baseFee is nil, but basefee presence is verified
	// as part of header validation.
	if msg.GasFeeCap.Cmp(t.ctx.BaseFee) < 0 {
		return fmt.Errorf("%w: address %v, GasFeeCap: %s, BaseFee: %s", ErrFeeCapTooLow,
			msg.From.String(), msg.GasFeeCap, t.ctx.BaseFee)
	}

	return nil
}

// errors that can originate in the consensus rules checks of the apply method below
// surfacing of these errors reject the transaction thus not including it in the block

var (
	ErrNonceIncorrect        = fmt.Errorf("incorrect nonce")
	ErrNotEnoughFundsForGas  = fmt.Errorf("not enough funds to cover gas costs")
	ErrBlockLimitReached     = fmt.Errorf("gas limit reached in the pool")
	ErrIntrinsicGasOverflow  = fmt.Errorf("overflow in intrinsic gas calculation")
	ErrNotEnoughIntrinsicGas = fmt.Errorf("not enough gas supplied for intrinsic gas costs")

	// ErrTipAboveFeeCap is a sanity error to ensure no one is able to specify a
	// transaction with a tip higher than the total fee cap.
	ErrTipAboveFeeCap = errors.New("max priority fee per gas higher than max fee per gas")

	// ErrTipVeryHigh is a sanity error to avoid extremely big numbers specified
	// in the tip field.
	ErrTipVeryHigh = errors.New("max priority fee per gas higher than 2^256-1")

	// ErrFeeCapVeryHigh is a sanity error to avoid extremely big numbers specified
	// in the fee cap field.
	ErrFeeCapVeryHigh = errors.New("max fee per gas higher than 2^256-1")

	// ErrFeeCapTooLow is returned if the transaction fee cap is less than the
	// the base fee of the block.
	ErrFeeCapTooLow = errors.New("max fee per gas less than block base fee")
)

type TransitionApplicationError struct {
	Err           error
	IsRecoverable bool // Should the transaction be discarded, or put back in the queue.
}

func (e *TransitionApplicationError) Error() string {
	return e.Err.Error()
}

func NewTransitionApplicationError(err error, isRecoverable bool) *TransitionApplicationError {
	return &TransitionApplicationError{
		Err:           err,
		IsRecoverable: isRecoverable,
	}
}

type GasLimitReachedTransitionApplicationError struct {
	TransitionApplicationError
}

func NewGasLimitReachedTransitionApplicationError(err error) *GasLimitReachedTransitionApplicationError {
	return &GasLimitReachedTransitionApplicationError{
		*NewTransitionApplicationError(err, true),
	}
}

func (t *Transition) apply(msg *types.Transaction) (*runtime.ExecutionResult, error) {
	var err error

	if msg.Type == types.StateTx {
		err = checkAndProcessStateTx(msg)
	} else {
		err = checkAndProcessTx(msg, t)
	}

	if err != nil {
		return nil, err
	}

	// the amount of gas required is available in the block
	if err = t.subGasPool(msg.Gas); err != nil {
		return nil, NewGasLimitReachedTransitionApplicationError(err)
	}

	if t.ctx.Tracer != nil {
		t.ctx.Tracer.TxStart(msg.Gas)
	}

	// 4. there is no overflow when calculating intrinsic gas
	intrinsicGasCost, err := TransactionGasCost(msg, t.config.Homestead, t.config.Istanbul)
	if err != nil {
		return nil, NewTransitionApplicationError(err, false)
	}

	// the purchased gas is enough to cover intrinsic usage
	gasLeft := msg.Gas - intrinsicGasCost
	// because we are working with unsigned integers for gas, the `>` operator is used instead of the more intuitive `<`
	if gasLeft > msg.Gas {
		return nil, NewTransitionApplicationError(ErrNotEnoughIntrinsicGas, false)
	}

	gasPrice := msg.GetGasPrice(t.ctx.BaseFee.Uint64())
	value := new(big.Int).Set(msg.Value)

	// set the specific transaction fields in the context
	t.ctx.GasPrice = types.BytesToHash(gasPrice.Bytes())
	t.ctx.Origin = msg.From

	var result *runtime.ExecutionResult
	if msg.IsContractCreation() {
		result = t.Create2(msg.From, msg.Input, value, gasLeft)
	} else {
		t.state.IncrNonce(msg.From)
		result = t.Call2(msg.From, *msg.To, msg.Input, value, gasLeft)
	}

	refund := t.state.GetRefund()
	result.UpdateGasUsed(msg.Gas, refund)

	if t.ctx.Tracer != nil {
		t.ctx.Tracer.TxEnd(result.GasLeft)
	}

	// Refund the sender
	remaining := new(big.Int).Mul(new(big.Int).SetUint64(result.GasLeft), gasPrice)
	t.state.AddBalance(msg.From, remaining)

	// Spec: https://eips.ethereum.org/EIPS/eip-1559#specification
	// Define effective tip based on tx type.
	// We use EIP-1559 fields of the tx if the london hardfork is enabled.
	// Effective tip became to be either gas tip cap or (gas fee cap - current base fee)
	effectiveTip := new(big.Int).Set(gasPrice)
	if t.config.London && msg.Type == types.DynamicFeeTx {
		effectiveTip = common.BigMin(
			new(big.Int).Sub(msg.GasFeeCap, t.ctx.BaseFee),
			new(big.Int).Set(msg.GasTipCap),
		)
	}

	// Pay the coinbase fee as a miner reward using the calculated effective tip.
	coinbaseFee := new(big.Int).Mul(new(big.Int).SetUint64(result.GasUsed), effectiveTip)
	t.state.AddBalance(t.ctx.Coinbase, coinbaseFee)

	// Burn some amount if the london hardfork is applied.
	// Basically, burn amount is just transferred to the current burn contract.
	if t.config.London && msg.Type != types.StateTx {
		burnAmount := new(big.Int).Mul(new(big.Int).SetUint64(result.GasUsed), t.ctx.BaseFee)
		t.state.AddBalance(t.ctx.BurnContract, burnAmount)
	}

	// return gas to the pool
	t.addGasPool(result.GasLeft)

	return result, nil
}

func (t *Transition) Create2(
	caller types.Address,
	code []byte,
	value *big.Int,
	gas uint64,
) *runtime.ExecutionResult {
	address := crypto.CreateAddress(caller, t.state.GetNonce(caller))
	contract := runtime.NewContractCreation(1, caller, caller, address, value, gas, code)

	return t.applyCreate(contract, t)
}

func (t *Transition) Call2(
	caller types.Address,
	to types.Address,
	input []byte,
	value *big.Int,
	gas uint64,
) *runtime.ExecutionResult {
	c := runtime.NewContractCall(1, caller, caller, to, value, gas, t.state.GetCode(to), input)

	return t.applyCall(c, runtime.Call, t)
}

func (t *Transition) run(contract *runtime.Contract, host runtime.Host) *runtime.ExecutionResult {
	if result := t.handleAllowBlockListsUpdate(contract, host); result != nil {
		return result
	}

	// check txns access lists, allow list takes precedence over block list
	if t.txnAllowList != nil {
		if contract.Caller != contracts.SystemCaller {
			role := t.txnAllowList.GetRole(contract.Caller)
			if !role.Enabled() {
				t.logger.Debug(
					"Failing transaction. Caller is not in the transaction allowlist",
					"contract.Caller", contract.Caller,
					"contract.Address", contract.Address,
				)

				return &runtime.ExecutionResult{
					GasLeft: 0,
					Err:     runtime.ErrNotAuth,
				}
			}
		}
	} else if t.txnBlockList != nil {
		if contract.Caller != contracts.SystemCaller {
			role := t.txnBlockList.GetRole(contract.Caller)
			if role == addresslist.EnabledRole {
				t.logger.Debug(
					"Failing transaction. Caller is in the transaction blocklist",
					"contract.Caller", contract.Caller,
					"contract.Address", contract.Address,
				)

				return &runtime.ExecutionResult{
					GasLeft: 0,
					Err:     runtime.ErrNotAuth,
				}
			}
		}
	}

	// check the precompiles
	if t.precompiles.CanRun(contract, host, &t.config) {
		return t.precompiles.Run(contract, host, &t.config)
	}
	// check the evm
	if t.evm.CanRun(contract, host, &t.config) {
		return t.evm.Run(contract, host, &t.config)
	}

	return &runtime.ExecutionResult{
		Err: fmt.Errorf("runtime not found"),
	}
}

func (t *Transition) Transfer(from, to types.Address, amount *big.Int) error {
	if amount == nil {
		return nil
	}

	if err := t.state.SubBalance(from, amount); err != nil {
		if errors.Is(err, runtime.ErrNotEnoughFunds) {
			return runtime.ErrInsufficientBalance
		}

		return err
	}

	t.state.AddBalance(to, amount)

	return nil
}

func (t *Transition) applyCall(
	c *runtime.Contract,
	callType runtime.CallType,
	host runtime.Host,
) *runtime.ExecutionResult {
	if c.Depth > int(1024)+1 {
		return &runtime.ExecutionResult{
			GasLeft: c.Gas,
			Err:     runtime.ErrDepth,
		}
	}

	snapshot := t.state.Snapshot()
	t.state.TouchAccount(c.Address)

	if callType == runtime.Call {
		// Transfers only allowed on calls
		if err := t.Transfer(c.Caller, c.Address, c.Value); err != nil {
			return &runtime.ExecutionResult{
				GasLeft: c.Gas,
				Err:     err,
			}
		}
	}

	var result *runtime.ExecutionResult

	t.captureCallStart(c, callType)

	result = t.run(c, host)
	if result.Failed() {
		if err := t.state.RevertToSnapshot(snapshot); err != nil {
			return &runtime.ExecutionResult{
				GasLeft: c.Gas,
				Err:     err,
			}
		}
	}

	t.captureCallEnd(c, result)

	return result
}

func (t *Transition) hasCodeOrNonce(addr types.Address) bool {
	if t.state.GetNonce(addr) != 0 {
		return true
	}

	codeHash := t.state.GetCodeHash(addr)

	return codeHash != types.EmptyCodeHash && codeHash != types.ZeroHash
}

func (t *Transition) applyCreate(c *runtime.Contract, host runtime.Host) *runtime.ExecutionResult {
	gasLimit := c.Gas

	if c.Depth > int(1024)+1 {
		return &runtime.ExecutionResult{
			GasLeft: gasLimit,
			Err:     runtime.ErrDepth,
		}
	}

	// Increment the nonce of the caller
	t.state.IncrNonce(c.Caller)

	// Check if there is a collision and the address already exists
	if t.hasCodeOrNonce(c.Address) {
		return &runtime.ExecutionResult{
			GasLeft: 0,
			Err:     runtime.ErrContractAddressCollision,
		}
	}

	// Take snapshot of the current state
	snapshot := t.state.Snapshot()

	if t.config.EIP158 {
		// Force the creation of the account
		t.state.CreateAccount(c.Address)
		t.state.IncrNonce(c.Address)
	}

	// Transfer the value
	if err := t.Transfer(c.Caller, c.Address, c.Value); err != nil {
		return &runtime.ExecutionResult{
			GasLeft: gasLimit,
			Err:     err,
		}
	}

	var result *runtime.ExecutionResult

	t.captureCallStart(c, evm.CREATE)

	defer func() {
		// pass result to be set later
		t.captureCallEnd(c, result)
	}()

	// check if contract creation allow list is enabled
	if t.deploymentAllowList != nil {
		role := t.deploymentAllowList.GetRole(c.Caller)

		if !role.Enabled() {
			t.logger.Debug(
				"Failing contract deployment. Caller is not in the deployment allowlist",
				"contract.Caller", c.Caller,
				"contract.Address", c.Address,
			)

			return &runtime.ExecutionResult{
				GasLeft: 0,
				Err:     runtime.ErrNotAuth,
			}
		}
	} else if t.deploymentBlockList != nil {
		role := t.deploymentBlockList.GetRole(c.Caller)

		if role == addresslist.EnabledRole {
			t.logger.Debug(
				"Failing contract deployment. Caller is in the deployment blocklist",
				"contract.Caller", c.Caller,
				"contract.Address", c.Address,
			)

			return &runtime.ExecutionResult{
				GasLeft: 0,
				Err:     runtime.ErrNotAuth,
			}
		}
	}

	result = t.run(c, host)
	if result.Failed() {
		if err := t.state.RevertToSnapshot(snapshot); err != nil {
			return &runtime.ExecutionResult{
				Err: err,
			}
		}

		return result
	}

	if t.config.EIP158 && len(result.ReturnValue) > SpuriousDragonMaxCodeSize {
		// Contract size exceeds 'SpuriousDragon' size limit
		if err := t.state.RevertToSnapshot(snapshot); err != nil {
			return &runtime.ExecutionResult{
				Err: err,
			}
		}

		return &runtime.ExecutionResult{
			GasLeft: 0,
			Err:     runtime.ErrMaxCodeSizeExceeded,
		}
	}

	gasCost := uint64(len(result.ReturnValue)) * 200

	if result.GasLeft < gasCost {
		result.Err = runtime.ErrCodeStoreOutOfGas
		result.ReturnValue = nil

		// Out of gas creating the contract
		if t.config.Homestead {
			if err := t.state.RevertToSnapshot(snapshot); err != nil {
				return &runtime.ExecutionResult{
					Err: err,
				}
			}

			result.GasLeft = 0
		}

		return result
	}

	result.GasLeft -= gasCost
	result.Address = c.Address
	t.state.SetCode(c.Address, result.ReturnValue)

	return result
}

func (t *Transition) handleAllowBlockListsUpdate(contract *runtime.Contract,
	host runtime.Host) *runtime.ExecutionResult {
	// check contract deployment allow list (if any)
	if t.deploymentAllowList != nil && t.deploymentAllowList.Addr() == contract.CodeAddress {
		return t.deploymentAllowList.Run(contract, host, &t.config)
	}

	// check contract deployment block list (if any)
	if t.deploymentBlockList != nil && t.deploymentBlockList.Addr() == contract.CodeAddress {
		return t.deploymentBlockList.Run(contract, host, &t.config)
	}

	// check bridge allow list (if any)
	if t.bridgeAllowList != nil && t.bridgeAllowList.Addr() == contract.CodeAddress {
		return t.bridgeAllowList.Run(contract, host, &t.config)
	}

	// check bridge block list (if any)
	if t.bridgeBlockList != nil && t.bridgeBlockList.Addr() == contract.CodeAddress {
		return t.bridgeBlockList.Run(contract, host, &t.config)
	}

	// check transaction allow list (if any)
	if t.txnAllowList != nil && t.txnAllowList.Addr() == contract.CodeAddress {
		return t.txnAllowList.Run(contract, host, &t.config)
	}

	// check transaction block list (if any)
	if t.txnBlockList != nil && t.txnBlockList.Addr() == contract.CodeAddress {
		return t.txnBlockList.Run(contract, host, &t.config)
	}

	return nil
}

func (t *Transition) SetState(addr types.Address, key types.Hash, value types.Hash) {
	t.state.SetState(addr, key, value)
}

func (t *Transition) SetStorage(
	addr types.Address,
	key types.Hash,
	value types.Hash,
	config *chain.ForksInTime,
) runtime.StorageStatus {
	return t.state.SetStorage(addr, key, value, config)
}

func (t *Transition) GetTxContext() runtime.TxContext {
	return t.ctx
}

func (t *Transition) GetBlockHash(number int64) (res types.Hash) {
	return t.getHash(uint64(number))
}

func (t *Transition) EmitLog(addr types.Address, topics []types.Hash, data []byte) {
	t.state.EmitLog(addr, topics, data)
}

func (t *Transition) GetCodeSize(addr types.Address) int {
	return t.state.GetCodeSize(addr)
}

func (t *Transition) GetCodeHash(addr types.Address) (res types.Hash) {
	return t.state.GetCodeHash(addr)
}

func (t *Transition) GetCode(addr types.Address) []byte {
	return t.state.GetCode(addr)
}

func (t *Transition) GetBalance(addr types.Address) *big.Int {
	return t.state.GetBalance(addr)
}

func (t *Transition) GetStorage(addr types.Address, key types.Hash) types.Hash {
	return t.state.GetState(addr, key)
}

func (t *Transition) AccountExists(addr types.Address) bool {
	return t.state.Exist(addr)
}

func (t *Transition) Empty(addr types.Address) bool {
	return t.state.Empty(addr)
}

func (t *Transition) GetNonce(addr types.Address) uint64 {
	return t.state.GetNonce(addr)
}

func (t *Transition) Selfdestruct(addr types.Address, beneficiary types.Address) {
	if !t.state.HasSuicided(addr) {
		t.state.AddRefund(24000)
	}

	t.state.AddBalance(beneficiary, t.state.GetBalance(addr))
	t.state.Suicide(addr)
}

func (t *Transition) Callx(c *runtime.Contract, h runtime.Host) *runtime.ExecutionResult {
	if c.Type == runtime.Create {
		return t.applyCreate(c, h)
	}

	return t.applyCall(c, c.Type, h)
}

// SetAccountDirectly sets an account to the given address
// NOTE: SetAccountDirectly changes the world state without a transaction
func (t *Transition) SetAccountDirectly(addr types.Address, account *chain.GenesisAccount) error {
	if t.AccountExists(addr) {
		return fmt.Errorf("can't add account to %+v because an account exists already", addr)
	}

	t.state.SetCode(addr, account.Code)

	for key, value := range account.Storage {
		t.state.SetStorage(addr, key, value, &t.config)
	}

	t.state.SetBalance(addr, account.Balance)
	t.state.SetNonce(addr, account.Nonce)

	return nil
}

// SetCodeDirectly sets new code into the account with the specified address
// NOTE: SetCodeDirectly changes the world state without a transaction
func (t *Transition) SetCodeDirectly(addr types.Address, code []byte) error {
	if !t.AccountExists(addr) {
		return fmt.Errorf("account doesn't exist at %s", addr)
	}

	t.state.SetCode(addr, code)

	return nil
}

// SetTracer sets tracer to the context in order to enable it
func (t *Transition) SetTracer(tracer tracer.Tracer) {
	t.ctx.Tracer = tracer
}

// GetTracer returns a tracer in context
func (t *Transition) GetTracer() runtime.VMTracer {
	return t.ctx.Tracer
}

func (t *Transition) GetRefund() uint64 {
	return t.state.GetRefund()
}

func TransactionGasCost(msg *types.Transaction, isHomestead, isIstanbul bool) (uint64, error) {
	cost := uint64(0)

	// Contract creation is only paid on the homestead fork
	if msg.IsContractCreation() && isHomestead {
		cost += TxGasContractCreation
	} else {
		cost += TxGas
	}

	payload := msg.Input
	if len(payload) > 0 {
		zeros := uint64(0)

		for i := 0; i < len(payload); i++ {
			if payload[i] == 0 {
				zeros++
			}
		}

		nonZeros := uint64(len(payload)) - zeros
		nonZeroCost := uint64(68)

		if isIstanbul {
			nonZeroCost = 16
		}

		if (math.MaxUint64-cost)/nonZeroCost < nonZeros {
			return 0, ErrIntrinsicGasOverflow
		}

		cost += nonZeros * nonZeroCost

		if (math.MaxUint64-cost)/4 < zeros {
			return 0, ErrIntrinsicGasOverflow
		}

		cost += zeros * 4
	}

	return cost, nil
}

// checkAndProcessTx - first check if this message satisfies all consensus rules before
// applying the message. The rules include these clauses:
// 1. the nonce of the message caller is correct
// 2. caller has enough balance to cover transaction fee(gaslimit * gasprice * val) or fee(gasfeecap * gasprice * val)
func checkAndProcessTx(msg *types.Transaction, t *Transition) error {
	// 1. the nonce of the message caller is correct
	if err := t.nonceCheck(msg); err != nil {
		return NewTransitionApplicationError(err, true)
	}

	// 2. check dynamic fees of the transaction
	if err := t.checkDynamicFees(msg); err != nil {
		return NewTransitionApplicationError(err, true)
	}

	// 3. caller has enough balance to cover transaction
	if err := t.subGasLimitPrice(msg); err != nil {
		return NewTransitionApplicationError(err, true)
	}

	return nil
}

func checkAndProcessStateTx(msg *types.Transaction) error {
	if msg.GasPrice.Cmp(big.NewInt(0)) != 0 {
		return NewTransitionApplicationError(
			errors.New("gasPrice of state transaction must be zero"),
			true,
		)
	}

	if msg.Gas != types.StateTransactionGasLimit {
		return NewTransitionApplicationError(
			fmt.Errorf("gas of state transaction must be %d", types.StateTransactionGasLimit),
			true,
		)
	}

	if msg.From != contracts.SystemCaller {
		return NewTransitionApplicationError(
			fmt.Errorf("state transaction sender must be %v, but got %v", contracts.SystemCaller, msg.From),
			true,
		)
	}

	if msg.To == nil || *msg.To == types.ZeroAddress {
		return NewTransitionApplicationError(
			errors.New("to of state transaction must be specified"),
			true,
		)
	}

	return nil
}

// captureCallStart calls CallStart in Tracer if context has the tracer
func (t *Transition) captureCallStart(c *runtime.Contract, callType runtime.CallType) {
	if t.ctx.Tracer == nil {
		return
	}

	t.ctx.Tracer.CallStart(
		c.Depth,
		c.Caller,
		c.Address,
		int(callType),
		c.Gas,
		c.Value,
		c.Input,
	)
}

// captureCallEnd calls CallEnd in Tracer if context has the tracer
func (t *Transition) captureCallEnd(c *runtime.Contract, result *runtime.ExecutionResult) {
	if t.ctx.Tracer == nil {
		return
	}

	t.ctx.Tracer.CallEnd(
		c.Depth,
		result.ReturnValue,
		result.Err,
	)
}<|MERGE_RESOLUTION|>--- conflicted
+++ resolved
@@ -112,17 +112,12 @@
 		}
 	}
 
-<<<<<<< HEAD
-	objs := txn.Commit(false)
-	_, _, root := snap.Commit(objs)
-=======
 	objs, err := txn.Commit(false)
 	if err != nil {
 		return types.Hash{}, err
 	}
 
-	_, root := snap.Commit(objs)
->>>>>>> 36fa7a6a
+	_, _, root := snap.Commit(objs)
 
 	return types.BytesToHash(root), nil
 }
@@ -409,26 +404,18 @@
 }
 
 // Commit commits the final result
-<<<<<<< HEAD
-func (t *Transition) Commit() (Snapshot, *types.Trace, types.Hash) {
-	objs := t.state.Commit(t.config.EIP155)
+func (t *Transition) Commit() (Snapshot, *types.Trace, types.Hash, error) {
+	objs, err := t.state.Commit(t.config.EIP155)
+	if err != nil {
+		return nil, nil, types.ZeroHash, err
+	}
+
 	s2, snapTrace, root := t.snap.Commit(objs)
 
 	t.trace.AccountTrie = snapTrace.AccountTrie
 	t.trace.StorageTrie = snapTrace.StorageTrie
 
-	return s2, t.trace, types.BytesToHash(root)
-=======
-func (t *Transition) Commit() (Snapshot, types.Hash, error) {
-	objs, err := t.state.Commit(t.config.EIP155)
-	if err != nil {
-		return nil, types.ZeroHash, err
-	}
-
-	s2, root := t.snap.Commit(objs)
-
-	return s2, types.BytesToHash(root), nil
->>>>>>> 36fa7a6a
+	return s2, t.trace, types.BytesToHash(root), nil
 }
 
 func (t *Transition) subGasPool(amount uint64) error {
