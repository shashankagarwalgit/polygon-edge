package evm

import (
	"math/big"
	"testing"

	"github.com/0xPolygon/polygon-edge/chain"
	"github.com/0xPolygon/polygon-edge/state/runtime"
	"github.com/0xPolygon/polygon-edge/state/runtime/tracer"
	"github.com/0xPolygon/polygon-edge/types"
	"github.com/stretchr/testify/assert"
)

func newMockContract(value *big.Int, gas uint64, code []byte) *runtime.Contract {
	return runtime.NewContract(
		1,
		types.ZeroAddress,
		types.ZeroAddress,
		types.ZeroAddress,
		value,
		gas,
		code,
	)
}

// mockHost is a struct which meets the requirements of runtime.Host interface but throws panic in each methods
// we don't test all opcodes in this test
type mockHost struct {
	tracer runtime.VMTracer
}

func (m *mockHost) AccountExists(addr types.Address) bool {
	panic("Not implemented in tests")
}

func (m *mockHost) GetStorage(addr types.Address, key types.Hash) types.Hash {
	panic("Not implemented in tests")
}

func (m *mockHost) SetStorage(
	addr types.Address,
	key types.Hash,
	value types.Hash,
	config *chain.ForksInTime,
) runtime.StorageStatus {
	panic("Not implemented in tests")
}

func (m *mockHost) GetBalance(addr types.Address) *big.Int {
	panic("Not implemented in tests")
}

func (m *mockHost) GetCodeSize(addr types.Address) int {
	panic("Not implemented in tests")
}

func (m *mockHost) GetCodeHash(addr types.Address) types.Hash {
	panic("Not implemented in tests")
}

func (m *mockHost) GetCode(addr types.Address) []byte {
	panic("Not implemented in tests")
}

func (m *mockHost) Selfdestruct(addr types.Address, beneficiary types.Address) {
	panic("Not implemented in tests")
}

func (m *mockHost) GetTxContext() runtime.TxContext {
	panic("Not implemented in tests")
}

func (m *mockHost) GetBlockHash(number int64) types.Hash {
	panic("Not implemented in tests")
}

func (m *mockHost) EmitLog(addr types.Address, topics []types.Hash, data []byte) {
	panic("Not implemented in tests")
}

func (m *mockHost) Callx(*runtime.Contract, runtime.Host) *runtime.ExecutionResult {
	panic("Not implemented in tests")
}

func (m *mockHost) Empty(addr types.Address) bool {
	panic("Not implemented in tests")
}

func (m *mockHost) GetNonce(addr types.Address) uint64 {
	panic("Not implemented in tests")
}

<<<<<<< HEAD
func (m *mockHost) Transfer(from types.Address, to types.Address, amount *big.Int) error {
=======
func (m *mockHost) GetTracer() runtime.VMTracer {
	return m.tracer
}

func (m *mockHost) GetRefund() uint64 {
>>>>>>> 316ce9b4
	panic("Not implemented in tests")
}

func TestRun(t *testing.T) {
	t.Parallel()

	tests := []struct {
		name     string
		value    *big.Int
		gas      uint64
		code     []byte
		config   *chain.ForksInTime
		expected *runtime.ExecutionResult
	}{
		{
			name:  "should succeed because of no codes",
			value: big.NewInt(0),
			gas:   5000,
			code:  []byte{},
			expected: &runtime.ExecutionResult{
				ReturnValue: nil,
				GasLeft:     5000,
			},
		},
		{
			name:  "should succeed and return result",
			value: big.NewInt(0),
			gas:   5000,
			code: []byte{
				PUSH1, 0x01, PUSH1, 0x02, ADD,
				PUSH1, 0x00, MSTORE8,
				PUSH1, 0x01, PUSH1, 0x00, RETURN,
			},
			expected: &runtime.ExecutionResult{
				ReturnValue: []uint8{0x03},
				GasLeft:     4976,
				GasUsed:     24,
			},
		},
		{
			name:  "should fail and consume all gas by error",
			value: big.NewInt(0),
			gas:   5000,
			// ADD will be failed by stack underflow
			code: []byte{ADD},
			expected: &runtime.ExecutionResult{
				ReturnValue: nil,
				GasLeft:     0,
				GasUsed:     5000,
				Err:         errStackUnderflow,
			},
		},
		{
			name:  "should fail by REVERT and return remaining gas at that time",
			value: big.NewInt(0),
			gas:   5000,
			// Stack size and offset for return value first
			code: []byte{PUSH1, 0x00, PUSH1, 0x00, REVERT},
			config: &chain.ForksInTime{
				Byzantium: true,
			},
			expected: &runtime.ExecutionResult{
				ReturnValue: nil,
				GasUsed:     6,
				// gas consumed for 2 push1 ops
				GasLeft: 4994,
				Err:     errRevert,
			},
		},
	}

	for _, tt := range tests {
		tt := tt
		t.Run(tt.name, func(t *testing.T) {
			t.Parallel()

			evm := NewEVM()
			contract := newMockContract(tt.value, tt.gas, tt.code)
			host := &mockHost{}
			config := tt.config
			if config == nil {
				config = &chain.ForksInTime{}
			}
			res := evm.Run(contract, host, config)
			assert.Equal(t, tt.expected, res)
		})
	}
}

type mockCall struct {
	name string
	args map[string]interface{}
}

type mockTracer struct {
	calls []mockCall
}

func (m *mockTracer) CaptureState(
	memory []byte,
	stack []*big.Int,
	opCode int,
	contractAddress types.Address,
	sp int,
	_host tracer.RuntimeHost,
	_state tracer.VMState,
) {
	m.calls = append(m.calls, mockCall{
		name: "CaptureState",
		args: map[string]interface{}{
			"memory":          memory,
			"stack":           stack,
			"opCode":          opCode,
			"contractAddress": contractAddress,
			"sp":              sp,
		},
	})
}

func (m *mockTracer) ExecuteState(
	contractAddress types.Address,
	ip uint64,
	opcode string,
	availableGas uint64,
	cost uint64,
	lastReturnData []byte,
	depth int,
	err error,
	_host tracer.RuntimeHost,
) {
	m.calls = append(m.calls, mockCall{
		name: "ExecuteState",
		args: map[string]interface{}{
			"contractAddress": contractAddress,
			"ip":              ip,
			"opcode":          opcode,
			"availableGas":    availableGas,
			"cost":            cost,
			"lastReturnData":  lastReturnData,
			"depth":           depth,
			"err":             err,
		},
	})
}

func TestRunWithTracer(t *testing.T) {
	t.Parallel()

	contractAddress := types.StringToAddress("1")

	tests := []struct {
		name     string
		value    *big.Int
		gas      uint64
		code     []byte
		config   *chain.ForksInTime
		expected []mockCall
	}{
		{
			name:  "should call CaptureState and ExecuteState",
			value: big.NewInt(0),
			gas:   5000,
			code: []byte{
				PUSH1,
				0x1,
			},
			expected: []mockCall{
				{
					name: "CaptureState",
					args: map[string]interface{}{
						"memory":          []byte{},
						"stack":           []*big.Int{},
						"opCode":          int(PUSH1),
						"contractAddress": contractAddress,
						"sp":              0,
					},
				},
				{
					name: "ExecuteState",
					args: map[string]interface{}{
						"contractAddress": contractAddress,
						"ip":              uint64(0),
						"opcode":          opCodeToString[PUSH1],
						"availableGas":    uint64(5000),
						"cost":            uint64(3),
						"lastReturnData":  []byte{},
						"depth":           1,
						"err":             (error)(nil),
					},
				},
				{
					name: "CaptureState",
					args: map[string]interface{}{
						"memory": []byte{},
						"stack": []*big.Int{
							big.NewInt(1),
						},
						"opCode":          int(0),
						"contractAddress": contractAddress,
						"sp":              1,
					},
				},
			},
		},
		{
			name:  "should exit with error",
			value: big.NewInt(0),
			gas:   5000,
			code: []byte{
				POP,
			},
			expected: []mockCall{
				{
					name: "CaptureState",
					args: map[string]interface{}{
						"memory":          []byte{},
						"stack":           []*big.Int{},
						"opCode":          int(POP),
						"contractAddress": contractAddress,
						"sp":              0,
					},
				},
				{
					name: "ExecuteState",
					args: map[string]interface{}{
						"contractAddress": contractAddress,
						"ip":              uint64(0),
						"opcode":          opCodeToString[POP],
						"availableGas":    uint64(5000),
						"cost":            uint64(0),
						"lastReturnData":  []byte{},
						"depth":           1,
						"err":             errStackUnderflow,
					},
				},
			},
		},
	}

	for _, tt := range tests {
		tt := tt

		t.Run(tt.name, func(t *testing.T) {
			t.Parallel()

			contract := newMockContract(tt.value, tt.gas, tt.code)
			contract.Address = contractAddress
			tracer := &mockTracer{}
			host := &mockHost{
				tracer: tracer,
			}
			config := tt.config
			if config == nil {
				config = &chain.ForksInTime{}
			}

			state := acquireState()
			state.resetReturnData()
			state.msg = contract
			state.code = contract.Code
			state.gas = contract.Gas
			state.host = host
			state.config = config

			// make sure stack, memory, and returnData are empty
			state.stack = make([]*big.Int, 0)
			state.memory = make([]byte, 0)
			state.returnData = make([]byte, 0)

			_, _ = state.Run()

			assert.Equal(t, tt.expected, tracer.calls)
		})
	}
}<|MERGE_RESOLUTION|>--- conflicted
+++ resolved
@@ -90,15 +90,15 @@
 	panic("Not implemented in tests")
 }
 
-<<<<<<< HEAD
 func (m *mockHost) Transfer(from types.Address, to types.Address, amount *big.Int) error {
-=======
+	panic("Not implemented in tests")
+}
+
 func (m *mockHost) GetTracer() runtime.VMTracer {
 	return m.tracer
 }
 
 func (m *mockHost) GetRefund() uint64 {
->>>>>>> 316ce9b4
 	panic("Not implemented in tests")
 }
 
