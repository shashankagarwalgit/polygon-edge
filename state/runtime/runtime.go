package runtime

import (
	"errors"
	"math/big"

	"github.com/0xPolygon/polygon-edge/chain"
	"github.com/0xPolygon/polygon-edge/state/runtime/tracer"
	"github.com/0xPolygon/polygon-edge/types"
)

// TxContext is the context of the transaction
type TxContext struct {
	GasPrice   types.Hash
	Origin     types.Address
	Coinbase   types.Address
	Number     int64
	Timestamp  int64
	GasLimit   int64
	ChainID    int64
	Difficulty types.Hash
	Tracer     tracer.Tracer
}

// StorageStatus is the status of the storage access
type StorageStatus int

const (
	// StorageUnchanged if the data has not changed
	StorageUnchanged StorageStatus = iota
	// StorageModified if the value has been modified
	StorageModified
	// StorageModifiedAgain if the value has been modified before in the txn
	StorageModifiedAgain
	// StorageAdded if this is a new entry in the storage
	StorageAdded
	// StorageDeleted if the storage was deleted
	StorageDeleted
)

func (s StorageStatus) String() string {
	switch s {
	case StorageUnchanged:
		return "StorageUnchanged"
	case StorageModified:
		return "StorageModified"
	case StorageModifiedAgain:
		return "StorageModifiedAgain"
	case StorageAdded:
		return "StorageAdded"
	case StorageDeleted:
		return "StorageDeleted"
	default:
		panic("BUG: storage status not found")
	}
}

// Host is the execution host
type Host interface {
	AccountExists(addr types.Address) bool
	GetStorage(addr types.Address, key types.Hash) types.Hash
	SetStorage(addr types.Address, key types.Hash, value types.Hash, config *chain.ForksInTime) StorageStatus
	GetBalance(addr types.Address) *big.Int
	GetCodeSize(addr types.Address) int
	GetCodeHash(addr types.Address) types.Hash
	GetCode(addr types.Address) []byte
	Selfdestruct(addr types.Address, beneficiary types.Address)
	GetTxContext() TxContext
	GetBlockHash(number int64) types.Hash
	EmitLog(addr types.Address, topics []types.Hash, data []byte)
	Callx(*Contract, Host) *ExecutionResult
	Empty(addr types.Address) bool
	GetNonce(addr types.Address) uint64
<<<<<<< HEAD
	Transfer(from types.Address, to types.Address, amount *big.Int) error
=======
	GetTracer() VMTracer
	GetRefund() uint64
}

type VMTracer interface {
	CaptureState(
		memory []byte,
		stack []*big.Int,
		opCode int,
		contractAddress types.Address,
		sp int,
		host tracer.RuntimeHost,
		state tracer.VMState,
	)
	ExecuteState(
		contractAddress types.Address,
		ip uint64,
		opcode string,
		availableGas uint64,
		cost uint64,
		lastReturnData []byte,
		depth int,
		err error,
		host tracer.RuntimeHost,
	)
>>>>>>> 316ce9b4
}

// ExecutionResult includes all output after executing given evm
// message no matter the execution itself is successful or not.
type ExecutionResult struct {
	ReturnValue []byte        // Returned data from the runtime (function result or data supplied with revert opcode)
	GasLeft     uint64        // Total gas left as result of execution
	GasUsed     uint64        // Total gas used as result of execution
	Err         error         // Any error encountered during the execution, listed below
	Address     types.Address // Contract address
}

func (r *ExecutionResult) Succeeded() bool { return r.Err == nil }
func (r *ExecutionResult) Failed() bool    { return r.Err != nil }
func (r *ExecutionResult) Reverted() bool  { return errors.Is(r.Err, ErrExecutionReverted) }

func (r *ExecutionResult) UpdateGasUsed(gasLimit uint64, refund uint64) {
	r.GasUsed = gasLimit - r.GasLeft

	// Refund can go up to half the gas used
	if maxRefund := r.GasUsed / 2; refund > maxRefund {
		refund = maxRefund
	}

	r.GasLeft += refund
	r.GasUsed -= refund
}

var (
	ErrOutOfGas                 = errors.New("out of gas")
	ErrStackOverflow            = errors.New("stack overflow")
	ErrStackUnderflow           = errors.New("stack underflow")
	ErrNotEnoughFunds           = errors.New("not enough funds")
	ErrInsufficientBalance      = errors.New("insufficient balance for transfer")
	ErrMaxCodeSizeExceeded      = errors.New("evm: max code size exceeded")
	ErrContractAddressCollision = errors.New("contract address collision")
	ErrDepth                    = errors.New("max call depth exceeded")
	ErrExecutionReverted        = errors.New("execution was reverted")
	ErrCodeStoreOutOfGas        = errors.New("contract creation code storage out of gas")
	ErrUnauthorizedCaller       = errors.New("unauthorized caller")
	ErrInvalidInputData         = errors.New("invalid input data")
)

type CallType int

const (
	Call CallType = iota
	CallCode
	DelegateCall
	StaticCall
	Create
	Create2
)

// Runtime can process contracts
type Runtime interface {
	Run(c *Contract, host Host, config *chain.ForksInTime) *ExecutionResult
	CanRun(c *Contract, host Host, config *chain.ForksInTime) bool
	Name() string
}

// Contract is the instance being called
type Contract struct {
	Code        []byte
	Type        CallType
	CodeAddress types.Address
	Address     types.Address
	Origin      types.Address
	Caller      types.Address
	Depth       int
	Value       *big.Int
	Input       []byte
	Gas         uint64
	Static      bool
}

func NewContract(
	depth int,
	origin types.Address,
	from types.Address,
	to types.Address,
	value *big.Int,
	gas uint64,
	code []byte,
) *Contract {
	f := &Contract{
		Caller:      from,
		Origin:      origin,
		CodeAddress: to,
		Address:     to,
		Gas:         gas,
		Value:       value,
		Code:        code,
		Depth:       depth,
	}

	return f
}

func NewContractCreation(
	depth int,
	origin types.Address,
	from types.Address,
	to types.Address,
	value *big.Int,
	gas uint64,
	code []byte,
) *Contract {
	c := NewContract(depth, origin, from, to, value, gas, code)

	return c
}

func NewContractCall(
	depth int,
	origin types.Address,
	from types.Address,
	to types.Address,
	value *big.Int,
	gas uint64,
	code []byte,
	input []byte,
) *Contract {
	c := NewContract(depth, origin, from, to, value, gas, code)
	c.Input = input

	return c
}<|MERGE_RESOLUTION|>--- conflicted
+++ resolved
@@ -71,9 +71,7 @@
 	Callx(*Contract, Host) *ExecutionResult
 	Empty(addr types.Address) bool
 	GetNonce(addr types.Address) uint64
-<<<<<<< HEAD
 	Transfer(from types.Address, to types.Address, amount *big.Int) error
-=======
 	GetTracer() VMTracer
 	GetRefund() uint64
 }
@@ -99,7 +97,6 @@
 		err error,
 		host tracer.RuntimeHost,
 	)
->>>>>>> 316ce9b4
 }
 
 // ExecutionResult includes all output after executing given evm
