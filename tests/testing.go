--- conflicted
+++ resolved
@@ -206,17 +206,12 @@
 		}
 	}
 
-<<<<<<< HEAD
-	objs := txn.Commit(false)
+	objs, err := txn.Commit(false)
+	if err != nil {
+		return nil, nil, types.ZeroHash, err
+	}
+
 	snap, _, root := snap.Commit(objs)
-=======
-	objs, err := txn.Commit(false)
-	if err != nil {
-		return nil, nil, types.ZeroHash, err
-	}
-
-	snap, root := snap.Commit(objs)
->>>>>>> 36fa7a6a
 
 	return s, snap, types.BytesToHash(root), nil
 }
