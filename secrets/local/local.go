package local

import (
	"errors"
	"fmt"
	"os"
	"path/filepath"
	"sync"

	"github.com/0xPolygon/polygon-edge/helper/common"
	"github.com/0xPolygon/polygon-edge/secrets"
	"github.com/hashicorp/go-hclog"
)

// LocalSecretsManager is a SecretsManager that
// stores secrets locally on disk
type LocalSecretsManager struct {
	// Logger object
	logger hclog.Logger

	// Path to the base working directory
	path string

	// Map of known secrets and their paths
	secretPathMap map[string]string

	// Mux for the secretPathMap
	secretPathMapLock sync.RWMutex
}

// SecretsManagerFactory implements the factory method
func SecretsManagerFactory(
	_ *secrets.SecretsManagerConfig,
	params *secrets.SecretsManagerParams,
) (secrets.SecretsManager, error) {
	// Set up the base object
	localManager := &LocalSecretsManager{
		logger:        params.Logger.Named(string(secrets.Local)),
		secretPathMap: make(map[string]string),
	}

	// Grab the path to the working directory
	path, ok := params.Extra[secrets.Path]
	if !ok {
		return nil, errors.New("no path specified for local secrets manager")
	}

	localManager.path, ok = path.(string)
	if !ok {
		return nil, errors.New("invalid type assertion")
	}

	// Run the initial setup
	_ = localManager.Setup()

	return localManager, nil
}

// Setup sets up the local SecretsManager
func (l *LocalSecretsManager) Setup() error {
	// The local SecretsManager initially handles only the
	// validator and networking private keys
	l.secretPathMapLock.Lock()
	defer l.secretPathMapLock.Unlock()

	subDirectories := []string{secrets.ConsensusFolderLocal, secrets.NetworkFolderLocal}

	// Set up the local directories
	if err := common.SetupDataDir(l.path, subDirectories); err != nil {
		return err
	}

	// baseDir/consensus/validator.key
	l.secretPathMap[secrets.ValidatorKey] = filepath.Join(
		l.path,
		secrets.ConsensusFolderLocal,
		secrets.ValidatorKeyLocal,
	)

	// baseDir/consensus/validator-bls.key
	l.secretPathMap[secrets.ValidatorBLSKey] = filepath.Join(
		l.path,
		secrets.ConsensusFolderLocal,
		secrets.ValidatorBLSKeyLocal,
	)

	// baseDir/libp2p/libp2p.key
	l.secretPathMap[secrets.NetworkKey] = filepath.Join(
		l.path,
		secrets.NetworkFolderLocal,
		secrets.NetworkKeyLocal,
	)

	return nil
}

// GetSecret gets the local SecretsManager's secret from disk
func (l *LocalSecretsManager) GetSecret(name string) ([]byte, error) {
	l.secretPathMapLock.RLock()
	secretPath, ok := l.secretPathMap[name]
	l.secretPathMapLock.RUnlock()

	if !ok {
		return nil, secrets.ErrSecretNotFound
	}

	// Read the secret from disk
	secret, err := os.ReadFile(secretPath)
	if err != nil {
		return nil, fmt.Errorf(
			"unable to read secret from disk (%s), %w",
			secretPath,
			err,
		)
	}

	return secret, nil
}

// SetSecret saves the local SecretsManager's secret to disk
func (l *LocalSecretsManager) SetSecret(name string, value []byte) error {
	// If the data directory is not specified, skip write
	if l.path == "" {
		return nil
	}

	l.secretPathMapLock.Lock()
	secretPath, ok := l.secretPathMap[name]
	l.secretPathMapLock.Unlock()

	if !ok {
		return secrets.ErrSecretNotFound
	}

	// Checks for existing secret
	if _, err := os.Stat(secretPath); err == nil {
		return fmt.Errorf(
			"%s already initialized",
			secretPath,
		)
	}
	// Write the secret to disk
<<<<<<< HEAD
	if err := os.WriteFile(secretPath, value, 0600); err != nil {
=======
	if err := os.WriteFile(secretPath, value, os.ModePerm); err != nil {
>>>>>>> bf909f52
		return fmt.Errorf(
			"unable to write secret to disk (%s), %w",
			secretPath,
			err,
		)
	}

	return nil
}

// HasSecret checks if the secret is present on disk
func (l *LocalSecretsManager) HasSecret(name string) bool {
	_, err := l.GetSecret(name)

	return err == nil
}

// RemoveSecret removes the local SecretsManager's secret from disk
func (l *LocalSecretsManager) RemoveSecret(name string) error {
	l.secretPathMapLock.Lock()
	secretPath, ok := l.secretPathMap[name]
	defer l.secretPathMapLock.Unlock()

	if !ok {
		return secrets.ErrSecretNotFound
	}

	delete(l.secretPathMap, name)

	if removeErr := os.Remove(secretPath); removeErr != nil {
		return fmt.Errorf("unable to remove secret, %w", removeErr)
	}

	return nil
}<|MERGE_RESOLUTION|>--- conflicted
+++ resolved
@@ -140,11 +140,7 @@
 		)
 	}
 	// Write the secret to disk
-<<<<<<< HEAD
-	if err := os.WriteFile(secretPath, value, 0600); err != nil {
-=======
 	if err := os.WriteFile(secretPath, value, os.ModePerm); err != nil {
->>>>>>> bf909f52
 		return fmt.Errorf(
 			"unable to write secret to disk (%s), %w",
 			secretPath,
