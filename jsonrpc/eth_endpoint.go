--- conflicted
+++ resolved
@@ -212,21 +212,8 @@
 
 // Reject eth_sendTransaction json-rpc call as we don't support wallet management
 func (e *Eth) SendTransaction(arg *txnArgs) (interface{}, error) {
-<<<<<<< HEAD
 	//nolint:lll
 	return nil, fmt.Errorf("wallet management is not supported, any request call to the eth_sendTransaction method is not supported")
-=======
-	transaction, err := e.decodeTxn(arg)
-	if err != nil {
-		return nil, err
-	}
-
-	if err := e.store.AddTx(transaction); err != nil {
-		return nil, err
-	}
-
-	return transaction.Hash.String(), nil
->>>>>>> a657b943
 }
 
 // GetTransactionByHash returns a transaction by its hash.
