--- conflicted
+++ resolved
@@ -17,7 +17,6 @@
 }
 
 type transaction struct {
-<<<<<<< HEAD
 	Nonce       argUint64          `json:"nonce"`
 	GasPrice    *argBig            `json:"gasPrice,omitempty"`
 	GasTipCap   *argBig            `json:"maxPriorityFeePerGas,omitempty"`
@@ -37,26 +36,6 @@
 	ChainID     *argBig            `json:"chainID,omitempty"`
 	Type        argUint64          `json:"type"`
 	AccessList  types.TxAccessList `json:"accessList,omitempty"`
-=======
-	Nonce       argUint64      `json:"nonce"`
-	GasPrice    *argBig        `json:"gasPrice,omitempty"`
-	GasTipCap   *argBig        `json:"maxPriorityFeePerGas,omitempty"`
-	GasFeeCap   *argBig        `json:"maxFeePerGas,omitempty"`
-	Gas         argUint64      `json:"gas"`
-	To          *types.Address `json:"to"`
-	Value       argBig         `json:"value"`
-	Input       argBytes       `json:"input"`
-	V           argBig         `json:"v"`
-	R           argBig         `json:"r"`
-	S           argBig         `json:"s"`
-	Hash        types.Hash     `json:"hash"`
-	From        types.Address  `json:"from"`
-	BlockHash   *types.Hash    `json:"blockHash"`
-	BlockNumber *argUint64     `json:"blockNumber"`
-	TxIndex     *argUint64     `json:"transactionIndex"`
-	ChainID     *argBig        `json:"chainId,omitempty"`
-	Type        argUint64      `json:"type"`
->>>>>>> 31ce331a
 }
 
 func (t transaction) getHash() types.Hash { return t.Hash }
@@ -193,7 +172,7 @@
 
 	for idx, txn := range b.Transactions {
 		if fullTx {
-			txn.GasPrice = txn.GetGasPrice(b.Header.BaseFee)
+			txn.SetGasPrice(txn.GetGasPrice(b.Header.BaseFee))
 			res.Transactions = append(
 				res.Transactions,
 				toTransaction(
