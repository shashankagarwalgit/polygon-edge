package jsonrpc

import (
	"bytes"
	"fmt"
	"github.com/umbracle/fastrlp"
	"math/big"
	"strconv"
	"testing"

	"github.com/0xPolygon/polygon-sdk/chain"
	"github.com/0xPolygon/polygon-sdk/helper/hex"
	"github.com/0xPolygon/polygon-sdk/state"
	"github.com/0xPolygon/polygon-sdk/types"
	"github.com/hashicorp/go-hclog"
	"github.com/stretchr/testify/assert"
)

type mockAccount2 struct {
	address types.Address
	code    []byte
	account *state.Account
	storage map[types.Hash][]byte
}

func (m *mockAccount2) Storage(k types.Hash, v []byte) {
	m.storage[k] = v
}

func (m *mockAccount2) Code(code []byte) {
	codeHash := types.BytesToHash(m.address.Bytes())
	m.code = code
	m.account.CodeHash = codeHash.Bytes()
}

func (m *mockAccount2) Nonce(n uint64) {
	m.account.Nonce = n
}

func (m *mockAccount2) Balance(n uint64) {
	m.account.Balance = new(big.Int).SetUint64(n)
}

<<<<<<< HEAD
type mockAccountStore struct {
	nullBlockchainInterface
	accounts map[types.Address]*mockAccount2
}

func (m *mockAccountStore) GetForksInTime(blockNumber uint64) chain.ForksInTime {
	panic("implement me")
}

func (m *mockAccountStore) GetCapacity() (uint64, uint64) {
	panic("implement me")
}

func (m *mockAccountStore) AddAccount(addr types.Address) *mockAccount2 {
	if m.accounts == nil {
		m.accounts = map[types.Address]*mockAccount2{}
	}

	acct := &mockAccount2{
		store:   m,
		address: addr,
		account: &state.Account{},
		storage: make(map[types.Hash][]byte),
	}

	m.accounts[addr] = acct

	return acct
}

func (m *mockAccountStore) Header() *types.Header {
	return &types.Header{}
}

func (m *mockAccountStore) GetAccount(root types.Hash, addr types.Address) (*state.Account, error) {
	acct, ok := m.accounts[addr]
	if !ok {
		return nil, ErrStateNotFound
	}

	return acct.account, nil
}

func (m *mockAccountStore) GetCode(hash types.Hash) ([]byte, error) {
	for _, acct := range m.accounts {
		if bytes.Equal(acct.account.CodeHash, hash.Bytes()) {
			return acct.code, nil
		}
	}

	return nil, fmt.Errorf("code not found")
}

func (m *mockAccountStore) GetStorage(root types.Hash, addr types.Address, slot types.Hash) ([]byte, error) {
	acct, ok := m.accounts[addr]
	if !ok {
		return nil, ErrStateNotFound
	}

	val, ok := acct.storage[slot]

	if !ok {
		return nil, ErrStateNotFound
	}

	return val, nil
}

=======
>>>>>>> 8c076ec0
type mockBlockStore2 struct {
	nullBlockchainInterface
	blocks []*types.Block
	topics []types.Hash
}

func (m *mockBlockStore2) GetForksInTime(blockNumber uint64) chain.ForksInTime {
	panic("implement me")
}

func (m *mockBlockStore2) GetCapacity() (uint64, uint64) {
	panic("implement me")
}

func (m *mockBlockStore2) add(blocks ...*types.Block) {
	if m.blocks == nil {
		m.blocks = []*types.Block{}
	}

	m.blocks = append(m.blocks, blocks...)
}

func (m *mockBlockStore2) GetReceiptsByHash(hash types.Hash) ([]*types.Receipt, error) {
	switch hash {
	case types.StringToHash(strconv.Itoa(1)):
		return []*types.Receipt{
			{
				Logs: []*types.Log{
					{
						Topics: []types.Hash{
							hash1,
						},
					},
					{
						Topics: m.topics,
					},
				},
			},
		}, nil
	case types.StringToHash(strconv.Itoa(2)):
		return []*types.Receipt{
			{
				Logs: []*types.Log{
					{
						Topics: []types.Hash{
							hash1, hash2, hash3,
						},
					},
				},
			},
			{
				Logs: []*types.Log{
					{
						Topics: m.topics,
					},
				},
			},
		}, nil
	case types.StringToHash(strconv.Itoa(3)):
		return []*types.Receipt{
			{
				Logs: []*types.Log{
					{
						Topics: m.topics,
					},
				},
			},
			{
				Logs: []*types.Log{
					{
						Topics: []types.Hash{
							hash1, hash2, hash3,
						},
					},
				},
			},
			{
				Logs: []*types.Log{
					{
						Topics: []types.Hash{
							hash1, hash2, hash3,
						},
					},
				},
			},
		}, nil
	}

	return nil, nil
}

func (m *mockBlockStore2) GetHeaderByNumber(blockNumber uint64) (*types.Header, bool) {
	b, ok := m.GetBlockByNumber(blockNumber, false)
	if !ok {
		return nil, false
	}

	return b.Header, true
}

func (m *mockBlockStore2) GetBlockByNumber(blockNumber uint64, full bool) (*types.Block, bool) {
	for _, b := range m.blocks {
		if b.Number() == blockNumber {
			return b, true
		}
	}

	return nil, false
}

func (m *mockBlockStore2) GetBlockByHash(hash types.Hash, full bool) (*types.Block, bool) {
	for _, b := range m.blocks {
		if b.Hash() == hash {
			return b, true
		}
	}

	return nil, false
}

func (m *mockBlockStore2) Header() *types.Header {
	return m.blocks[len(m.blocks)-1].Header
}

func TestEth_Block_GetBlockByNumber(t *testing.T) {
	store := &mockBlockStore2{}
	for i := 0; i < 10; i++ {
		store.add(&types.Block{
			Header: &types.Header{
				Number: uint64(i),
			},
		})
	}

	dispatcher := newTestDispatcher(hclog.NewNullLogger(), store)

	cases := []struct {
		blockNum BlockNumber
		isNotNil bool
		err      bool
	}{
		{LatestBlockNumber, true, false},
		{EarliestBlockNumber, false, true},
		{BlockNumber(-50), false, true},
		{BlockNumber(0), true, false},
		{BlockNumber(2), true, false},
		{BlockNumber(50), false, false},
	}
	for _, c := range cases {
		res, err := dispatcher.endpoints.Eth.GetBlockByNumber(c.blockNum, false)

		if c.isNotNil {
			assert.NotNil(t, res, "expected to return block, but got nil")
		} else {
			assert.Nil(t, res, "expected to return nil, but got data")
		}

		if c.err {
			assert.Error(t, err)
		} else {
			assert.NoError(t, err)
		}
	}
}

func TestEth_Block_GetBlockByHash(t *testing.T) {
	store := &mockBlockStore2{}
	store.add(&types.Block{
		Header: &types.Header{
			Hash: hash1,
		},
	})

	dispatcher := newTestDispatcher(hclog.NewNullLogger(), store)

	res, err := dispatcher.endpoints.Eth.GetBlockByHash(hash1, false)
	assert.NoError(t, err)
	assert.NotNil(t, res)

	res, err = dispatcher.endpoints.Eth.GetBlockByHash(hash2, false)
	assert.NoError(t, err)
	assert.Nil(t, res)
}

func TestEth_Block_BlockNumber(t *testing.T) {
	store := &mockBlockStore2{}
	store.add(&types.Block{
		Header: &types.Header{
			Number: 10,
		},
	})

	dispatcher := newTestDispatcher(hclog.NewNullLogger(), store)

	num, err := dispatcher.endpoints.Eth.BlockNumber()
	assert.NoError(t, err)
	assert.Equal(t, argUintPtr(10), num)
}

func TestEth_Block_GetBlockTransactionCountByNumber(t *testing.T) {
	store := &mockBlockStore2{}
	for i := 0; i < 10; i++ {
		store.add(&types.Block{
			Header: &types.Header{
				Number: uint64(i),
			},
			Transactions: []*types.Transaction{{From: addr0}},
		})
	}

	dispatcher := newTestDispatcher(hclog.NewNullLogger(), store)

	cases := []struct {
		blockNum BlockNumber
		isNotNil bool
		err      bool
	}{
		{LatestBlockNumber, true, false},
		{EarliestBlockNumber, false, true},
		{BlockNumber(-50), false, true},
		{BlockNumber(0), true, false},
		{BlockNumber(2), true, false},
		{BlockNumber(50), false, false},
	}
	for _, c := range cases {
		res, err := dispatcher.endpoints.Eth.GetBlockTransactionCountByNumber(c.blockNum)

		if c.isNotNil {
			assert.NotNil(t, res, "expected to return block, but got nil")
			assert.Equal(t, res, 1)
		} else {
			assert.Nil(t, res, "expected to return nil, but got data")
		}

		if c.err {
			assert.Error(t, err)
		} else {
			assert.NoError(t, err)
		}
	}
}

func TestEth_Block_GetLogs(t *testing.T) {
	blockHash := types.StringToHash("1")

	// Topics we're searching for
	topic1 := types.StringToHash("4")
	topic2 := types.StringToHash("5")
	topic3 := types.StringToHash("6")

	var topics = [][]types.Hash{{topic1}, {topic2}, {topic3}}

	testTable := []struct {
		name           string
		filterOptions  *LogFilter
		shouldFail     bool
		expectedLength int
	}{
		{"Found matching logs, fromBlock < toBlock",
			&LogFilter{
				fromBlock: 1,
				toBlock:   3,
				Topics:    topics,
			},
			false, 3},
		{"Found matching logs, fromBlock == toBlock",
			&LogFilter{
				fromBlock: 2,
				toBlock:   2,
				Topics:    topics,
			},
			false, 1},
		{"Found matching logs, BlockHash present",
			&LogFilter{
				BlockHash: &blockHash,
				Topics:    topics,
			},
			false, 1},
		{"No logs found", &LogFilter{
			fromBlock: 4,
			toBlock:   5,
			Topics:    topics,
		}, false, 0},
		{"Invalid block range", &LogFilter{
			fromBlock: 10,
			toBlock:   5,
			Topics:    topics,
		}, true, 0},
	}

	// setup test
	store := &mockBlockStore2{}
	store.topics = []types.Hash{topic1, topic2, topic3}

	for i := 0; i < 5; i++ {
		store.add(&types.Block{
			Header: &types.Header{
				Number: uint64(i),
				Hash:   types.StringToHash(strconv.Itoa(i)),
			},
			Transactions: []*types.Transaction{
				{
					Value: big.NewInt(10),
				},
				{
					Value: big.NewInt(11),
				},
				{
					Value: big.NewInt(12),
				},
			},
		})
	}

	dispatcher := newTestDispatcher(hclog.NewNullLogger(), store)

	for _, testCase := range testTable {
		t.Run(testCase.name, func(t *testing.T) {
			foundLogs, logError := dispatcher.endpoints.Eth.GetLogs(
				testCase.filterOptions,
			)

			if logError != nil && !testCase.shouldFail {
				// If there is an error and test isn't expected to fail
				t.Fatalf("Error: %v", logError)
			} else if !testCase.shouldFail {
				assert.Lenf(t, foundLogs, testCase.expectedLength, "Invalid number of logs found")
			} else {
				assert.Nil(t, foundLogs, "Expected first return param to be nil")
			}
		})
	}
}

var (
	addr0                = types.Address{0x1}
	uninitializedAddress = types.Address{0x99}
)

type mockSpecialStore struct {
	nullBlockchainInterface
	account *mockAccount2
	block   *types.Block
}

func (m *mockSpecialStore) GetForksInTime(blockNumber uint64) chain.ForksInTime {
	//TODO implement me
	panic("implement me")
}

func (m *mockSpecialStore) GetBlockByHash(hash types.Hash, full bool) (*types.Block, bool) {
	if m.block.Header.Hash.String() != hash.String() {
		return nil, false
	}

	return m.block, true
}

func (m *mockSpecialStore) GetAccount(root types.Hash, addr types.Address) (*state.Account, error) {
	if m.account.address.String() != addr.String() {
		return nil, ErrStateNotFound
	}
	return m.account.account, nil
}

func (m *mockSpecialStore) GetHeaderByNumber(blockNumber uint64) (*types.Header, bool) {
	if m.block.Number() != blockNumber {
		return nil, false
	}
	return m.block.Header, true
}

func (m *mockSpecialStore) Header() *types.Header {
	return &types.Header{
		StateRoot: types.EmptyRootHash,
	}
}

func (m *mockSpecialStore) GetNonce(addr types.Address) uint64 {
	return 1
}

func (m *mockSpecialStore) GetStorage(root types.Hash, addr types.Address, slot types.Hash) ([]byte, error) {
	if m.account.address.String() != addr.String() {
		return nil, ErrStateNotFound
	}

	acct := m.account
	val, ok := acct.storage[slot]
	if !ok {
		return nil, ErrStateNotFound
	}
	return val, nil
}

func (m *mockSpecialStore) GetCode(hash types.Hash) ([]byte, error) {
	if bytes.Equal(m.account.account.CodeHash, hash.Bytes()) {
		return m.account.code, nil
	}
	return nil, fmt.Errorf("code not found")
}

func TestEth_State_GetBalance(t *testing.T) {
	store := &mockSpecialStore{
		account: &mockAccount2{
			address: addr0,
			account: &state.Account{
				Balance: big.NewInt(100),
			},
			storage: make(map[types.Hash][]byte),
		},
		block: &types.Block{
			Header: &types.Header{
				Hash:      types.ZeroHash,
				Number:    0,
				StateRoot: types.EmptyRootHash,
			},
		},
	}

	dispatcher := newTestDispatcher(hclog.NewNullLogger(), store)
<<<<<<< HEAD
	blockNumber, err := createBlockNumberPointer("latest")

	if err != nil {
		assert.Error(t, err)
	}

	balance, err := dispatcher.endpoints.Eth.GetBalance(addr0, blockNumber)
	assert.NoError(t, err)
	assert.Equal(t, balance, argBigPtr(big.NewInt(100)))
=======
	blockNumberLatest := LatestBlockNumber
	blockNumberZero := BlockNumber(0x0)
	blockNumberInvalid := BlockNumber(0x1)

	tests := []struct {
		name            string
		address         types.Address
		shouldFail      bool
		blockNumber     *BlockNumber
		blockHash       *types.Hash
		expectedBalance int64
	}{
		{
			"valid implicit latest block number",
			addr0,
			false,
			nil,
			nil,
			100,
		},
		{
			"explicit latest block number",
			addr0,
			false,
			&blockNumberLatest,
			nil,
			100,
		},
		{
			"valid explicit block number",
			addr0,
			false,
			&blockNumberZero,
			nil,
			100,
		},
		{
			"block does not exist",
			addr0,
			true,
			&blockNumberInvalid,
			nil,
			0,
		},
		{
			"valid block hash",
			addr0,
			false,
			nil,
			&types.ZeroHash,
			100,
		},
		{
			"invalid block hash",
			addr0,
			true,
			nil,
			&hash1,
			0,
		},
		{
			"account with empty balance",
			addr1,
			false,
			&blockNumberLatest,
			nil,
			0,
		},
	}
>>>>>>> 8c076ec0

	for _, tt := range tests {
		t.Run(tt.name, func(t *testing.T) {
			filter := BlockNumberOrHash{
				BlockNumber: tt.blockNumber,
				BlockHash:   tt.blockHash,
			}

			balance, err := dispatcher.endpoints.Eth.GetBalance(tt.address, filter)

			if tt.shouldFail {
				assert.Error(t, err)
				assert.Equal(t, nil, balance)
			} else {
				assert.NoError(t, err)
				if tt.expectedBalance == 0 {
					assert.Equal(t, *argUintPtr(0), *balance.(*argUint64))
				} else {
					assert.Equal(t, *argBigPtr(big.NewInt(tt.expectedBalance)), *balance.(*argBig))
				}
			}
		})
	}
}

func TestEth_State_GetTransactionCount(t *testing.T) {
	store := &mockSpecialStore{
		account: &mockAccount2{
			address: addr0,
			account: &state.Account{
				Balance: big.NewInt(100),
				Nonce:   100,
			},
			storage: make(map[types.Hash][]byte),
		},
		block: &types.Block{
			Header: &types.Header{
				Hash:      types.ZeroHash,
				Number:    0,
				StateRoot: types.EmptyRootHash,
			},
		},
	}

	dispatcher := newTestDispatcher(hclog.NewNullLogger(), store)
	blockNumberLatest := LatestBlockNumber
	blockNumberZero := BlockNumber(0x0)
	blockNumberInvalid := BlockNumber(0x1)

	tests := []struct {
		name          string
		target        types.Address
		blockNumber   *BlockNumber
		blockHash     *types.Hash
		shouldFail    bool
		expectedNonce uint64
	}{
		{
			"should return valid nonce for implicit block number",
			addr0,
			nil,
			nil,
			false,
			100,
		},
		{
			"should return valid nonce for explicit latest block number",
			addr0,
			&blockNumberLatest,
			nil,
			false,
			100,
		},
		{
			"should return valid nonce for explicit block number",
			addr0,
			&blockNumberZero,
			nil,
			false,
			100,
		},
		{
			"should return an error for non-existing block",
			addr0,
			&blockNumberInvalid,
			nil,
			true,
			0,
		},
		{
			"should return valid nonce for valid block hash",
			addr0,
			nil,
			&types.ZeroHash,
			false,
			100,
		},
		{
			"should return an error for invalid block hash",
			addr0,
			nil,
			&hash1,
			true,
			0,
		},
		{
			"should return a zero-nonce for non-existing account",
			addr1,
			&blockNumberLatest,
			nil,
			false,
			0,
		},
	}

	for _, tt := range tests {
		t.Run(tt.name, func(t *testing.T) {
			filter := BlockNumberOrHash{
				BlockNumber: tt.blockNumber,
				BlockHash:   tt.blockHash,
			}

			nonce, err := dispatcher.endpoints.Eth.GetTransactionCount(tt.target, filter)

			if tt.shouldFail {
				assert.Error(t, err)
			} else {
				assert.NoError(t, err)
				assert.Equal(t, argUintPtr(tt.expectedNonce), nonce)
			}
		})
	}
}

var (
	code0 = []byte{0x1, 0x2, 0x3}
)

func TestEth_State_GetCode(t *testing.T) {
	store := &mockSpecialStore{
		account: &mockAccount2{
			address: addr0,
			account: &state.Account{
				Balance:  big.NewInt(100),
				Nonce:    100,
				CodeHash: types.BytesToHash(addr0.Bytes()).Bytes(),
			},
			code: code0,
		},
		block: &types.Block{
			Header: &types.Header{
				Hash:      types.ZeroHash,
				Number:    0,
				StateRoot: types.EmptyRootHash,
			},
		},
	}

	dispatcher := newTestDispatcher(hclog.NewNullLogger(), store)
<<<<<<< HEAD
	blockNumber, err := createBlockNumberPointer("latest")

	if err != nil {
		assert.Error(t, err)
=======
	blockNumberLatest := LatestBlockNumber
	blockNumberZero := BlockNumber(0x0)
	blockNumberInvalid := BlockNumber(0x1)

	emptyCode := []byte("0x")

	tests := []struct {
		name         string
		target       types.Address
		blockNumber  *BlockNumber
		blockHash    *types.Hash
		shouldFail   bool
		expectedCode []byte
	}{
		{
			"should return a valid code for implicit block number",
			addr0,
			nil,
			nil,
			false,
			code0,
		},
		{
			"should return a valid code for explicit latest block number",
			addr0,
			&blockNumberLatest,
			nil,
			false,
			code0,
		},
		{
			"should return a valid code for explicit block number",
			addr0,
			&blockNumberZero,
			nil,
			false,
			code0,
		},
		{
			"should return an error for non-existing block",
			addr0,
			&blockNumberInvalid,
			nil,
			true,
			emptyCode,
		},
		{
			"should return a valid code for valid block hash",
			addr0,
			nil,
			&types.ZeroHash,
			false,
			code0,
		},
		{
			"should return an error for invalid block hash",
			addr0,
			nil,
			&hash1,
			true,
			emptyCode,
		},
		{
			"should not return an error for non-existing account",
			uninitializedAddress,
			&blockNumberLatest,
			nil,
			false,
			emptyCode,
		},
>>>>>>> 8c076ec0
	}

	for _, tt := range tests {
		t.Run(tt.name, func(t *testing.T) {
			filter := BlockNumberOrHash{
				BlockNumber: tt.blockNumber,
				BlockHash:   tt.blockHash,
			}

			code, err := dispatcher.endpoints.Eth.GetCode(tt.target, filter)

			if tt.shouldFail {
				assert.Error(t, err)
			} else {
				assert.NoError(t, err)
				if tt.target.String() == uninitializedAddress.String() {
					assert.Equal(t, "0x", code)
				} else {
					assert.Equal(t, argBytesPtr(tt.expectedCode), code)
				}
			}
		})
	}
}

func TestEth_State_GetStorageAt(t *testing.T) {
	store := &mockSpecialStore{
		account: &mockAccount2{
			address: addr0,
			account: &state.Account{
				Balance: big.NewInt(100),
				Nonce:   100,
			},
			storage: make(map[types.Hash][]byte),
		},
		block: &types.Block{
			Header: &types.Header{
				Hash:      types.ZeroHash,
				Number:    0,
				StateRoot: types.EmptyRootHash,
			},
		},
	}

	dispatcher := newTestDispatcher(hclog.NewNullLogger(), store)
	blockNumberLatest := LatestBlockNumber
	blockNumberZero := BlockNumber(0x0)
	blockNumberInvalid := BlockNumber(0x1)

	tests := []struct {
		name           string
		initialStorage map[types.Address]map[types.Hash]types.Hash
		address        types.Address
		index          types.Hash
		blockNumber    *BlockNumber
		blockHash      *types.Hash
		succeeded      bool
		expectedData   *argBytes
	}{
		{
			name: "should return data for existing slot",
			initialStorage: map[types.Address]map[types.Hash]types.Hash{
				addr0: {
					hash1: hash1,
				},
			},
			address:      addr0,
			index:        hash1,
			blockNumber:  nil,
			blockHash:    nil,
			succeeded:    true,
			expectedData: argBytesPtr(hash1[:]),
		},
		{
			name: "should return 32 bytes filled with zero for undefined slot",
			initialStorage: map[types.Address]map[types.Hash]types.Hash{
				addr0: {
					hash1: hash1,
				},
			},
			address:      addr0,
			index:        hash2,
			blockNumber:  &blockNumberLatest,
			blockHash:    nil,
			succeeded:    true,
			expectedData: argBytesPtr(types.ZeroHash[:]),
		},
		{
			name: "should return 32 bytes filled with zero for non-existing account",
			initialStorage: map[types.Address]map[types.Hash]types.Hash{
				addr0: {
					hash1: hash1,
				},
			},
			address:      addr0,
			index:        hash2,
			blockNumber:  &blockNumberLatest,
			succeeded:    true,
			expectedData: argBytesPtr(types.ZeroHash[:]),
		},
		{
			name: "should return error for invalid block number",
			initialStorage: map[types.Address]map[types.Hash]types.Hash{
				addr0: {
					hash1: hash1,
				},
			},
			address:      addr0,
			index:        hash2,
			blockNumber:  &blockNumberInvalid,
			blockHash:    nil,
			succeeded:    false,
			expectedData: nil,
		},
		{
			name: "should not return an error for block zero",
			initialStorage: map[types.Address]map[types.Hash]types.Hash{
				addr0: {
					hash1: hash1,
				},
			},
			address:      addr0,
			index:        hash1,
			blockNumber:  &blockNumberZero,
			blockHash:    nil,
			succeeded:    true,
			expectedData: argBytesPtr(hash1[:]),
		},
		{
			name: "should not return an error for valid block hash",
			initialStorage: map[types.Address]map[types.Hash]types.Hash{
				addr0: {
					hash1: hash1,
				},
			},
			address:      addr0,
			index:        hash1,
			blockNumber:  nil,
			blockHash:    &types.ZeroHash,
			succeeded:    true,
			expectedData: argBytesPtr(hash1[:]),
		},
		{
			name: "should return error for invalid block hash",
			initialStorage: map[types.Address]map[types.Hash]types.Hash{
				addr0: {
					hash1: hash1,
				},
			},
			address:      addr0,
			index:        hash2,
			blockNumber:  nil,
			blockHash:    &hash1,
			succeeded:    false,
			expectedData: nil,
		},
	}

	for _, tt := range tests {
		t.Run(tt.name, func(t *testing.T) {
			for addr, storage := range tt.initialStorage {
				store.account = &mockAccount2{
					address: addr,
					account: &state.Account{
						Balance: big.NewInt(100),
						Nonce:   100,
					},
					storage: make(map[types.Hash][]byte),
				}
				account := store.account
				for index, data := range storage {
					a := &fastrlp.Arena{}
					value := a.NewBytes(data.Bytes())
					newData := value.MarshalTo(nil)
					account.Storage(index, newData)
				}
			}

			filter := BlockNumberOrHash{
				BlockNumber: tt.blockNumber,
				BlockHash:   tt.blockHash,
			}

			res, err := dispatcher.endpoints.Eth.GetStorageAt(tt.address, tt.index, filter)
			if tt.succeeded {
				assert.NoError(t, err)
				assert.NotNil(t, res)
				assert.Equal(t, tt.expectedData, res)
			} else {
				assert.Error(t, err)
			}
		})
	}
}

type mockStoreTxn struct {
	nullBlockchainInterface
	accounts map[types.Address]*mockAccount2
	txn      *types.Transaction
}

func (m *mockStoreTxn) GetForksInTime(blockNumber uint64) chain.ForksInTime {
	panic("implement me")
}

func (m *mockStoreTxn) AddTx(tx *types.Transaction) error {
	m.txn = tx

	return nil
}

func (m *mockStoreTxn) GetNonce(addr types.Address) uint64 {
	return 1
}
func (m *mockStoreTxn) AddAccount(addr types.Address) *mockAccount2 {
	if m.accounts == nil {
		m.accounts = map[types.Address]*mockAccount2{}
	}

	acct := &mockAccount2{
		address: addr,
		account: &state.Account{},
		storage: make(map[types.Hash][]byte),
	}
	m.accounts[addr] = acct

	return acct
}

func (m *mockStoreTxn) Header() *types.Header {
	return &types.Header{}
}

func (m *mockStoreTxn) GetAccount(root types.Hash, addr types.Address) (*state.Account, error) {
	acct, ok := m.accounts[addr]
	if !ok {
		return nil, ErrStateNotFound
	}

	return acct.account, nil
}
func TestEth_TxnPool_SendRawTransaction(t *testing.T) {
	store := &mockStoreTxn{}
	dispatcher := newTestDispatcher(hclog.NewNullLogger(), store)

	txn := &types.Transaction{
		From: addr0,
		V:    big.NewInt(1),
	}
	txn.ComputeHash()

	data := txn.MarshalRLP()
	_, err := dispatcher.endpoints.Eth.SendRawTransaction(hex.EncodeToHex(data))
	assert.NoError(t, err)
	assert.NotEqual(t, store.txn.Hash, types.ZeroHash)

	// the hash in the txn pool should match the one we send
	if txn.Hash != store.txn.Hash {
		t.Fatal("bad")
	}
}

func TestEth_TxnPool_SendTransaction(t *testing.T) {
	store := &mockStoreTxn{}
	store.AddAccount(addr0)
	dispatcher := newTestDispatcher(hclog.NewNullLogger(), store)

	arg := &txnArgs{
		From:     argAddrPtr(addr0),
		To:       argAddrPtr(addr0),
		Nonce:    argUintPtr(0),
		GasPrice: argBytesPtr([]byte{0x1}),
	}
	_, err := dispatcher.endpoints.Eth.SendTransaction(arg)
	assert.NoError(t, err)
	assert.NotEqual(t, store.txn.Hash, types.ZeroHash)
}<|MERGE_RESOLUTION|>--- conflicted
+++ resolved
@@ -41,77 +41,6 @@
 	m.account.Balance = new(big.Int).SetUint64(n)
 }
 
-<<<<<<< HEAD
-type mockAccountStore struct {
-	nullBlockchainInterface
-	accounts map[types.Address]*mockAccount2
-}
-
-func (m *mockAccountStore) GetForksInTime(blockNumber uint64) chain.ForksInTime {
-	panic("implement me")
-}
-
-func (m *mockAccountStore) GetCapacity() (uint64, uint64) {
-	panic("implement me")
-}
-
-func (m *mockAccountStore) AddAccount(addr types.Address) *mockAccount2 {
-	if m.accounts == nil {
-		m.accounts = map[types.Address]*mockAccount2{}
-	}
-
-	acct := &mockAccount2{
-		store:   m,
-		address: addr,
-		account: &state.Account{},
-		storage: make(map[types.Hash][]byte),
-	}
-
-	m.accounts[addr] = acct
-
-	return acct
-}
-
-func (m *mockAccountStore) Header() *types.Header {
-	return &types.Header{}
-}
-
-func (m *mockAccountStore) GetAccount(root types.Hash, addr types.Address) (*state.Account, error) {
-	acct, ok := m.accounts[addr]
-	if !ok {
-		return nil, ErrStateNotFound
-	}
-
-	return acct.account, nil
-}
-
-func (m *mockAccountStore) GetCode(hash types.Hash) ([]byte, error) {
-	for _, acct := range m.accounts {
-		if bytes.Equal(acct.account.CodeHash, hash.Bytes()) {
-			return acct.code, nil
-		}
-	}
-
-	return nil, fmt.Errorf("code not found")
-}
-
-func (m *mockAccountStore) GetStorage(root types.Hash, addr types.Address, slot types.Hash) ([]byte, error) {
-	acct, ok := m.accounts[addr]
-	if !ok {
-		return nil, ErrStateNotFound
-	}
-
-	val, ok := acct.storage[slot]
-
-	if !ok {
-		return nil, ErrStateNotFound
-	}
-
-	return val, nil
-}
-
-=======
->>>>>>> 8c076ec0
 type mockBlockStore2 struct {
 	nullBlockchainInterface
 	blocks []*types.Block
@@ -474,6 +403,7 @@
 	if m.account.address.String() != addr.String() {
 		return nil, ErrStateNotFound
 	}
+
 	return m.account.account, nil
 }
 
@@ -481,6 +411,7 @@
 	if m.block.Number() != blockNumber {
 		return nil, false
 	}
+
 	return m.block.Header, true
 }
 
@@ -501,9 +432,11 @@
 
 	acct := m.account
 	val, ok := acct.storage[slot]
+
 	if !ok {
 		return nil, ErrStateNotFound
 	}
+
 	return val, nil
 }
 
@@ -511,6 +444,7 @@
 	if bytes.Equal(m.account.account.CodeHash, hash.Bytes()) {
 		return m.account.code, nil
 	}
+
 	return nil, fmt.Errorf("code not found")
 }
 
@@ -533,17 +467,6 @@
 	}
 
 	dispatcher := newTestDispatcher(hclog.NewNullLogger(), store)
-<<<<<<< HEAD
-	blockNumber, err := createBlockNumberPointer("latest")
-
-	if err != nil {
-		assert.Error(t, err)
-	}
-
-	balance, err := dispatcher.endpoints.Eth.GetBalance(addr0, blockNumber)
-	assert.NoError(t, err)
-	assert.Equal(t, balance, argBigPtr(big.NewInt(100)))
-=======
 	blockNumberLatest := LatestBlockNumber
 	blockNumberZero := BlockNumber(0x0)
 	blockNumberInvalid := BlockNumber(0x1)
@@ -613,7 +536,6 @@
 			0,
 		},
 	}
->>>>>>> 8c076ec0
 
 	for _, tt := range tests {
 		t.Run(tt.name, func(t *testing.T) {
@@ -773,12 +695,6 @@
 	}
 
 	dispatcher := newTestDispatcher(hclog.NewNullLogger(), store)
-<<<<<<< HEAD
-	blockNumber, err := createBlockNumberPointer("latest")
-
-	if err != nil {
-		assert.Error(t, err)
-=======
 	blockNumberLatest := LatestBlockNumber
 	blockNumberZero := BlockNumber(0x0)
 	blockNumberInvalid := BlockNumber(0x1)
@@ -849,7 +765,6 @@
 			false,
 			emptyCode,
 		},
->>>>>>> 8c076ec0
 	}
 
 	for _, tt := range tests {
