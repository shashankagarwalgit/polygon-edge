package jsonrpc

import (
<<<<<<< HEAD
	"bytes"
	"fmt"
=======
	"errors"
>>>>>>> 32879891
	"math/big"
	"testing"

<<<<<<< HEAD
	"github.com/umbracle/fastrlp"

	"github.com/0xPolygon/polygon-sdk/chain"
	"github.com/0xPolygon/polygon-sdk/helper/hex"
	"github.com/0xPolygon/polygon-sdk/state"
	"github.com/0xPolygon/polygon-sdk/types"
=======
	"github.com/0xPolygon/polygon-edge/state"
	"github.com/0xPolygon/polygon-edge/types"
>>>>>>> 32879891
	"github.com/hashicorp/go-hclog"
	"github.com/stretchr/testify/assert"
)

func TestEth_DecodeTxn(t *testing.T) {
	tests := []struct {
		name     string
		accounts map[types.Address]*state.Account
		arg      *txnArgs
		res      *types.Transaction
		err      error
	}{
		{
			name: "should be failed when both Data and Input are given",
			arg: &txnArgs{
				From:     &addr1,
				To:       &addr2,
				Gas:      toArgUint64Ptr(21000),
				GasPrice: toArgBytesPtr(big.NewInt(10000).Bytes()),
				Value:    toArgBytesPtr(oneEther.Bytes()),
				Input:    toArgBytesPtr(big.NewInt(100).Bytes()),
				Data:     toArgBytesPtr(big.NewInt(200).Bytes()),
				Nonce:    toArgUint64Ptr(0),
			},
			res: nil,
			err: errors.New("both input and data cannot be set"),
		},
		{
			name: "should be failed when both To and Data doesn't set",
			arg: &txnArgs{
				From:     &addr1,
				Gas:      toArgUint64Ptr(21000),
				GasPrice: toArgBytesPtr(big.NewInt(10000).Bytes()),
				Value:    toArgBytesPtr(oneEther.Bytes()),
				Nonce:    toArgUint64Ptr(0),
			},
			res: nil,
			err: errors.New("contract creation without data provided"),
		},
		{
			name: "should be successful",
			arg: &txnArgs{
				From:     &addr1,
				To:       &addr2,
				Gas:      toArgUint64Ptr(21000),
				GasPrice: toArgBytesPtr(big.NewInt(10000).Bytes()),
				Value:    toArgBytesPtr(oneEther.Bytes()),
				Input:    nil,
				Data:     nil,
				Nonce:    toArgUint64Ptr(0),
			},
			res: &types.Transaction{
				From:     addr1,
				To:       &addr2,
				Gas:      21000,
				GasPrice: big.NewInt(10000),
				Value:    oneEther,
				Input:    []byte{},
				Nonce:    0,
			},
			err: nil,
		},
		{
			name: "should set zero address and zero nonce as default",
			arg: &txnArgs{
				To:       &addr2,
				Gas:      toArgUint64Ptr(21000),
				GasPrice: toArgBytesPtr(big.NewInt(10000).Bytes()),
				Value:    toArgBytesPtr(oneEther.Bytes()),
				Input:    nil,
				Data:     nil,
			},
			res: &types.Transaction{
				From:     types.ZeroAddress,
				To:       &addr2,
				Gas:      21000,
				GasPrice: big.NewInt(10000),
				Value:    oneEther,
				Input:    []byte{},
				Nonce:    0,
			},
			err: nil,
		},
		{
			name: "should set latest nonce as default",
			accounts: map[types.Address]*state.Account{
				addr1: {
					Nonce: 10,
				},
			},
			arg: &txnArgs{
				From:     &addr1,
				To:       &addr2,
				Gas:      toArgUint64Ptr(21000),
				GasPrice: toArgBytesPtr(big.NewInt(10000).Bytes()),
				Value:    toArgBytesPtr(oneEther.Bytes()),
				Input:    nil,
				Data:     nil,
			},
			res: &types.Transaction{
				From:     addr1,
				To:       &addr2,
				Gas:      21000,
				GasPrice: big.NewInt(10000),
				Value:    oneEther,
				Input:    []byte{},
				Nonce:    10,
			},
			err: nil,
		},
		{
			name: "should set empty bytes as default Input",
			arg: &txnArgs{
				From:     &addr1,
				To:       &addr2,
				Gas:      toArgUint64Ptr(21000),
				GasPrice: toArgBytesPtr(big.NewInt(10000).Bytes()),
				Input:    nil,
				Data:     nil,
				Nonce:    toArgUint64Ptr(1),
			},
			res: &types.Transaction{
				From:     addr1,
				To:       &addr2,
				Gas:      21000,
				GasPrice: big.NewInt(10000),
				Value:    new(big.Int).SetBytes([]byte{}),
				Input:    []byte{},
				Nonce:    1,
			},
			err: nil,
		},
		{
			name: "should set zero as default Gas",
			arg: &txnArgs{
				From:     &addr1,
				To:       &addr2,
				GasPrice: toArgBytesPtr(big.NewInt(10000).Bytes()),
				Input:    nil,
				Data:     nil,
				Nonce:    toArgUint64Ptr(1),
			},
			res: &types.Transaction{
				From:     addr1,
				To:       &addr2,
				Gas:      0,
				GasPrice: big.NewInt(10000),
				Value:    new(big.Int).SetBytes([]byte{}),
				Input:    []byte{},
				Nonce:    1,
			},
			err: nil,
		},
	}

	for _, tt := range tests {
		t.Run(tt.name, func(t *testing.T) {
			if tt.res != nil {
				tt.res.ComputeHash()
			}
			store := newMockStore()
			for addr, acc := range tt.accounts {
				store.SetAccount(addr, acc)
			}

			eth := newTestEthEndpoint(store)
			res, err := eth.decodeTxn(tt.arg)
			assert.Equal(t, tt.res, res)
			assert.Equal(t, tt.err, err)
		})
	}
}

func TestEth_GetNextNonce(t *testing.T) {
	// Set up the mock accounts
	accounts := []struct {
		address types.Address
		account *state.Account
	}{
		{
			types.StringToAddress("123"),
			&state.Account{
				Nonce: 5,
			},
		},
	}

	// Set up the mock store
	store := newMockStore()
	for _, acc := range accounts {
		store.SetAccount(acc.address, acc.account)
	}

	eth := newTestEthEndpoint(store)

	testTable := []struct {
		name          string
		account       types.Address
		number        BlockNumber
		expectedNonce uint64
	}{
		{
			"Valid latest nonce for touched account",
			accounts[0].address,
			LatestBlockNumber,
			accounts[0].account.Nonce,
		},
		{
			"Valid latest nonce for untouched account",
			types.StringToAddress("456"),
			LatestBlockNumber,
			0,
		},
		{
			"Valid pending nonce for untouched account",
			types.StringToAddress("789"),
			LatestBlockNumber,
			0,
		},
	}

	for _, testCase := range testTable {
		t.Run(testCase.name, func(t *testing.T) {
			// Grab the nonce
			nonce, err := eth.getNextNonce(testCase.account, testCase.number)

			// Assert errors
			assert.NoError(t, err)

			// Assert equality
			assert.Equal(t, testCase.expectedNonce, nonce)
		})
	}
}

<<<<<<< HEAD
type mockStoreTxn struct {
	nullBlockchainInterface
	accounts map[types.Address]*mockAccount2
	txn      *types.Transaction
}

func (m *mockStoreTxn) GetForksInTime(blockNumber uint64) chain.ForksInTime {
	panic("implement me")
}

func (m *mockStoreTxn) AddTx(tx *types.Transaction) error {
	m.txn = tx

	return nil
}

func (m *mockStoreTxn) GetNonce(addr types.Address) uint64 {
	return 1
}
func (m *mockStoreTxn) AddAccount(addr types.Address) *mockAccount2 {
	if m.accounts == nil {
		m.accounts = map[types.Address]*mockAccount2{}
	}

	acct := &mockAccount2{
		address: addr,
		account: &state.Account{},
		storage: make(map[types.Hash][]byte),
	}
	m.accounts[addr] = acct

	return acct
}

func (m *mockStoreTxn) Header() *types.Header {
	return &types.Header{}
}

func (m *mockStoreTxn) GetAccount(root types.Hash, addr types.Address) (*state.Account, error) {
	acct, ok := m.accounts[addr]
	if !ok {
		return nil, ErrStateNotFound
	}

	return acct.account, nil
}
func TestEth_TxnPool_SendRawTransaction(t *testing.T) {
	store := &mockStoreTxn{}
	dispatcher := newTestDispatcher(hclog.NewNullLogger(), store)

	txn := &types.Transaction{
		From: addr0,
		V:    big.NewInt(1),
	}
	txn.ComputeHash()

	data := txn.MarshalRLP()
	_, err := dispatcher.endpoints.Eth.SendRawTransaction(hex.EncodeToHex(data))
	assert.NoError(t, err)
	assert.NotEqual(t, store.txn.Hash, types.ZeroHash)

	// the hash in the txn pool should match the one we send
	if txn.Hash != store.txn.Hash {
		t.Fatal("bad")
	}
=======
func newTestEthEndpoint(store ethStore) *Eth {
	return &Eth{hclog.NewNullLogger(), store, 100, nil}
>>>>>>> 32879891
}<|MERGE_RESOLUTION|>--- conflicted
+++ resolved
@@ -1,26 +1,12 @@
 package jsonrpc
 
 import (
-<<<<<<< HEAD
-	"bytes"
-	"fmt"
-=======
 	"errors"
->>>>>>> 32879891
 	"math/big"
 	"testing"
 
-<<<<<<< HEAD
-	"github.com/umbracle/fastrlp"
-
-	"github.com/0xPolygon/polygon-sdk/chain"
-	"github.com/0xPolygon/polygon-sdk/helper/hex"
-	"github.com/0xPolygon/polygon-sdk/state"
-	"github.com/0xPolygon/polygon-sdk/types"
-=======
 	"github.com/0xPolygon/polygon-edge/state"
 	"github.com/0xPolygon/polygon-edge/types"
->>>>>>> 32879891
 	"github.com/hashicorp/go-hclog"
 	"github.com/stretchr/testify/assert"
 )
@@ -256,74 +242,6 @@
 	}
 }
 
-<<<<<<< HEAD
-type mockStoreTxn struct {
-	nullBlockchainInterface
-	accounts map[types.Address]*mockAccount2
-	txn      *types.Transaction
-}
-
-func (m *mockStoreTxn) GetForksInTime(blockNumber uint64) chain.ForksInTime {
-	panic("implement me")
-}
-
-func (m *mockStoreTxn) AddTx(tx *types.Transaction) error {
-	m.txn = tx
-
-	return nil
-}
-
-func (m *mockStoreTxn) GetNonce(addr types.Address) uint64 {
-	return 1
-}
-func (m *mockStoreTxn) AddAccount(addr types.Address) *mockAccount2 {
-	if m.accounts == nil {
-		m.accounts = map[types.Address]*mockAccount2{}
-	}
-
-	acct := &mockAccount2{
-		address: addr,
-		account: &state.Account{},
-		storage: make(map[types.Hash][]byte),
-	}
-	m.accounts[addr] = acct
-
-	return acct
-}
-
-func (m *mockStoreTxn) Header() *types.Header {
-	return &types.Header{}
-}
-
-func (m *mockStoreTxn) GetAccount(root types.Hash, addr types.Address) (*state.Account, error) {
-	acct, ok := m.accounts[addr]
-	if !ok {
-		return nil, ErrStateNotFound
-	}
-
-	return acct.account, nil
-}
-func TestEth_TxnPool_SendRawTransaction(t *testing.T) {
-	store := &mockStoreTxn{}
-	dispatcher := newTestDispatcher(hclog.NewNullLogger(), store)
-
-	txn := &types.Transaction{
-		From: addr0,
-		V:    big.NewInt(1),
-	}
-	txn.ComputeHash()
-
-	data := txn.MarshalRLP()
-	_, err := dispatcher.endpoints.Eth.SendRawTransaction(hex.EncodeToHex(data))
-	assert.NoError(t, err)
-	assert.NotEqual(t, store.txn.Hash, types.ZeroHash)
-
-	// the hash in the txn pool should match the one we send
-	if txn.Hash != store.txn.Hash {
-		t.Fatal("bad")
-	}
-=======
 func newTestEthEndpoint(store ethStore) *Eth {
 	return &Eth{hclog.NewNullLogger(), store, 100, nil}
->>>>>>> 32879891
 }