--- conflicted
+++ resolved
@@ -5,11 +5,7 @@
 
 	"github.com/0xPolygon/polygon-edge/helper/hex"
 	"github.com/0xPolygon/polygon-edge/helper/keccak"
-<<<<<<< HEAD
-	"github.com/0xPolygon/polygon-edge/params"
-=======
 	"github.com/0xPolygon/polygon-edge/versioning"
->>>>>>> 1020a87f
 )
 
 // Web3 is the web3 jsonrpc endpoint
@@ -17,11 +13,7 @@
 
 // ClientVersion returns the version of the web3 client (web3_clientVersion)
 func (w *Web3) ClientVersion() (interface{}, error) {
-<<<<<<< HEAD
-	return fmt.Sprintf("polygon-edge [%s]", params.Version), nil
-=======
 	return fmt.Sprintf("polygon-edge [%s]", versioning.Version), nil
->>>>>>> 1020a87f
 }
 
 // Sha3 returns Keccak-256 (not the standardized SHA3-256) of the given data
