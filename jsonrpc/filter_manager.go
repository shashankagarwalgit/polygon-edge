--- conflicted
+++ resolved
@@ -479,9 +479,6 @@
 	return f.getLogsFromBlocks(query)
 }
 
-<<<<<<< HEAD
-// GetLogFilterFromID return log filter for given filterID
-=======
 // getFilterByID fetches the filter by the ID
 func (f *FilterManager) getFilterByID(filterID string) filter {
 	f.RLock()
@@ -490,8 +487,7 @@
 	return f.filters[filterID]
 }
 
-//GetLogFilterFromID return log filter for given filterID
->>>>>>> 39a6abd7
+// GetLogFilterFromID return log filter for given filterID
 func (f *FilterManager) GetLogFilterFromID(filterID string) (*logFilter, error) {
 	filterRaw := f.getFilterByID(filterID)
 
