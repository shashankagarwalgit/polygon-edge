--- conflicted
+++ resolved
@@ -259,27 +259,15 @@
 
 func NewFilterManager(logger hclog.Logger, store filterManagerStore, blockRangeLimit uint64) *FilterManager {
 	m := &FilterManager{
-<<<<<<< HEAD
 		logger:          logger.Named("filter"),
 		timeout:         defaultTimeout,
 		store:           store,
 		blockStream:     &blockStream{},
 		blockRangeLimit: blockRangeLimit,
-		lock:            sync.RWMutex{},
 		filters:         make(map[string]filter),
 		timeouts:        timeHeapImpl{},
 		updateCh:        make(chan struct{}),
 		closeCh:         make(chan struct{}),
-=======
-		logger:      logger.Named("filter"),
-		timeout:     defaultTimeout,
-		store:       store,
-		blockStream: &blockStream{},
-		filters:     make(map[string]filter),
-		timeouts:    timeHeapImpl{},
-		updateCh:    make(chan struct{}),
-		closeCh:     make(chan struct{}),
->>>>>>> f7862418
 	}
 
 	// start blockstream with the current header
