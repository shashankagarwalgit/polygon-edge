--- conflicted
+++ resolved
@@ -4,10 +4,6 @@
 	"encoding/json"
 	"fmt"
 	"io"
-<<<<<<< HEAD
-	"io/ioutil"
-=======
->>>>>>> bf909f52
 	"net"
 	"net/http"
 	"sync"
@@ -285,13 +281,8 @@
 	}
 }
 
-<<<<<<< HEAD
 func (j *JSONRPC) handleJSONRPCRequest(w http.ResponseWriter, req *http.Request) {
-	data, err := ioutil.ReadAll(req.Body)
-=======
 	data, err := io.ReadAll(req.Body)
->>>>>>> bf909f52
-
 	if err != nil {
 		_, _ = w.Write([]byte(err.Error()))
 
