--- conflicted
+++ resolved
@@ -54,16 +54,10 @@
 }
 
 type Config struct {
-<<<<<<< HEAD
-	Store                    blockchainInterface
-	Addr                     *net.TCPAddr
+	Store                    JSONRPCStore
+  Addr                     *net.TCPAddr
 	ChainID                  uint64
 	AccessControlAllowOrigin []string
-=======
-	Store   JSONRPCStore
-	Addr    *net.TCPAddr
-	ChainID uint64
->>>>>>> 43fb2a68
 }
 
 // NewJSONRPC returns the JSONRPC http server
