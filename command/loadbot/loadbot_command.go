--- conflicted
+++ resolved
@@ -135,30 +135,20 @@
 	flags := l.NewFlagSet(l.GetBaseCommand(), l.Formatter)
 
 	// Placeholders for flags
-<<<<<<< HEAD
-	var tps uint64
-	var mode uint64
-	var chainID uint64
-	var senderRaw string
-	var receiverRaw string
-	var valueRaw string
-	var count uint64
-	var jsonrpc string
-	var grpc string
-	var maxConns int
-	var detailed bool
-=======
 	var (
 		tps         uint64
+		mode        uint64
+		chainID     uint64
 		senderRaw   string
 		receiverRaw string
 		valueRaw    string
 		count       uint64
 		jsonrpc     string
+		grpc        string
 		maxConns    int
+		detailed    bool
 	)
 
->>>>>>> 30862b11
 	// Map flags to placeholders
 	flags.Uint64Var(&tps, "tps", 100, "")
 	flags.Uint64Var(&mode, "mode", 0, "")
@@ -182,6 +172,7 @@
 
 	if mode > 1 {
 		l.Formatter.OutputError(errors.New("invalid loadbot mode"))
+
 		return 1
 	}
 
@@ -212,7 +203,8 @@
 	}
 
 	if _, err := net.ResolveTCPAddr("tcp", grpc); err != nil {
-		l.Formatter.OutputError(fmt.Errorf("Invalid GRPC url : %w", err))
+		l.Formatter.OutputError(fmt.Errorf("invalid GRPC url : %w", err))
+
 		return 1
 	}
 
