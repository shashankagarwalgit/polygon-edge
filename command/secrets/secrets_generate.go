package secrets

import (
	"fmt"
	"strings"

	"github.com/0xPolygon/polygon-sdk/command/helper"
	"github.com/0xPolygon/polygon-sdk/secrets"
)

// SecretsGenerate is the command to generate a secrets manager configuration
type SecretsGenerate struct {
	helper.Base
}

const (
	defaultNodeName       = "polygon-sdk-node"
	defaultConfigFileName = "./secretsManagerConfig.json"
	defaultNamespace      = "admin"
)

func (s *SecretsGenerate) DefineFlags() {
	s.Base.DefineFlags()

	s.FlagMap["dir"] = helper.FlagDescriptor{
		Description: fmt.Sprintf(
			"Sets the directory for the secrets manager configuration file Default: %s",
			defaultConfigFileName,
		),
		Arguments: []string{
			"DIRECTORY",
		},
		ArgumentsOptional: false,
		FlagOptional:      true,
	}

	s.FlagMap["type"] = helper.FlagDescriptor{
		Description: fmt.Sprintf("Specifies the type of the secrets manager. Default: %s", secrets.HashicorpVault),
		Arguments: []string{
			"TYPE",
		},
		ArgumentsOptional: false,
		FlagOptional:      false,
	}

	s.FlagMap["token"] = helper.FlagDescriptor{
		Description: "Specifies the access token for the service",
		Arguments: []string{
			"TOKEN",
		},
		ArgumentsOptional: false,
		FlagOptional:      false,
	}

	s.FlagMap["server-url"] = helper.FlagDescriptor{
		Description: "Specifies the server URL for the service",
		Arguments: []string{
			"SERVER_URL",
		},
		ArgumentsOptional: false,
		FlagOptional:      false,
	}

	s.FlagMap["namespace"] = helper.FlagDescriptor{
		Description: "Specifics the namespace for the service",
		Arguments: []string{
			"NAMESPACE",
		},
		ArgumentsOptional: false,
		FlagOptional:      false,
	}

	s.FlagMap["name"] = helper.FlagDescriptor{
		Description: fmt.Sprintf(
			"Specifies the name of the node for on-service record keeping. Default: %s",
			defaultNodeName,
		),
		Arguments: []string{
			"NODE_NAME",
		},
		ArgumentsOptional: false,
		FlagOptional:      false,
	}

	s.FlagMap["extra"] = helper.FlagDescriptor{
		Description: "Specifies the extra fields map in string format 'key1=val1,key2=val2'",
		Arguments: []string{
			"EXTRA",
		},
		ArgumentsOptional: false,
		FlagOptional:      true,
	}
}

// GetHelperText returns a simple description of the command
func (s *SecretsGenerate) GetHelperText() string {
	return "Initializes the secrets manager configuration in the provided directory. Used for Hashicorp Vault and AWS SSM"
}

// Help implements the cli.SecretsManagerGenerate interface
func (s *SecretsGenerate) Help() string {
	s.DefineFlags()

	return helper.GenerateHelp(s.Synopsis(), helper.GenerateUsage(s.GetBaseCommand(), s.FlagMap), s.FlagMap)
}

// Synopsis implements the cli.SecretsManagerGenerate interface
func (s *SecretsGenerate) Synopsis() string {
	return s.GetHelperText()
}

func (s *SecretsGenerate) GetBaseCommand() string {
	return "secrets generate"
}

// Run implements the cli.SecretsManagerGenerate interface
func (s *SecretsGenerate) Run(args []string) int {
	flags := s.Base.NewFlagSet(s.GetBaseCommand())

<<<<<<< HEAD
	var path string
	var token string
	var serverURL string
	var serviceType string
	var name string
	var namespace string
	var extra string
=======
	var (
		path        string
		token       string
		serverURL   string
		serviceType string
		name        string
		namespace   string
	)
>>>>>>> 84275a8d

	flags.StringVar(&path, "dir", defaultConfigFileName, "")
	flags.StringVar(&token, "token", "", "")
	flags.StringVar(&serverURL, "server-url", "", "")
	flags.StringVar(&serviceType, "type", string(secrets.HashicorpVault), "")
	flags.StringVar(&name, "name", defaultNodeName, "")
	flags.StringVar(&namespace, "namespace", defaultNamespace, "")
	flags.StringVar(&extra, "extra", "", "")

	if err := flags.Parse(args); err != nil {
		s.UI.Error(err.Error())

		return 1
	}

	// Safety checks
	if path == "" {
		s.UI.Error("required argument (path) not passed in")

		return 1
	}

	if token == "" && secrets.SecretsManagerType(serviceType) == secrets.HashicorpVault {
		s.UI.Error("required argument (token) not passed in")

		return 1
	}

	if serverURL == "" && secrets.SecretsManagerType(serviceType) == secrets.HashicorpVault {
		s.UI.Error("required argument (serverURL) not passed in")

		return 1
	}

	if name == "" {
		s.UI.Error("required argument (name) not passed in")

		return 1
	}

	if !secrets.SupportedServiceManager(secrets.SecretsManagerType(serviceType)) {
		s.UI.Error("unsupported service manager type")

		return 1
	}

	extraMap := make(map[string]interface{})
	if extra != "" {
		entries := strings.Split(extra, ",")
		for _, e := range entries {
			parts := strings.Split(e, "=")
			extraMap[parts[0]] = parts[1]
		}
	}

	// Generate the configuration
	config := &secrets.SecretsManagerConfig{
		Token:     token,
		ServerURL: serverURL,
		Type:      secrets.SecretsManagerType(serviceType),
		Name:      name,
		Namespace: namespace,
		Extra:     extraMap,
	}

	writeErr := config.WriteConfig(path)
	if writeErr != nil {
		s.UI.Error("unable to write configuration file")

		return 1
	}

	output := "\n[SECRETS GENERATE]\n"

	output += helper.FormatKV([]string{
		fmt.Sprintf("Service Type|%s", serviceType),
		fmt.Sprintf("Server URL|%s", serverURL),
		fmt.Sprintf("Access Token|%s", token),
		fmt.Sprintf("Node Name|%s", name),
		fmt.Sprintf("Namespace|%s", namespace),
		fmt.Sprintf("Extra|%s", extra),
	})

	output += "\n\nCONFIGURATION GENERATED"
	output += "\n"

	s.UI.Output(output)

	return 0
}<|MERGE_RESOLUTION|>--- conflicted
+++ resolved
@@ -117,15 +117,6 @@
 func (s *SecretsGenerate) Run(args []string) int {
 	flags := s.Base.NewFlagSet(s.GetBaseCommand())
 
-<<<<<<< HEAD
-	var path string
-	var token string
-	var serverURL string
-	var serviceType string
-	var name string
-	var namespace string
-	var extra string
-=======
 	var (
 		path        string
 		token       string
@@ -133,8 +124,8 @@
 		serviceType string
 		name        string
 		namespace   string
+		extra       string
 	)
->>>>>>> 84275a8d
 
 	flags.StringVar(&path, "dir", defaultConfigFileName, "")
 	flags.StringVar(&token, "token", "", "")
@@ -182,6 +173,7 @@
 	}
 
 	extraMap := make(map[string]interface{})
+
 	if extra != "" {
 		entries := strings.Split(extra, ",")
 		for _, e := range entries {
