--- conflicted
+++ resolved
@@ -138,20 +138,12 @@
 	paramsList := make([]initParams, initNumber)
 	for i := 1; i <= initNumber; i++ {
 		paramsList[i-1] = initParams{
-<<<<<<< HEAD
-			dataDir:          fmt.Sprintf("%s%d", basicParams.dataDir, i),
-			configPath:       basicParams.configPath,
-			generatesECDSA:   basicParams.generatesECDSA,
-			generatesBLS:     basicParams.generatesBLS,
-			generatesNetwork: basicParams.generatesNetwork,
-=======
 			dataDir:            fmt.Sprintf("%s%d", basicParams.dataDir, i),
 			configPath:         basicParams.configPath,
 			generatesECDSA:     basicParams.generatesECDSA,
 			generatesBLS:       basicParams.generatesBLS,
 			generatesNetwork:   basicParams.generatesNetwork,
 			insecureLocalStore: basicParams.insecureLocalStore,
->>>>>>> 01e38b8e
 		}
 	}
 
