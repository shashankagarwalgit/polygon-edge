package init

import (
	"errors"

	"github.com/0xPolygon/polygon-edge/command"
	"github.com/0xPolygon/polygon-edge/secrets"
	"github.com/0xPolygon/polygon-edge/secrets/helper"
)

const (
	dataDirFlag = "data-dir"
	configFlag  = "config"
	ecdsaFlag   = "ecdsa"
	blsFlag     = "bls"
	networkFlag = "network"
)

var (
	params = &initParams{}
)

var (
	errInvalidConfig   = errors.New("invalid secrets configuration")
	errInvalidParams   = errors.New("no config file or data directory passed in")
	errUnsupportedType = errors.New("unsupported secrets manager")
)

type initParams struct {
	dataDir          string
	configPath       string
	generatesECDSA   bool
	generatesBLS     bool
	generatesNetwork bool

	secretsManager secrets.SecretsManager
	secretsConfig  *secrets.SecretsManagerConfig
}

func (ip *initParams) validateFlags() error {
	if ip.dataDir == "" && ip.configPath == "" {
		return errInvalidParams
	}

	return nil
}

func (ip *initParams) initSecrets() error {
	if err := ip.initSecretsManager(); err != nil {
		return err
	}

	if err := ip.initValidatorKey(); err != nil {
		return err
	}

	return ip.initNetworkingKey()
}

func (ip *initParams) initSecretsManager() error {
	if ip.hasConfigPath() {
		return ip.initFromConfig()
	}

	return ip.initLocalSecretsManager()
}

func (ip *initParams) hasConfigPath() bool {
	return ip.configPath != ""
}

func (ip *initParams) initFromConfig() error {
	if err := ip.parseConfig(); err != nil {
		return err
	}

	var secretsManager secrets.SecretsManager

	switch ip.secretsConfig.Type {
	case secrets.HashicorpVault:
		vault, err := helper.SetupHashicorpVault(ip.secretsConfig)
		if err != nil {
			return err
		}

		secretsManager = vault
	case secrets.AWSSSM:
		AWSSSM, err := helper.SetupAWSSSM(ip.secretsConfig)
		if err != nil {
			return err
		}

		secretsManager = AWSSSM
	case secrets.GCPSSM:
		GCPSSM, err := helper.SetupGCPSSM(ip.secretsConfig)
		if err != nil {
			return err
		}

		secretsManager = GCPSSM
	default:
		return errUnsupportedType
	}

	ip.secretsManager = secretsManager

	return nil
}

func (ip *initParams) parseConfig() error {
	secretsConfig, readErr := secrets.ReadConfig(ip.configPath)
	if readErr != nil {
		return errInvalidConfig
	}

	if !secrets.SupportedServiceManager(secretsConfig.Type) {
		return errUnsupportedType
	}

	ip.secretsConfig = secretsConfig

	return nil
}

func (ip *initParams) initLocalSecretsManager() error {
	local, err := helper.SetupLocalSecretsManager(ip.dataDir)
	if err != nil {
		return err
	}

	ip.secretsManager = local

	return nil
}

func (ip *initParams) initValidatorKey() error {
	var err error

	if ip.generatesECDSA {
		if _, err = helper.InitECDSAValidatorKey(ip.secretsManager); err != nil {
			return err
		}
	}

	if ip.generatesBLS {
		if _, err = helper.InitBLSValidatorKey(ip.secretsManager); err != nil {
			return err
		}
	}

	return nil
}

func (ip *initParams) initNetworkingKey() error {
	if ip.generatesNetwork {
		if _, err := helper.InitNetworkingPrivateKey(ip.secretsManager); err != nil {
			return err
		}
	}

	return nil
}

// getResult gets keys from secret manager and return result to display
func (ip *initParams) getResult() (command.CommandResult, error) {
	var (
		res = &SecretsInitResult{}
		err error
	)

	if res.Address, err = loadValidatorAddress(ip.secretsManager); err != nil {
		return nil, err
	}

	if res.BLSPubkey, err = loadBLSPublicKey(ip.secretsManager); err != nil {
		return nil, err
	}

<<<<<<< HEAD
func (ip *initParams) getResult() command.CommandResult {
	return &SecretsInitResult{
		Address: crypto.PubKeyToAddress(&ip.validatorPrivateKey.PublicKey).String(),
		NodeID:  ip.nodeID.String(),
=======
	if res.NodeID, err = loadNodeID(ip.secretsManager); err != nil {
		return nil, err
>>>>>>> c39d854a
	}

	return res, nil
}<|MERGE_RESOLUTION|>--- conflicted
+++ resolved
@@ -161,7 +161,6 @@
 	return nil
 }
 
-// getResult gets keys from secret manager and return result to display
 func (ip *initParams) getResult() (command.CommandResult, error) {
 	var (
 		res = &SecretsInitResult{}
@@ -176,15 +175,8 @@
 		return nil, err
 	}
 
-<<<<<<< HEAD
-func (ip *initParams) getResult() command.CommandResult {
-	return &SecretsInitResult{
-		Address: crypto.PubKeyToAddress(&ip.validatorPrivateKey.PublicKey).String(),
-		NodeID:  ip.nodeID.String(),
-=======
 	if res.NodeID, err = loadNodeID(ip.secretsManager); err != nil {
 		return nil, err
->>>>>>> c39d854a
 	}
 
 	return res, nil
