package initcontracts

import (
	"bytes"
	"encoding/json"
	"errors"
	"fmt"
	"io/ioutil"
	"math/big"
	"path/filepath"
	"sort"
	"strings"

	"github.com/0xPolygon/polygon-edge/consensus/polybft/contractsapi/artifact"

	"github.com/spf13/cobra"
	"github.com/umbracle/ethgo"
	"github.com/umbracle/ethgo/abi"
	"github.com/umbracle/ethgo/jsonrpc"

	"github.com/0xPolygon/polygon-edge/chain"
	"github.com/0xPolygon/polygon-edge/command"
	"github.com/0xPolygon/polygon-edge/command/rootchain/helper"
	"github.com/0xPolygon/polygon-edge/consensus/polybft"
<<<<<<< HEAD
=======
	"github.com/0xPolygon/polygon-edge/consensus/polybft/contractsapi"
>>>>>>> a8ff39c4
	bls "github.com/0xPolygon/polygon-edge/consensus/polybft/signer"
	"github.com/0xPolygon/polygon-edge/contracts"
	"github.com/0xPolygon/polygon-edge/helper/hex"
	"github.com/0xPolygon/polygon-edge/txrelayer"
	"github.com/0xPolygon/polygon-edge/types"
)

const (
	contractsDeploymentTitle = "[ROOTCHAIN - CONTRACTS DEPLOYMENT]"

	stateSenderName       = "StateSender"
	checkpointManagerName = "CheckpointManager"
	blsName               = "BLS"
	bn256G2Name           = "BN256G2"
)

var (
	params initContractsParams

	initCheckpointManager, _ = abi.NewMethod("function initialize(" +
		// BLS contract address
		"address newBls," +
		// BN256G2 contract address
		"address newBn256G2," +
		// domain used for BLS signing
		"bytes32 newDomain," +
		// rootchain validator set
		"tuple(address _address, uint256[4] blsKey, uint256 votingPower)[] newValidatorSet)")

	// metadataPopulatorMap maps rootchain contract names to callback
	// which populates appropriate field in the RootchainMetadata
	metadataPopulatorMap = map[string]func(*polybft.RootchainConfig, types.Address){
		stateSenderName: func(rootchainConfig *polybft.RootchainConfig, addr types.Address) {
			rootchainConfig.StateSenderAddress = addr
		},
		checkpointManagerName: func(rootchainConfig *polybft.RootchainConfig, addr types.Address) {
			rootchainConfig.CheckpointManagerAddress = addr
		},
		blsName: func(rootchainConfig *polybft.RootchainConfig, addr types.Address) {
			rootchainConfig.BLSAddress = addr
		},
		bn256G2Name: func(rootchainConfig *polybft.RootchainConfig, addr types.Address) {
			rootchainConfig.BN256G2Address = addr
		},
	}
)

// GetCommand returns the rootchain emit command
func GetCommand() *cobra.Command {
	cmd := &cobra.Command{
		Use:     "init-contracts",
		Short:   "Deploys and initializes required smart contracts on the rootchain",
		PreRunE: runPreRun,
		Run:     runCommand,
	}

	setFlags(cmd)

	return cmd
}

func setFlags(cmd *cobra.Command) {
	cmd.Flags().StringVar(
		&params.contractsPath,
		contractsPathFlag,
		contracts.ContractsRootFolder,
		"Root directory path containing POS smart contracts",
	)

	cmd.Flags().StringVar(
		&params.manifestPath,
		manifestPathFlag,
		defaultManifestPath,
		"Manifest file path, which contains metadata",
	)

	cmd.Flags().StringVar(
		&params.adminKey,
		adminKeyFlag,
		helper.DefaultPrivateKeyRaw,
		"Hex encoded private key of the account which deploys rootchain contracts",
	)

	cmd.Flags().StringVar(
		&params.jsonRPCAddress,
		jsonRPCFlag,
<<<<<<< HEAD
		"http://127.0.0.1:8545",
		"The JSON RPC rootchain IP address (e.g. http://127.0.0.1:8545)",
=======
		txrelayer.DefaultRPCAddress,
		"the JSON RPC rootchain IP address (e.g. "+txrelayer.DefaultRPCAddress+")",
>>>>>>> a8ff39c4
	)
}

func runPreRun(cmd *cobra.Command, _ []string) error {
	return params.validateFlags()
}

func runCommand(cmd *cobra.Command, _ []string) {
	outputter := command.InitializeOutputter(cmd)
	defer outputter.WriteOutput()

	outputter.WriteCommandResult(&messageResult{
		Message: fmt.Sprintf("%s started...", contractsDeploymentTitle),
	})

	client, err := jsonrpc.NewClient(params.jsonRPCAddress)
	if err != nil {
		outputter.SetError(fmt.Errorf("failed to initialize JSON RPC client for provided IP address: %s: %w",
			params.jsonRPCAddress, err))

		return
	}

	manifest, err := polybft.LoadManifest(params.manifestPath)
	if err != nil {
		outputter.SetError(fmt.Errorf("failed to read manifest: %w", err))

		return
	}

	if manifest.RootchainConfig != nil {
		code, err := client.Eth().GetCode(ethgo.Address(manifest.RootchainConfig.StateSenderAddress), ethgo.Latest)
		if err != nil {
			outputter.SetError(fmt.Errorf("failed to check if rootchain contracts are deployed: %w", err))

			return
		} else if code != "0x" {
			outputter.SetCommandResult(&messageResult{
				Message: fmt.Sprintf("%s contracts are already deployed. Aborting.", contractsDeploymentTitle),
			})

			return
		}
	}

	if err := helper.InitRootchainAdminKey(params.adminKey); err != nil {
		outputter.SetError(err)

		return
	}

	if err := deployContracts(outputter, client, manifest); err != nil {
		outputter.SetError(fmt.Errorf("failed to deploy rootchain contracts: %w", err))

		return
	}

	outputter.SetCommandResult(&messageResult{
		Message: fmt.Sprintf("%s finished. All contracts are successfully deployed and initialized.",
			contractsDeploymentTitle),
	})
}

func deployContracts(outputter command.OutputFormatter, client *jsonrpc.Client, manifest *polybft.Manifest) error {
	// if the bridge contract is not created, we have to deploy all the contracts
	txRelayer, err := txrelayer.NewTxRelayer(txrelayer.WithClient(client))
	if err != nil {
		return fmt.Errorf("failed to initialize tx relayer: %w", err)
	}

	rootchainAdminKey := helper.GetRootchainAdminKey()
	// if admin key is equal to the test private key, then we assume we are working in dev mode
	// and therefore need to fund that account
	if params.adminKey == helper.DefaultPrivateKeyRaw {
		// fund account
		rootchainAdminAddr := rootchainAdminKey.Address()
		txn := &ethgo.Transaction{To: &rootchainAdminAddr, Value: big.NewInt(1000000000000000000)}
		_, err = txRelayer.SendTransactionLocal(txn)

		if err != nil {
			return err
		}
	}

	deployContracts := []struct {
<<<<<<< HEAD
		name string
		path string
	}{
		{
			name: stateSenderName,
			path: "root/StateSender.sol",
		},
		{
			name: checkpointManagerName,
			path: "root/CheckpointManager.sol",
		},
		{
			name: blsName,
			path: "common/BLS.sol",
		},
		{
			name: bn256G2Name,
			path: "common/BN256G2.sol",
=======
		name     string
		artifact *artifact.Artifact
		expected types.Address
	}{
		{
			name:     "StateSender",
			artifact: contractsapi.StateSender,
			expected: helper.StateSenderAddress,
		},
		{
			name:     "CheckpointManager",
			artifact: contractsapi.CheckpointManager,
			expected: helper.CheckpointManagerAddress,
		},
		{
			name:     "BLS",
			artifact: contractsapi.BLS,
			expected: helper.BLSAddress,
		},
		{
			name:     "BN256G2",
			artifact: contractsapi.BLS256,
			expected: helper.BN256G2Address,
>>>>>>> a8ff39c4
		},
		{
			name:     "ExitHelper",
			artifact: contractsapi.ExitHelper,
			expected: types.Address(helper.ExitHelperAddress),
		},
	}

	rootchainConfig := &polybft.RootchainConfig{}
	manifest.RootchainConfig = rootchainConfig
	rootchainConfig.AdminAddress = types.Address(rootchainAdminKey.Address())

	for _, contract := range deployContracts {
		txn := &ethgo.Transaction{
			To:    nil, // contract deployment
			Input: contract.artifact.Bytecode,
		}

		receipt, err := txRelayer.SendTransaction(txn, rootchainAdminKey)
		if err != nil {
			return err
		}

		contractAddr := types.Address(receipt.ContractAddress)

		populatorFn, ok := metadataPopulatorMap[contract.name]
		if !ok {
			return fmt.Errorf("rootchain metadata populator not registered for contract '%s'", contract.name)
		}

		populatorFn(manifest.RootchainConfig, contractAddr)

		outputter.WriteCommandResult(newDeployContractsResult(contract.name, contractAddr, receipt.TransactionHash))
	}

	if err := manifest.Save(params.manifestPath); err != nil {
		return fmt.Errorf("failed to save manifest data: %w", err)
	}

	if err := initializeCheckpointManager(txRelayer, rootchainAdminKey, manifest); err != nil {
		return err
	}

	if err := initializeExitHelper(txRelayer, ethgo.Address(helper.CheckpointManagerAddress)); err != nil {
		return err
	}

	outputter.WriteCommandResult(&messageResult{
		Message: fmt.Sprintf("%s CheckpointManager contract is initialized", contractsDeploymentTitle),
	})

	return nil
}

// initializeCheckpointManager invokes initialize function on CheckpointManager smart contract
func initializeCheckpointManager(
	txRelayer txrelayer.TxRelayer,
	rootchainAdminKey ethgo.Key,
	manifest *polybft.Manifest) error {
	validatorSetMap, err := validatorSetToABISlice(manifest.GenesisValidators)
	if err != nil {
		return fmt.Errorf("failed to convert validators to map: %w", err)
	}

	initCheckpointInput, err := initCheckpointManager.Encode(
		[]interface{}{
			manifest.RootchainConfig.BLSAddress,
			manifest.RootchainConfig.BN256G2Address,
			bls.GetDomain(),
			validatorSetMap,
		})

	if err != nil {
		return fmt.Errorf("failed to encode parameters for CheckpointManager.initialize. error: %w", err)
	}

	checkpointManagerAddress := ethgo.Address(manifest.RootchainConfig.CheckpointManagerAddress)
	txn := &ethgo.Transaction{
		To:    &checkpointManagerAddress,
		Input: initCheckpointInput,
	}

	receipt, err := txRelayer.SendTransaction(txn, rootchainAdminKey)
	if err != nil {
		return fmt.Errorf("failed to send transaction to CheckpointManager. error: %w", err)
	}

	if receipt.Status != uint64(types.ReceiptSuccess) {
		return errors.New("failed to initialize CheckpointManager")
	}

	return nil
}

func initializeExitHelper(txRelayer txrelayer.TxRelayer, checkpointManagerAddress ethgo.Address) error {
	input, err := contractsapi.ExitHelper.Abi.GetMethod("initialize").
		Encode([]interface{}{checkpointManagerAddress})
	if err != nil {
		return fmt.Errorf("failed to encode parameters for ExitHelper.initialize. error: %w", err)
	}

	txn := &ethgo.Transaction{
		To:    &helper.ExitHelperAddress,
		Input: input,
	}

	receipt, err := txRelayer.SendTransaction(txn, helper.GetRootchainAdminKey())
	if err != nil {
		return fmt.Errorf("failed to send transaction to ExitHelper. error: %w", err)
	}

	if receipt.Status != uint64(types.ReceiptSuccess) {
		return errors.New("failed to initialize ExitHelper contract")
	}

	return nil
}

// initializeCheckpointManager invokes initialize function on CheckpointManager smart contract
<<<<<<< HEAD
func validatorSetToABISlice(validators []*polybft.Validator) ([]map[string]interface{}, error) {
	genesisValidators := make([]*polybft.Validator, len(validators))
	copy(genesisValidators, validators)
	sort.Slice(genesisValidators, func(i, j int) bool {
		return bytes.Compare(genesisValidators[i].Address.Bytes(), genesisValidators[j].Address.Bytes()) < 0
	})

	validatorSetMap := make([]map[string]interface{}, len(genesisValidators))

	for i, validatorInfo := range genesisValidators {
=======
func validatorSetToABISlice(allocs map[types.Address]*chain.GenesisAccount) ([]map[string]interface{}, error) {
	validatorsInfo, err := genesis.ReadValidatorsByRegexp(params.validatorPath, params.validatorPrefixPath)
	if err != nil {
		return nil, err
	}

	sort.Slice(validatorsInfo, func(i, j int) bool {
		return bytes.Compare(validatorsInfo[i].Address.Bytes(),
			validatorsInfo[j].Address.Bytes()) < 0
	})

	accSet := polybft.AccountSet{}

	for _, validatorInfo := range validatorsInfo {
>>>>>>> a8ff39c4
		blsKey, err := validatorInfo.UnmarshalBLSPublicKey()
		if err != nil {
			return nil, err
		}

<<<<<<< HEAD
		validatorSetMap[i] = map[string]interface{}{
			"_address":    validatorInfo.Address,
			"blsKey":      blsKey.ToBigInt(),
			"votingPower": chain.ConvertWeiToTokensAmount(validatorInfo.Balance),
		}
=======
		accSet = append(accSet, &polybft.ValidatorMetadata{
			Address:     validatorInfo.Address,
			BlsKey:      blsKey,
			VotingPower: allocs[validatorInfo.Address].Balance.Uint64(),
		})
>>>>>>> a8ff39c4
	}

	return accSet.AsGenericMaps(), nil
}

func readContractBytecode(rootPath, contractPath, contractName string) ([]byte, error) {
	_, fileName := filepath.Split(contractPath)

	absolutePath, err := filepath.Abs(rootPath)
	if err != nil {
		return nil, err
	}

	filePath := filepath.Join(absolutePath, contractPath, strings.TrimSuffix(fileName, ".sol")+".json")

	data, err := ioutil.ReadFile(filepath.Clean(filePath))
	if err != nil {
		return nil, err
	}

	var artifact struct {
		Bytecode string `json:"bytecode"`
	}

	if err := json.Unmarshal(data, &artifact); err != nil {
		return nil, err
	}

	return hex.MustDecodeHex(artifact.Bytecode), nil
}<|MERGE_RESOLUTION|>--- conflicted
+++ resolved
@@ -22,10 +22,7 @@
 	"github.com/0xPolygon/polygon-edge/command"
 	"github.com/0xPolygon/polygon-edge/command/rootchain/helper"
 	"github.com/0xPolygon/polygon-edge/consensus/polybft"
-<<<<<<< HEAD
-=======
 	"github.com/0xPolygon/polygon-edge/consensus/polybft/contractsapi"
->>>>>>> a8ff39c4
 	bls "github.com/0xPolygon/polygon-edge/consensus/polybft/signer"
 	"github.com/0xPolygon/polygon-edge/contracts"
 	"github.com/0xPolygon/polygon-edge/helper/hex"
@@ -40,6 +37,7 @@
 	checkpointManagerName = "CheckpointManager"
 	blsName               = "BLS"
 	bn256G2Name           = "BN256G2"
+	exitHelperName        = "ExitHelper"
 )
 
 var (
@@ -70,6 +68,9 @@
 		bn256G2Name: func(rootchainConfig *polybft.RootchainConfig, addr types.Address) {
 			rootchainConfig.BN256G2Address = addr
 		},
+		exitHelperName: func(rootchainConfig *polybft.RootchainConfig, addr types.Address) {
+			rootchainConfig.ExitHelperAddress = addr
+		},
 	}
 )
 
@@ -112,13 +113,8 @@
 	cmd.Flags().StringVar(
 		&params.jsonRPCAddress,
 		jsonRPCFlag,
-<<<<<<< HEAD
-		"http://127.0.0.1:8545",
-		"The JSON RPC rootchain IP address (e.g. http://127.0.0.1:8545)",
-=======
 		txrelayer.DefaultRPCAddress,
 		"the JSON RPC rootchain IP address (e.g. "+txrelayer.DefaultRPCAddress+")",
->>>>>>> a8ff39c4
 	)
 }
 
@@ -204,55 +200,28 @@
 	}
 
 	deployContracts := []struct {
-<<<<<<< HEAD
-		name string
-		path string
-	}{
-		{
-			name: stateSenderName,
-			path: "root/StateSender.sol",
-		},
-		{
-			name: checkpointManagerName,
-			path: "root/CheckpointManager.sol",
-		},
-		{
-			name: blsName,
-			path: "common/BLS.sol",
-		},
-		{
-			name: bn256G2Name,
-			path: "common/BN256G2.sol",
-=======
 		name     string
 		artifact *artifact.Artifact
-		expected types.Address
 	}{
 		{
 			name:     "StateSender",
 			artifact: contractsapi.StateSender,
-			expected: helper.StateSenderAddress,
 		},
 		{
 			name:     "CheckpointManager",
 			artifact: contractsapi.CheckpointManager,
-			expected: helper.CheckpointManagerAddress,
 		},
 		{
 			name:     "BLS",
 			artifact: contractsapi.BLS,
-			expected: helper.BLSAddress,
 		},
 		{
 			name:     "BN256G2",
 			artifact: contractsapi.BLS256,
-			expected: helper.BN256G2Address,
->>>>>>> a8ff39c4
 		},
 		{
 			name:     "ExitHelper",
 			artifact: contractsapi.ExitHelper,
-			expected: types.Address(helper.ExitHelperAddress),
 		},
 	}
 
@@ -291,7 +260,7 @@
 		return err
 	}
 
-	if err := initializeExitHelper(txRelayer, ethgo.Address(helper.CheckpointManagerAddress)); err != nil {
+	if err := initializeExitHelper(txRelayer, rootchainConfig); err != nil {
 		return err
 	}
 
@@ -342,15 +311,16 @@
 	return nil
 }
 
-func initializeExitHelper(txRelayer txrelayer.TxRelayer, checkpointManagerAddress ethgo.Address) error {
+func initializeExitHelper(txRelayer txrelayer.TxRelayer, rootchainConfig *polybft.RootchainConfig) error {
 	input, err := contractsapi.ExitHelper.Abi.GetMethod("initialize").
-		Encode([]interface{}{checkpointManagerAddress})
+		Encode([]interface{}{rootchainConfig.CheckpointManagerAddress})
 	if err != nil {
 		return fmt.Errorf("failed to encode parameters for ExitHelper.initialize. error: %w", err)
 	}
 
+	exitHelperAddr := ethgo.Address(rootchainConfig.ExitHelperAddress)
 	txn := &ethgo.Transaction{
-		To:    &helper.ExitHelperAddress,
+		To:    &exitHelperAddr,
 		Input: input,
 	}
 
@@ -367,7 +337,6 @@
 }
 
 // initializeCheckpointManager invokes initialize function on CheckpointManager smart contract
-<<<<<<< HEAD
 func validatorSetToABISlice(validators []*polybft.Validator) ([]map[string]interface{}, error) {
 	genesisValidators := make([]*polybft.Validator, len(validators))
 	copy(genesisValidators, validators)
@@ -375,43 +344,19 @@
 		return bytes.Compare(genesisValidators[i].Address.Bytes(), genesisValidators[j].Address.Bytes()) < 0
 	})
 
-	validatorSetMap := make([]map[string]interface{}, len(genesisValidators))
+	accSet := make(polybft.AccountSet, len(genesisValidators))
 
 	for i, validatorInfo := range genesisValidators {
-=======
-func validatorSetToABISlice(allocs map[types.Address]*chain.GenesisAccount) ([]map[string]interface{}, error) {
-	validatorsInfo, err := genesis.ReadValidatorsByRegexp(params.validatorPath, params.validatorPrefixPath)
-	if err != nil {
-		return nil, err
-	}
-
-	sort.Slice(validatorsInfo, func(i, j int) bool {
-		return bytes.Compare(validatorsInfo[i].Address.Bytes(),
-			validatorsInfo[j].Address.Bytes()) < 0
-	})
-
-	accSet := polybft.AccountSet{}
-
-	for _, validatorInfo := range validatorsInfo {
->>>>>>> a8ff39c4
 		blsKey, err := validatorInfo.UnmarshalBLSPublicKey()
 		if err != nil {
 			return nil, err
 		}
 
-<<<<<<< HEAD
-		validatorSetMap[i] = map[string]interface{}{
-			"_address":    validatorInfo.Address,
-			"blsKey":      blsKey.ToBigInt(),
-			"votingPower": chain.ConvertWeiToTokensAmount(validatorInfo.Balance),
-		}
-=======
-		accSet = append(accSet, &polybft.ValidatorMetadata{
+		accSet[i] = &polybft.ValidatorMetadata{
 			Address:     validatorInfo.Address,
 			BlsKey:      blsKey,
-			VotingPower: allocs[validatorInfo.Address].Balance.Uint64(),
-		})
->>>>>>> a8ff39c4
+			VotingPower: chain.ConvertWeiToTokensAmount(validatorInfo.Balance).Uint64(),
+		}
 	}
 
 	return accSet.AsGenericMaps(), nil
