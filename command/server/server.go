--- conflicted
+++ resolved
@@ -4,12 +4,11 @@
 	"fmt"
 
 	"github.com/0xPolygon/polygon-edge/command"
+	"github.com/0xPolygon/polygon-edge/command/helper"
 	"github.com/0xPolygon/polygon-edge/command/server/config"
 	"github.com/0xPolygon/polygon-edge/command/server/export"
+	"github.com/0xPolygon/polygon-edge/server"
 	"github.com/spf13/cobra"
-
-	"github.com/0xPolygon/polygon-edge/command/helper"
-	"github.com/0xPolygon/polygon-edge/server"
 )
 
 func GetCommand() *cobra.Command {
@@ -215,18 +214,8 @@
 		"write all logs to the file at specified location instead of writing them to console",
 	)
 
-<<<<<<< HEAD
-=======
-	cmd.Flags().BoolVar(
-		&params.useBls,
-		blsFlag,
-		false,
-		"use bls mode",
-	)
-
 	setLegacyFlags(cmd)
 
->>>>>>> d1fe5bbb
 	setDevFlags(cmd)
 }
 
