--- conflicted
+++ resolved
@@ -215,18 +215,15 @@
 		"write all logs to the file at specified location instead of writing them to console",
 	)
 
-<<<<<<< HEAD
 	cmd.Flags().BoolVar(
 		&params.useBls,
 		blsFlag,
 		false,
-		// TODO
-		"use bls",
-	)
-
-=======
+		"use bls mode",
+	)
+
 	setLegacyFlags(cmd)
->>>>>>> e89c5898
+
 	setDevFlags(cmd)
 }
 
