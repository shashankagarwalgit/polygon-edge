--- conflicted
+++ resolved
@@ -2,10 +2,7 @@
 
 import (
 	"fmt"
-<<<<<<< HEAD
-
-=======
->>>>>>> ba29ca15
+
 	"github.com/0xPolygon/polygon-edge/command"
 	"github.com/0xPolygon/polygon-edge/command/server/config"
 	"github.com/0xPolygon/polygon-edge/command/server/export"
@@ -201,7 +198,6 @@
 		"write all logs to the file at specified location instead of writing them to console",
 	)
 
-<<<<<<< HEAD
 	cmd.Flags().BoolVar(
 		&params.useBls,
 		blsFlag,
@@ -210,8 +206,6 @@
 		"use bls",
 	)
 
-=======
->>>>>>> ba29ca15
 	setDevFlags(cmd)
 }
 
