--- conflicted
+++ resolved
@@ -14,25 +14,6 @@
 
 // Config defines the server configuration params
 type Config struct {
-<<<<<<< HEAD
-	GenesisPath       string     `json:"chain_config" yaml:"chain_config"`
-	SecretsConfigPath string     `json:"secrets_config" yaml:"secrets_config"`
-	DataDir           string     `json:"data_dir" yaml:"data_dir"`
-	BlockGasTarget    string     `json:"block_gas_target" yaml:"block_gas_target"`
-	GRPCAddr          string     `json:"grpc_addr" yaml:"grpc_addr"`
-	JSONRPCAddr       string     `json:"jsonrpc_addr" yaml:"jsonrpc_addr"`
-	Telemetry         *Telemetry `json:"telemetry" yaml:"telemetry"`
-	Network           *Network   `json:"network" yaml:"network"`
-	ShouldSeal        bool       `json:"seal" yaml:"seal"`
-	TxPool            *TxPool    `json:"tx_pool" yaml:"tx_pool"`
-	LogLevel          string     `json:"log_level" yaml:"log_level"`
-	RestoreFile       string     `json:"restore_file" yaml:"restore_file"`
-	BlockTime         uint64     `json:"block_time_s" yaml:"block_time_s"`
-	IBFTBaseTimeout   uint64     `json:"ibft_base_time_s" yaml:"ibft_base_time_s"`
-	Headers           *Headers   `json:"headers" yaml:"headers"`
-	LogFilePath       string     `json:"log_to" yaml:"log_to"`
-	UseBLS            bool       `json:"bls" yaml:"bls"`
-=======
 	GenesisPath              string     `json:"chain_config" yaml:"chain_config"`
 	SecretsConfigPath        string     `json:"secrets_config" yaml:"secrets_config"`
 	DataDir                  string     `json:"data_dir" yaml:"data_dir"`
@@ -50,7 +31,7 @@
 	LogFilePath              string     `json:"log_to" yaml:"log_to"`
 	JSONRPCBatchRequestLimit uint64     `json:"json_rpc_batch_request_limit" yaml:"json_rpc_batch_request_limit"`
 	JSONRPCBlockRangeLimit   uint64     `json:"json_rpc_block_range_limit" yaml:"json_rpc_block_range_limit"`
->>>>>>> e89c5898
+	UseBLS                   bool       `json:"bls" yaml:"bls"`
 }
 
 // Telemetry holds the config details for metric services.
