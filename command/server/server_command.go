--- conflicted
+++ resolved
@@ -157,25 +157,6 @@
 		},
 		FlagOptional: true,
 	}
-<<<<<<< HEAD
-	c.FlagMap["locals"] = helper.FlagDescriptor{
-		Description: "Sets comma separated accounts whose transactions are treated as locals",
-		Arguments: []string{
-			"LOCALS",
-		},
-		FlagOptional: true,
-	}
-
-	c.FlagMap["nolocals"] = helper.FlagDescriptor{
-		Description: "Sets flag to disable price exemptions for locally submitted transactions",
-		Arguments: []string{
-			"NOLOCALS",
-		},
-		FlagOptional: true,
-	}
-=======
->>>>>>> 0dc51f55
-
 	c.FlagMap["price-limit"] = helper.FlagDescriptor{
 		Description: fmt.Sprintf(
 			"Sets minimum gas price limit to enforce for acceptance into the pool. Default: %d",
