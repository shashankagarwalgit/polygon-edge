--- conflicted
+++ resolved
@@ -1,16 +1,9 @@
 package version
 
 import (
-<<<<<<< HEAD
 	"github.com/0xPolygon/polygon-edge/command/output"
-	"github.com/0xPolygon/polygon-edge/version"
+	"github.com/0xPolygon/polygon-edge/versioning"
 	"github.com/spf13/cobra"
-=======
-	"bytes"
-
-	"github.com/0xPolygon/polygon-edge/command/helper"
-	"github.com/0xPolygon/polygon-edge/versioning"
->>>>>>> b2622c1c
 )
 
 func GetCommand() *cobra.Command {
@@ -20,7 +13,6 @@
 		Args:  cobra.NoArgs,
 		Run:   runCommand,
 	}
-<<<<<<< HEAD
 }
 
 func runCommand(cmd *cobra.Command, _ []string) {
@@ -29,29 +21,7 @@
 
 	outputter.SetCommandResult(
 		&VersionResult{
-			Version: version.GetVersion(),
+			Version: versioning.Version,
 		},
 	)
-=======
-
-	c.Formatter.OutputResult(&VersionResult{
-		Version: versioning.Version,
-	})
-
-	return 0
-}
-
-type VersionResult struct {
-	Version string `json:"version"`
-}
-
-func (r *VersionResult) Output() string {
-	var buffer bytes.Buffer
-
-	buffer.WriteString("\n[POLYGON EDGE VERSION]\n")
-	buffer.WriteString(r.Version)
-	buffer.WriteString("\n")
-
-	return buffer.String()
->>>>>>> b2622c1c
 }