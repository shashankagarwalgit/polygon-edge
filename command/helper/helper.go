package helper

import (
	"encoding/json"
	"errors"
	"flag"
	"fmt"
	"io/ioutil"
	"math/big"
	"os"
	"os/signal"
	"path/filepath"
	"strconv"
	"strings"
	"syscall"
	"time"

	"github.com/0xPolygon/polygon-sdk/chain"
	helperFlags "github.com/0xPolygon/polygon-sdk/helper/flags"
	"github.com/0xPolygon/polygon-sdk/helper/hex"
	"github.com/0xPolygon/polygon-sdk/helper/staking"
	"github.com/0xPolygon/polygon-sdk/server"
	"github.com/0xPolygon/polygon-sdk/types"
	"github.com/mitchellh/cli"
	"github.com/ryanuber/columnize"
	"google.golang.org/grpc"
)

const (
	GenesisFileName       = "./genesis.json"
	DefaultChainName      = "example"
	DefaultChainID        = 100
	DefaultPremineBalance = "0x3635C9ADC5DEA00000" // 1000 ETH
	DefaultConsensus      = "pow"
	DefaultMaxSlots       = 4096
	GenesisGasUsed        = 458752               // 0x70000
	GenesisGasLimit       = 5242880              // 0x500000
	DefaultStakedBalance  = "0x8AC7230489E80000" // 10 ETH
	StakingSCBytecode     = "0x6080604052600436106100555760003560e01c80632def66201461005a578063373d6132146100715780633a4b66f11461009c57806350d68ed8146100a6578063ca1e7819146100d1578063f90ecacc146100fc575b600080fd5b34801561006657600080fd5b5061006f610139565b005b34801561007d57600080fd5b50610086610351565b6040516100939190610b36565b60405180910390f35b6100a461035b565b005b3480156100b257600080fd5b506100bb6105d6565b6040516100c89190610b1b565b60405180910390f35b3480156100dd57600080fd5b506100e66105e2565b6040516100f39190610ab9565b60405180910390f35b34801561010857600080fd5b50610123600480360381019061011e9190610979565b610670565b6040516101309190610a9e565b60405180910390f35b6000600260003373ffffffffffffffffffffffffffffffffffffffff1673ffffffffffffffffffffffffffffffffffffffff16815260200190815260200160002054116101bb576040517f08c379a00000000000000000000000000000000000000000000000000000000081526004016101b290610adb565b60405180910390fd5b6000600260003373ffffffffffffffffffffffffffffffffffffffff1673ffffffffffffffffffffffffffffffffffffffff1681526020019081526020016000205490506000600260003373ffffffffffffffffffffffffffffffffffffffff1673ffffffffffffffffffffffffffffffffffffffff16815260200190815260200160002081905550600160003373ffffffffffffffffffffffffffffffffffffffff1673ffffffffffffffffffffffffffffffffffffffff16815260200190815260200160002060009054906101000a900460ff16156102a05761029f336106af565b5b80600460008282546102b29190610bf1565b925050819055503373ffffffffffffffffffffffffffffffffffffffff166108fc829081150290604051600060405180830381858888f193505050501580156102ff573d6000803e3d6000fd5b503373ffffffffffffffffffffffffffffffffffffffff167f0f5bb82176feb1b5e747e28471aa92156a04d9f3ab9f45f28e2d704232b93f75826040516103469190610b36565b60405180910390a250565b6000600454905090565b346004600082825461036d9190610b9b565b9250508190555034600260003373ffffffffffffffffffffffffffffffffffffffff1673ffffffffffffffffffffffffffffffffffffffff16815260200190815260200160002060008282546103c39190610b9b565b92505081905550600160003373ffffffffffffffffffffffffffffffffffffffff1673ffffffffffffffffffffffffffffffffffffffff16815260200190815260200160002060009054906101000a900460ff1615801561047d5750670de0b6b3a76400006fffffffffffffffffffffffffffffffff16600260003373ffffffffffffffffffffffffffffffffffffffff1673ffffffffffffffffffffffffffffffffffffffff1681526020019081526020016000205410155b156105865760018060003373ffffffffffffffffffffffffffffffffffffffff1673ffffffffffffffffffffffffffffffffffffffff16815260200190815260200160002060006101000a81548160ff021916908315150217905550600080549050600360003373ffffffffffffffffffffffffffffffffffffffff1673ffffffffffffffffffffffffffffffffffffffff168152602001908152602001600020819055506000339080600181540180825580915050600190039060005260206000200160009091909190916101000a81548173ffffffffffffffffffffffffffffffffffffffff021916908373ffffffffffffffffffffffffffffffffffffffff1602179055505b3373ffffffffffffffffffffffffffffffffffffffff167f9e71bc8eea02a63969f509818f2dafb9254532904319f9dbda79b67bd34a5f3d346040516105cc9190610b36565b60405180910390a2565b670de0b6b3a764000081565b6060600080548060200260200160405190810160405280929190818152602001828054801561066657602002820191906000526020600020905b8160009054906101000a900473ffffffffffffffffffffffffffffffffffffffff1673ffffffffffffffffffffffffffffffffffffffff168152602001906001019080831161061c575b5050505050905090565b6000818154811061068057600080fd5b906000526020600020016000915054906101000a900473ffffffffffffffffffffffffffffffffffffffff1681565b600080549050600360008373ffffffffffffffffffffffffffffffffffffffff1673ffffffffffffffffffffffffffffffffffffffff1681526020019081526020016000205410610735576040517f08c379a000000000000000000000000000000000000000000000000000000000815260040161072c90610afb565b60405180910390fd5b6000600360008373ffffffffffffffffffffffffffffffffffffffff1673ffffffffffffffffffffffffffffffffffffffff1681526020019081526020016000205490506000600160008054905061078d9190610bf1565b905080821461087b5760008082815481106107ab576107aa610cdb565b5b9060005260206000200160009054906101000a900473ffffffffffffffffffffffffffffffffffffffff16905080600084815481106107ed576107ec610cdb565b5b9060005260206000200160006101000a81548173ffffffffffffffffffffffffffffffffffffffff021916908373ffffffffffffffffffffffffffffffffffffffff16021790555082600360008373ffffffffffffffffffffffffffffffffffffffff1673ffffffffffffffffffffffffffffffffffffffff16815260200190815260200160002081905550505b6000600160008573ffffffffffffffffffffffffffffffffffffffff1673ffffffffffffffffffffffffffffffffffffffff16815260200190815260200160002060006101000a81548160ff0219169083151502179055506000600360008573ffffffffffffffffffffffffffffffffffffffff1673ffffffffffffffffffffffffffffffffffffffff16815260200190815260200160002081905550600080548061092a57610929610cac565b5b6001900381819060005260206000200160006101000a81549073ffffffffffffffffffffffffffffffffffffffff02191690559055505050565b60008135905061097381610d61565b92915050565b60006020828403121561098f5761098e610d0a565b5b600061099d84828501610964565b91505092915050565b60006109b283836109be565b60208301905092915050565b6109c781610c25565b82525050565b6109d681610c25565b82525050565b60006109e782610b61565b6109f18185610b79565b93506109fc83610b51565b8060005b83811015610a2d578151610a1488826109a6565b9750610a1f83610b6c565b925050600181019050610a00565b5085935050505092915050565b6000610a47601d83610b8a565b9150610a5282610d0f565b602082019050919050565b6000610a6a601283610b8a565b9150610a7582610d38565b602082019050919050565b610a8981610c37565b82525050565b610a9881610c73565b82525050565b6000602082019050610ab360008301846109cd565b92915050565b60006020820190508181036000830152610ad381846109dc565b905092915050565b60006020820190508181036000830152610af481610a3a565b9050919050565b60006020820190508181036000830152610b1481610a5d565b9050919050565b6000602082019050610b306000830184610a80565b92915050565b6000602082019050610b4b6000830184610a8f565b92915050565b6000819050602082019050919050565b600081519050919050565b6000602082019050919050565b600082825260208201905092915050565b600082825260208201905092915050565b6000610ba682610c73565b9150610bb183610c73565b9250827fffffffffffffffffffffffffffffffffffffffffffffffffffffffffffffffff03821115610be657610be5610c7d565b5b828201905092915050565b6000610bfc82610c73565b9150610c0783610c73565b925082821015610c1a57610c19610c7d565b5b828203905092915050565b6000610c3082610c53565b9050919050565b60006fffffffffffffffffffffffffffffffff82169050919050565b600073ffffffffffffffffffffffffffffffffffffffff82169050919050565b6000819050919050565b7f4e487b7100000000000000000000000000000000000000000000000000000000600052601160045260246000fd5b7f4e487b7100000000000000000000000000000000000000000000000000000000600052603160045260246000fd5b7f4e487b7100000000000000000000000000000000000000000000000000000000600052603260045260246000fd5b600080fd5b7f4f6e6c79207374616b65722063616e2063616c6c2066756e6374696f6e000000600082015250565b7f696e646578206f7574206f662072616e67650000000000000000000000000000600082015250565b610d6a81610c73565b8114610d7557600080fd5b5056fea26469706673582212200732d127c069747c9fba40cde21178279bf118074d859232ff634cd4c0c2678964736f6c63430008070033"
)

// FlagDescriptor contains the description elements for a command flag
type FlagDescriptor struct {
	Description       string   // Flag description
	Arguments         []string // Arguments list
	ArgumentsOptional bool     // Flag indicating if flag arguments are optional
	FlagOptional      bool
}

// GetDescription gets the flag description
func (fd *FlagDescriptor) GetDescription() string {
	return fd.Description
}

// GetArgumentsList gets the list of arguments for the flag
func (fd *FlagDescriptor) GetArgumentsList() []string {
	return fd.Arguments
}

// AreArgumentsOptional checks if the flag arguments are optional
func (fd *FlagDescriptor) AreArgumentsOptional() bool {
	return fd.ArgumentsOptional
}

// IsFlagOptional checks if the flag itself is optional
func (fd *FlagDescriptor) IsFlagOptional() bool {
	return fd.FlagOptional
}

// GenerateHelp is a utility function called by every command's Help() method
func GenerateHelp(synopsys string, usage string, flagMap map[string]FlagDescriptor) string {
	helpOutput := ""

	flagCounter := 0
	for flagEl, descriptor := range flagMap {
		helpOutput += GenerateFlagDesc(flagEl, descriptor) + "\n"
		flagCounter++

		if flagCounter < len(flagMap) {
			helpOutput += "\n"
		}
	}

	if len(flagMap) > 0 {
		return fmt.Sprintf("Description:\n\n%s\n\nUsage:\n\n\t%s\n\nFlags:\n\n%s", synopsys, usage, helpOutput)
	} else {
		return fmt.Sprintf("Description:\n\n%s\n\nUsage:\n\n\t%s\n", synopsys, usage)
	}
}

// GenerateFlagDesc generates the flag descriptions in a readable format
func GenerateFlagDesc(flagEl string, descriptor FlagDescriptor) string {
	// Generate the top row (with various flags)
	topRow := fmt.Sprintf("--%s", flagEl)

	argumentsOptional := descriptor.AreArgumentsOptional()
	argumentsList := descriptor.GetArgumentsList()

	argLength := len(argumentsList)

	if argLength > 0 {
		topRow += " "
		if argumentsOptional {
			topRow += "["
		}

		for argIndx, argument := range argumentsList {
			topRow += argument

			if argIndx < argLength-1 && argLength > 1 {
				topRow += " "
			}
		}

		if argumentsOptional {
			topRow += "]"
		}
	}

	// Generate the bottom description
	bottomRow := fmt.Sprintf("\t%s", descriptor.GetDescription())

	return fmt.Sprintf("%s\n%s", topRow, bottomRow)
}

// GenerateUsage is a helper function for generating command usage text
func GenerateUsage(baseCommand string, flagMap map[string]FlagDescriptor) string {
	output := baseCommand + " "

	maxFlagsPerLine := 3 // Just an arbitrary value, can be anything reasonable

	var addedFlags int // Keeps track of when a newline character needs to be inserted
	for flagEl, descriptor := range flagMap {
		// Open the flag bracket
		if descriptor.IsFlagOptional() {
			output += "["
		}

		// Add the actual flag name
		output += fmt.Sprintf("--%s", flagEl)

		// Open the argument bracket
		if descriptor.AreArgumentsOptional() {
			output += " ["
		}

		argumentsList := descriptor.GetArgumentsList()

		// Add the flag arguments list
		for argIndex, argument := range argumentsList {
			if argIndex == 0 {
				// Only called for the first argument
				output += " "
			}

			output += argument

			if argIndex < len(argumentsList)-1 {
				output += " "
			}
		}

		// Close the argument bracket
		if descriptor.AreArgumentsOptional() {
			output += "]"
		}

		// Close the flag bracket
		if descriptor.IsFlagOptional() {
			output += "]"
		}

		addedFlags++
		if addedFlags%maxFlagsPerLine == 0 {
			output += "\n\t"
		} else {
			output += " "
		}
	}

	return output
}

// HandleSignals is a helper method for handling signals sent to the console
// Like stop, error, etc.
func HandleSignals(closeFn func(), ui cli.Ui) int {
	signalCh := make(chan os.Signal, 4)
	signal.Notify(signalCh, os.Interrupt, syscall.SIGTERM, syscall.SIGHUP)

	sig := <-signalCh

	output := fmt.Sprintf("\n[SIGNAL] Caught signal: %v\n", sig)
	output += "Gracefully shutting down client...\n"

	ui.Output(output)

	// Call the Minimal server close callback
	gracefulCh := make(chan struct{})
	go func() {
		if closeFn != nil {
			closeFn()
		}
		close(gracefulCh)
	}()

	select {
	case <-signalCh:
		return 1
	case <-time.After(5 * time.Second):
		return 1
	case <-gracefulCh:
		return 0
	}
}

const (
	StatError   = "StatError"
	ExistsError = "ExistsError"
)

// GenesisGenError is a specific error type for generating genesis
type GenesisGenError struct {
	message   string
	errorType string
}

// GetMessage returns the message of the genesis generation error
func (g *GenesisGenError) GetMessage() string {
	return g.message
}

// GetType returns the type of the genesis generation error
func (g *GenesisGenError) GetType() string {
	return g.errorType
}

// VerifyGenesisExistence checks if the genesis file at the specified path is present
func VerifyGenesisExistence(genesisPath string) *GenesisGenError {
	_, err := os.Stat(genesisPath)
	if err != nil && !os.IsNotExist(err) {
		return &GenesisGenError{
			message:   fmt.Sprintf("failed to stat (%s): %v", genesisPath, err),
			errorType: StatError,
		}
	}
	if !os.IsNotExist(err) {
		return &GenesisGenError{
			message:   fmt.Sprintf("genesis file at path (%s) already exists", genesisPath),
			errorType: ExistsError,
		}
	}

	return nil
}

// FillPremineMap fills the premine map for the genesis.json file with passed in balances and accounts
func FillPremineMap(
	premineMap map[types.Address]*chain.GenesisAccount,
	premine helperFlags.ArrayFlags,
) error {
	for _, prem := range premine {
		var addr types.Address
		val := DefaultPremineBalance
		if indx := strings.Index(prem, ":"); indx != -1 {
			// <addr>:<balance>
			addr, val = types.StringToAddress(prem[:indx]), prem[indx+1:]
		} else {
			// <addr>
			addr = types.StringToAddress(prem)
		}

		amount, err := types.ParseUint256orHex(&val)
		if err != nil {
			return fmt.Errorf("failed to parse amount %s: %v", val, err)
		}
		premineMap[addr] = &chain.GenesisAccount{
			Balance: amount,
		}
	}

	return nil
}

// WriteGenesisToDisk writes the passed in configuration to a genesis.json file at the specified path
func WriteGenesisToDisk(chain *chain.Chain, genesisPath string) error {
	data, err := json.MarshalIndent(chain, "", "    ")
	if err != nil {
		return fmt.Errorf("failed to generate genesis: %w", err)
	}
	if err := ioutil.WriteFile(genesisPath, data, 0644); err != nil {
		return fmt.Errorf("failed to write genesis: %w", err)
	}

	return nil
}

type devGenesisParams struct {
	chainName string
	premine   helperFlags.ArrayFlags
	gasLimit  uint64
	chainID   uint64
}

// generateDevGenesis generates a base dev genesis file with premined balances
func generateDevGenesis(params devGenesisParams) error {
	genesisPath := filepath.Join(".", GenesisFileName)

	generateError := VerifyGenesisExistence(genesisPath)

	if generateError != nil {
		switch generateError.GetType() {
		case StatError:
			// Unable to stat file
			return errors.New(generateError.GetMessage())
		case ExistsError:
			// Not an error for the dev command, it shouldn't regenerate the genesis
			return nil
		}
	}

	cc := &chain.Chain{
		Name: params.chainName,
		Genesis: &chain.Genesis{
			GasLimit:   params.gasLimit,
			Difficulty: 1,
			Alloc:      map[types.Address]*chain.GenesisAccount{},
			ExtraData:  []byte{},
			GasUsed:    GenesisGasUsed,
		},
		Params: &chain.Params{
			ChainID: int(params.chainID),
			Forks:   chain.AllForksEnabled,
			Engine: map[string]interface{}{
				"dev": map[string]interface{}{},
			},
		},
		Bootnodes: []string{},
	}

	if err := PredeployStakingSC(
		cc.Genesis.Alloc,
		[]types.Address{},
	); err != nil {
		return err
	}

	if err := FillPremineMap(cc.Genesis.Alloc, params.premine); err != nil {
		return err
	}

	return WriteGenesisToDisk(cc, genesisPath)
}

// BootstrapDevCommand creates a config and generates the dev genesis file
func BootstrapDevCommand(baseCommand string, args []string) (*Config, error) {
	config := DefaultConfig()

	cliConfig := &Config{
		Network: &Network{
			NoDiscover: true,
			MaxPeers:   0,
		},
		TxPool:    &TxPool{},
		Telemetry: &Telemetry{},
	}
	cliConfig.Seal = true
	cliConfig.Dev = true
	cliConfig.Chain = "genesis.json"

	flags := flag.NewFlagSet(baseCommand, flag.ContinueOnError)
	flags.Usage = func() {}

	var premine helperFlags.ArrayFlags
	var gaslimit uint64
	var chainID uint64

	flags.StringVar(&cliConfig.LogLevel, "log-level", DefaultConfig().LogLevel, "")
	flags.Var(&premine, "premine", "")
	flags.StringVar(&cliConfig.TxPool.Locals, "locals", "", "")
	flags.BoolVar(&cliConfig.TxPool.NoLocals, "nolocals", false, "")
	flags.Uint64Var(&cliConfig.TxPool.PriceLimit, "price-limit", 0, "")
	flags.Uint64Var(&cliConfig.TxPool.MaxSlots, "max-slots", DefaultMaxSlots, "")
	flags.Uint64Var(&gaslimit, "block-gas-limit", GenesisGasLimit, "")
	flags.Uint64Var(&cliConfig.DevInterval, "dev-interval", 0, "")
	flags.Uint64Var(&chainID, "chainid", DefaultChainID, "")
	flags.StringVar(&cliConfig.BlockGasTarget, "block-gas-target", strconv.FormatUint(0, 10), "")

	if err := flags.Parse(args); err != nil {
		return nil, err
	}

	if err := config.mergeConfigWith(cliConfig); err != nil {
		return nil, err
	}

	if err := generateDevGenesis(devGenesisParams{
		chainName: config.Chain,
		premine:   premine,
		gasLimit:  gaslimit,
		chainID:   chainID,
	}); err != nil {
		return nil, err
	}

	return config, nil
}

func ReadConfig(baseCommand string, args []string) (*Config, error) {
	config := DefaultConfig()

	cliConfig := &Config{
		Network:   &Network{},
		TxPool:    &TxPool{},
		Telemetry: &Telemetry{},
	}

	flags := flag.NewFlagSet(baseCommand, flag.ContinueOnError)
	flags.Usage = func() {}

	var configFile string

	flags.StringVar(&cliConfig.LogLevel, "log-level", "", "")
	flags.BoolVar(&cliConfig.Seal, "seal", false, "")
	flags.StringVar(&configFile, "config", "", "")
	flags.StringVar(&cliConfig.Chain, "chain", "", "")
	flags.StringVar(&cliConfig.DataDir, "data-dir", "", "")
	flags.StringVar(&cliConfig.GRPCAddr, "grpc", "", "")
	flags.StringVar(&cliConfig.JSONRPCAddr, "jsonrpc", "", "")
	flags.StringVar(&cliConfig.Join, "join", "", "")
	flags.StringVar(&cliConfig.Network.Addr, "libp2p", "", "")
	flags.StringVar(&cliConfig.Telemetry.PrometheusAddr, "prometheus", "", "")
	flags.StringVar(&cliConfig.Network.NatAddr, "nat", "", "the external IP address without port, as can be seen by peers")
	flags.StringVar(&cliConfig.Network.Dns, "dns", "", " the host DNS address which can be used by a remote peer for connection")
	flags.BoolVar(&cliConfig.Network.NoDiscover, "no-discover", false, "")
	flags.Uint64Var(&cliConfig.Network.MaxPeers, "max-peers", 0, "")
	flags.StringVar(&cliConfig.TxPool.Locals, "locals", "", "")
	flags.BoolVar(&cliConfig.TxPool.NoLocals, "nolocals", false, "")
	flags.Uint64Var(&cliConfig.TxPool.PriceLimit, "price-limit", 0, "")
	flags.Uint64Var(&cliConfig.TxPool.MaxSlots, "max-slots", DefaultMaxSlots, "")
	flags.BoolVar(&cliConfig.Dev, "dev", false, "")
	flags.Uint64Var(&cliConfig.DevInterval, "dev-interval", 0, "")
	flags.StringVar(&cliConfig.BlockGasTarget, "block-gas-target", strconv.FormatUint(0, 10), "")
	flags.StringVar(&cliConfig.Secrets, "secrets-config", "", "")

	if err := flags.Parse(args); err != nil {
		return nil, err
	}
	if configFile != "" {
		// A config file has been passed in, parse it
		diskConfigFile, err := readConfigFile(configFile)
		if err != nil {
			return nil, err
		}

		if err := config.mergeConfigWith(diskConfigFile); err != nil {
			return nil, err
		}
	}

	if err := config.mergeConfigWith(cliConfig); err != nil {
		return nil, err
	}

	return config, nil
}

type HelpGenerator interface {
	DefineFlags()
}

// Meta is a helper utility for the commands
type Meta struct {
	UI   cli.Ui
	Addr string

	FlagMap map[string]FlagDescriptor
}

// DefineFlags sets global flags used by several commands
func (m *Meta) DefineFlags() {
	m.FlagMap = make(map[string]FlagDescriptor)

	m.FlagMap["grpc-address"] = FlagDescriptor{
		Description: fmt.Sprintf("Address of the gRPC API. Default: %s:%d", "127.0.0.1", server.DefaultGRPCPort),
		Arguments: []string{
			"GRPC_ADDRESS",
		},
		ArgumentsOptional: false,
		FlagOptional:      true,
	}
}

// FlagSet adds some default commands to handle grpc connections with the server
func (m *Meta) FlagSet(n string) *flag.FlagSet {
	f := flag.NewFlagSet(n, flag.ContinueOnError)
	f.StringVar(&m.Addr, "grpc-address", fmt.Sprintf("%s:%d", "127.0.0.1", server.DefaultGRPCPort), "")

	return f
}

// Conn returns a grpc connection
func (m *Meta) Conn() (*grpc.ClientConn, error) {
	conn, err := grpc.Dial(m.Addr, grpc.WithInsecure())
	if err != nil {
		return nil, fmt.Errorf("failed to connect to server: %v", err)
	}

	return conn, nil
}

// OUTPUT FORMATTING //

// FormatList formats a list, using a specific blank value replacement
func FormatList(in []string) string {
	columnConf := columnize.DefaultConfig()
	columnConf.Empty = "<none>"

	return columnize.Format(in, columnConf)
}

// FormatKV formats key value pairs:
//
// Key = Value
//
// Key = <none>
func FormatKV(in []string) string {
	columnConf := columnize.DefaultConfig()
	columnConf.Empty = "<none>"
	columnConf.Glue = " = "

	return columnize.Format(in, columnConf)
<<<<<<< HEAD
}

// DirectoryExists checks if the directory at the specified path exists
func DirectoryExists(directoryPath string) bool {
	// Grab the absolute filepath
	pathAbs, err := filepath.Abs(directoryPath)
	if err != nil {
		return false
	}

	// Check if the directory exists, and that it's actually a directory if there is a hit
	if fileInfo, statErr := os.Stat(pathAbs); os.IsNotExist(statErr) || (fileInfo != nil && !fileInfo.IsDir()) {
		return false
	}

	return true
}

// PredeployStakingSC is a helper method for setting up the staking smart contract account,
// using the passed in validators as prestaked validators
func PredeployStakingSC(
	premineMap map[types.Address]*chain.GenesisAccount,
	validators []types.Address,
) error {
	// Set the code for the staking smart contract
	// Code retrieved from https://github.com/0xPolygon/staking-contracts
	scHex, _ := hex.DecodeHex(StakingSCBytecode)
	stakingAccount := &chain.GenesisAccount{
		Code: scHex,
	}

	// Parse the default staked balance value into *big.Int
	val := DefaultStakedBalance
	bigDefaultStakedBalance, err := types.ParseUint256orHex(&val)
	if err != nil {
		return fmt.Errorf("unable to generate DefaultStatkedBalance, %v", err)
	}

	// Generate the empty account storage map
	storageMap := make(map[types.Hash]types.Hash)
	bigTrueValue := big.NewInt(1)
	stakedAmount := big.NewInt(0)
	for indx, validator := range validators {
		// Update the total staked amount
		stakedAmount.Add(stakedAmount, bigDefaultStakedBalance)

		// Get the storage indexes
		storageIndexes := staking.GetStorageIndexes(validator, int64(indx))

		// Set the value for the validators array
		storageMap[types.BytesToHash(storageIndexes.ValidatorsIndex)] = types.BytesToHash(
			validator.Bytes(),
		)

		// Set the value for the address -> validator array index mapping
		storageMap[types.BytesToHash(storageIndexes.AddressToIsValidatorIndex)] = types.BytesToHash(bigTrueValue.Bytes())

		// Set the value for the address -> staked amount mapping
		storageMap[types.BytesToHash(storageIndexes.AddressToStakedAmountIndex)] = types.StringToHash(hex.EncodeBig(bigDefaultStakedBalance))

		// Set the value for the address -> validator index mapping
		storageMap[types.BytesToHash(storageIndexes.AddressToValidatorIndexIndex)] = types.StringToHash(hex.EncodeUint64(uint64(indx)))

		// Set the value for the total staked amount
		storageMap[types.BytesToHash(storageIndexes.StakedAmountIndex)] = types.BytesToHash(stakedAmount.Bytes())

		// Set the value for the size of the validators array
		storageMap[types.BytesToHash(storageIndexes.ValidatorsArraySizeIndex)] = types.StringToHash(hex.EncodeUint64(uint64(indx + 1)))
	}

	// Save the storage map
	stakingAccount.Storage = storageMap

	// Set the Staking SC balance to numValidators * defaultStakedBalance
	stakingAccount.Balance = stakedAmount

	// Add the account to the premine map so the executor can apply it to state
	premineMap[types.StringToAddress("1001")] = stakingAccount

	return nil
=======
>>>>>>> a9ee5ed1
}<|MERGE_RESOLUTION|>--- conflicted
+++ resolved
@@ -529,23 +529,6 @@
 	columnConf.Glue = " = "
 
 	return columnize.Format(in, columnConf)
-<<<<<<< HEAD
-}
-
-// DirectoryExists checks if the directory at the specified path exists
-func DirectoryExists(directoryPath string) bool {
-	// Grab the absolute filepath
-	pathAbs, err := filepath.Abs(directoryPath)
-	if err != nil {
-		return false
-	}
-
-	// Check if the directory exists, and that it's actually a directory if there is a hit
-	if fileInfo, statErr := os.Stat(pathAbs); os.IsNotExist(statErr) || (fileInfo != nil && !fileInfo.IsDir()) {
-		return false
-	}
-
-	return true
 }
 
 // PredeployStakingSC is a helper method for setting up the staking smart contract account,
@@ -610,6 +593,4 @@
 	premineMap[types.StringToAddress("1001")] = stakingAccount
 
 	return nil
-=======
->>>>>>> a9ee5ed1
 }