--- conflicted
+++ resolved
@@ -122,10 +122,6 @@
 
 	conf.Chain = cc
 	conf.Seal = c.Seal
-<<<<<<< HEAD
-=======
-	// conf.Tracker = c.Tracker
->>>>>>> da54bf71
 	conf.DataDir = c.DataDir
 	// Set the secrets manager config if it was passed in
 	if c.Secrets != "" {
