package ibft

import (
	"flag"
	"fmt"
	"path/filepath"

	"github.com/0xPolygon/polygon-sdk/command/helper"
	"github.com/libp2p/go-libp2p-core/peer"

	"github.com/0xPolygon/polygon-sdk/consensus/ibft"
	"github.com/0xPolygon/polygon-sdk/crypto"
	"github.com/0xPolygon/polygon-sdk/network"
	"github.com/0xPolygon/polygon-sdk/server"
)

// IbftInit is the command to query the snapshot
type IbftInit struct {
	helper.Meta
}

func (i *IbftInit) DefineFlags() {
	if i.FlagMap == nil {
		// Flag map not initialized
		i.FlagMap = make(map[string]helper.FlagDescriptor)
	}

	i.FlagMap["data-dir"] = helper.FlagDescriptor{
		Description: "Sets the directory for the Polygon SDK data",
		Arguments: []string{
			"DATA_DIRECTORY",
		},
		ArgumentsOptional: false,
		FlagOptional:      false,
	}
}

// GetHelperText returns a simple description of the command
func (p *IbftInit) GetHelperText() string {
	return "Initializes IBFT for the Polygon SDK, in the specified directory"
}

// Help implements the cli.IbftInit interface
func (p *IbftInit) Help() string {
	p.DefineFlags()

	return helper.GenerateHelp(p.Synopsis(), helper.GenerateUsage(p.GetBaseCommand(), p.FlagMap), p.FlagMap)
}

// Synopsis implements the cli.IbftInit interface
func (p *IbftInit) Synopsis() string {
	return p.GetHelperText()
}

func (p *IbftInit) GetBaseCommand() string {
	return "ibft init"
}

// generateAlreadyInitializedError generates an output for when the IBFT directory
// has already been initialized in the past
func generateAlreadyInitializedError(directory string) string {
	output := "\n[IBFT INIT ERROR]\n"
	output += fmt.Sprintf("Directory %s has previously initialized IBFT data\n", directory)
	return output
}

var (
	consensusDir = "consensus"
	libp2pDir    = "libp2p"
)

// Run implements the cli.IbftInit interface
func (p *IbftInit) Run(args []string) int {
	flags := flag.NewFlagSet(p.GetBaseCommand(), flag.ContinueOnError)
	var dataDir string
	flags.StringVar(&dataDir, "data-dir", "", "")

	if err := flags.Parse(args); err != nil {
		p.UI.Error(err.Error())
		return 1
	}

	if dataDir == "" {
		p.UI.Error("required argument (data directory) not passed in")
		return 1
	}

<<<<<<< HEAD
	if err := server.SetupDataDir(dataDir, []string{"consensus", "libp2p"}); err != nil {
=======
	// Check if the sub-directories exist / are already populated
	for _, subDirectory := range []string{consensusDir, libp2pDir} {
		if helper.DirectoryExists(filepath.Join(dataDir, subDirectory)) {
			p.UI.Error(generateAlreadyInitializedError(dataDir))
			return 1
		}
	}

	if err := minimal.SetupDataDir(dataDir, []string{consensusDir, libp2pDir}); err != nil {
>>>>>>> d3881f51
		p.UI.Error(err.Error())
		return 1
	}

	// try to write the ibft private key
	key, err := crypto.GenerateOrReadPrivateKey(filepath.Join(dataDir, consensusDir, ibft.IbftKeyName))
	if err != nil {
		p.UI.Error(err.Error())
		return 1
	}

	// try to create also a libp2p address
	libp2pKey, err := network.ReadLibp2pKey(filepath.Join(dataDir, libp2pDir))
	if err != nil {
		p.UI.Error(err.Error())
		return 1
	}

	nodeId, err := peer.IDFromPrivateKey(libp2pKey)
	if err != nil {
		p.UI.Error(err.Error())
		return 1
	}

	output := "\n[IBFT INIT]\n"

	output += helper.FormatKV([]string{
		fmt.Sprintf("Public key (address)|%s", crypto.PubKeyToAddress(&key.PublicKey)),
		fmt.Sprintf("Node ID|%s", nodeId.String()),
	})

	output += "\n"

	p.UI.Output(output)

	return 0
}<|MERGE_RESOLUTION|>--- conflicted
+++ resolved
@@ -85,9 +85,6 @@
 		return 1
 	}
 
-<<<<<<< HEAD
-	if err := server.SetupDataDir(dataDir, []string{"consensus", "libp2p"}); err != nil {
-=======
 	// Check if the sub-directories exist / are already populated
 	for _, subDirectory := range []string{consensusDir, libp2pDir} {
 		if helper.DirectoryExists(filepath.Join(dataDir, subDirectory)) {
@@ -96,8 +93,7 @@
 		}
 	}
 
-	if err := minimal.SetupDataDir(dataDir, []string{consensusDir, libp2pDir}); err != nil {
->>>>>>> d3881f51
+	if err := server.SetupDataDir(dataDir, []string{consensusDir, libp2pDir}); err != nil {
 		p.UI.Error(err.Error())
 		return 1
 	}
