--- conflicted
+++ resolved
@@ -324,16 +324,10 @@
 			BaseFee:    command.DefaultGenesisBaseFee,
 		},
 		Params: &chain.Params{
-<<<<<<< HEAD
-			ChainID:      int(p.chainID),
+			ChainID:      int64(p.chainID),
 			Forks:        chain.AllForksEnabled,
 			Engine:       p.consensusEngineConfig,
 			BurnContract: map[string]string{},
-=======
-			ChainID: int64(p.chainID),
-			Forks:   chain.AllForksEnabled,
-			Engine:  p.consensusEngineConfig,
->>>>>>> 2d045065
 		},
 		Bootnodes: p.bootnodes,
 	}
