--- conflicted
+++ resolved
@@ -177,8 +177,6 @@
 
 // setValidatorSetFromPrefixPath sets validator set from prefix path
 func (p *genesisParams) setValidatorSetFromPrefixPath() error {
-	var readErr error
-
 	if !p.areValidatorsSetByPrefix() {
 		return nil
 	}
@@ -189,7 +187,7 @@
 	)
 
 	if err != nil {
-		return fmt.Errorf("failed to read from prefix: %w", readErr)
+		return fmt.Errorf("failed to read from prefix: %w", err)
 	}
 
 	if err := p.ibftValidators.Merge(validators); err != nil {
@@ -252,13 +250,8 @@
 
 	ibftExtra := &signer.IstanbulExtra{
 		Validators:    p.ibftValidators,
-<<<<<<< HEAD
-		Seal:          []byte{},
+		ProposerSeal:  []byte{},
 		CommittedSeal: committedSeal,
-=======
-		ProposerSeal:  []byte{},
-		CommittedSeal: [][]byte{},
->>>>>>> e89c5898
 	}
 
 	p.extraData = make([]byte, signer.IstanbulExtraVanity)
