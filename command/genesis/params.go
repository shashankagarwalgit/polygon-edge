package genesis

import (
	"errors"
	"fmt"
	"time"

	"github.com/0xPolygon/polygon-edge/chain"
	"github.com/0xPolygon/polygon-edge/command"
	"github.com/0xPolygon/polygon-edge/command/helper"
	"github.com/0xPolygon/polygon-edge/consensus/ibft"
	"github.com/0xPolygon/polygon-edge/consensus/ibft/fork"
	"github.com/0xPolygon/polygon-edge/consensus/ibft/signer"
	"github.com/0xPolygon/polygon-edge/contracts/staking"
	stakingHelper "github.com/0xPolygon/polygon-edge/helper/staking"
	"github.com/0xPolygon/polygon-edge/server"
	"github.com/0xPolygon/polygon-edge/types"
	"github.com/0xPolygon/polygon-edge/validators"
)

const (
	dirFlag           = "dir"
	nameFlag          = "name"
	premineFlag       = "premine"
	chainIDFlag       = "chain-id"
	epochSizeFlag     = "epoch-size"
	epochRewardFlag   = "epoch-reward"
	blockGasLimitFlag = "block-gas-limit"
	posFlag           = "pos"
	minValidatorCount = "min-validator-count"
	maxValidatorCount = "max-validator-count"
)

// Legacy flags that need to be preserved for running clients
const (
	chainIDFlagLEGACY = "chainid"
)

var (
	params = &genesisParams{}
)

var (
	errValidatorsNotSpecified = errors.New("validator information not specified")
	errUnsupportedConsensus   = errors.New("specified consensusRaw not supported")
	errInvalidEpochSize       = errors.New("epoch size must be greater than 1")
)

type genesisParams struct {
	genesisPath         string
	name                string
	consensusRaw        string
	validatorPrefixPath string
	premine             []string
	bootnodes           []string
	ibftValidators      validators.Validators

	ibftValidatorsRaw []string

	chainID   uint64
	epochSize uint64

	blockGasLimit uint64
	isPos         bool

	minNumValidators uint64
	maxNumValidators uint64

	rawIBFTValidatorType string
	ibftValidatorType    validators.ValidatorType

	extraData []byte
	consensus server.ConsensusType

	consensusEngineConfig map[string]interface{}

	genesisConfig *chain.Chain

	// PolyBFT
<<<<<<< HEAD
	manifestPath           string
	smartContractsRootPath string
	validatorSetSize       int
	sprintSize             uint64
	blockTime              time.Duration
	bridgeJSONRPCAddr      string
	epochReward            uint64

	initialStateRoot string
	initialTrie      string
=======
	manifestPath            string
	validatorSetSize        int
	sprintSize              uint64
	blockTime               time.Duration
	bridgeJSONRPCAddr       string
	epochReward             uint64
	eventTrackerStartBlocks []string
>>>>>>> 5f1dea32
}

func (p *genesisParams) validateFlags() error {
	// Check if the consensusRaw is supported
	if !server.ConsensusSupported(p.consensusRaw) {
		return errUnsupportedConsensus
	}

	// Check if validator information is set at all
	if p.isIBFTConsensus() &&
		!p.areValidatorsSetManually() &&
		!p.areValidatorsSetByPrefix() {
		return errValidatorsNotSpecified
	}

	// Check if the genesis file already exists
	if generateError := verifyGenesisExistence(p.genesisPath); generateError != nil {
		return errors.New(generateError.GetMessage())
	}

	// Check that the epoch size is correct
	if p.epochSize < 2 && (p.isIBFTConsensus() || p.isPolyBFTConsensus()) {
		// Epoch size must be greater than 1, so new transactions have a chance to be added to a block.
		// Otherwise, every block would be an endblock (meaning it will not have any transactions).
		// Check is placed here to avoid additional parsing if epochSize < 2
		return errInvalidEpochSize
	}

	// Validate min and max validators number
	if err := command.ValidateMinMaxValidatorsNumber(p.minNumValidators, p.maxNumValidators); err != nil {
		return err
	}

	return nil
}

func (p *genesisParams) isIBFTConsensus() bool {
	return server.ConsensusType(p.consensusRaw) == server.IBFTConsensus
}

func (p *genesisParams) isPolyBFTConsensus() bool {
	return server.ConsensusType(p.consensusRaw) == server.PolyBFTConsensus
}

func (p *genesisParams) areValidatorsSetManually() bool {
	return len(p.ibftValidatorsRaw) != 0
}

func (p *genesisParams) areValidatorsSetByPrefix() bool {
	return p.validatorPrefixPath != ""
}

func (p *genesisParams) getRequiredFlags() []string {
	if p.isIBFTConsensus() {
		return []string{
			command.BootnodeFlag,
		}
	}

	return []string{}
}

func (p *genesisParams) initRawParams() error {
	p.consensus = server.ConsensusType(p.consensusRaw)

	if p.consensus == server.PolyBFTConsensus {
		return nil
	}

	if err := p.initIBFTValidatorType(); err != nil {
		return err
	}

	if err := p.initValidatorSet(); err != nil {
		return err
	}

	p.initIBFTExtraData()
	p.initConsensusEngineConfig()

	return nil
}

// setValidatorSetFromCli sets validator set from cli command
func (p *genesisParams) setValidatorSetFromCli() error {
	if len(p.ibftValidatorsRaw) == 0 {
		return nil
	}

	newValidators, err := validators.ParseValidators(p.ibftValidatorType, p.ibftValidatorsRaw)
	if err != nil {
		return err
	}

	if err = p.ibftValidators.Merge(newValidators); err != nil {
		return err
	}

	return nil
}

// setValidatorSetFromPrefixPath sets validator set from prefix path
func (p *genesisParams) setValidatorSetFromPrefixPath() error {
	if !p.areValidatorsSetByPrefix() {
		return nil
	}

	validators, err := command.GetValidatorsFromPrefixPath(
		p.validatorPrefixPath,
		p.ibftValidatorType,
	)

	if err != nil {
		return fmt.Errorf("failed to read from prefix: %w", err)
	}

	if err := p.ibftValidators.Merge(validators); err != nil {
		return err
	}

	return nil
}

func (p *genesisParams) initIBFTValidatorType() error {
	var err error
	if p.ibftValidatorType, err = validators.ParseValidatorType(p.rawIBFTValidatorType); err != nil {
		return err
	}

	return nil
}

func (p *genesisParams) initValidatorSet() error {
	p.ibftValidators = validators.NewValidatorSetFromType(p.ibftValidatorType)

	// Set validator set
	// Priority goes to cli command over prefix path
	if err := p.setValidatorSetFromPrefixPath(); err != nil {
		return err
	}

	if err := p.setValidatorSetFromCli(); err != nil {
		return err
	}

	// Validate if validator number exceeds max number
	if ok := p.isValidatorNumberValid(); !ok {
		return command.ErrValidatorNumberExceedsMax
	}

	return nil
}

func (p *genesisParams) isValidatorNumberValid() bool {
	return p.ibftValidators == nil || uint64(p.ibftValidators.Len()) <= p.maxNumValidators
}

func (p *genesisParams) initIBFTExtraData() {
	if p.consensus != server.IBFTConsensus {
		return
	}

	var committedSeal signer.Seals

	switch p.ibftValidatorType {
	case validators.ECDSAValidatorType:
		committedSeal = new(signer.SerializedSeal)
	case validators.BLSValidatorType:
		committedSeal = new(signer.AggregatedSeal)
	}

	ibftExtra := &signer.IstanbulExtra{
		Validators:     p.ibftValidators,
		ProposerSeal:   []byte{},
		CommittedSeals: committedSeal,
	}

	p.extraData = make([]byte, signer.IstanbulExtraVanity)
	p.extraData = ibftExtra.MarshalRLPTo(p.extraData)
}

func (p *genesisParams) initConsensusEngineConfig() {
	if p.consensus != server.IBFTConsensus {
		p.consensusEngineConfig = map[string]interface{}{
			p.consensusRaw: map[string]interface{}{},
		}

		return
	}

	if p.isPos {
		p.initIBFTEngineMap(fork.PoS)

		return
	}

	p.initIBFTEngineMap(fork.PoA)
}

func (p *genesisParams) initIBFTEngineMap(ibftType fork.IBFTType) {
	p.consensusEngineConfig = map[string]interface{}{
		string(server.IBFTConsensus): map[string]interface{}{
			fork.KeyType:          ibftType,
			fork.KeyValidatorType: p.ibftValidatorType,
			ibft.KeyEpochSize:     p.epochSize,
		},
	}
}

func (p *genesisParams) generateGenesis() error {
	if err := p.initGenesisConfig(); err != nil {
		return err
	}

	if err := helper.WriteGenesisConfigToDisk(
		p.genesisConfig,
		p.genesisPath,
	); err != nil {
		return err
	}

	return nil
}

func (p *genesisParams) initGenesisConfig() error {
	chainConfig := &chain.Chain{
		Name: p.name,
		Genesis: &chain.Genesis{
			GasLimit:   p.blockGasLimit,
			Difficulty: 1,
			Alloc:      map[types.Address]*chain.GenesisAccount{},
			ExtraData:  p.extraData,
			GasUsed:    command.DefaultGenesisGasUsed,
		},
		Params: &chain.Params{
			ChainID: int64(p.chainID),
			Forks:   chain.AllForksEnabled,
			Engine:  p.consensusEngineConfig,
		},
		Bootnodes: p.bootnodes,
	}

	// Predeploy staking smart contract if needed
	if p.shouldPredeployStakingSC() {
		stakingAccount, err := p.predeployStakingSC()
		if err != nil {
			return err
		}

		chainConfig.Genesis.Alloc[staking.AddrStakingContract] = stakingAccount
	}

	for _, premineRaw := range p.premine {
		premineInfo, err := parsePremineInfo(premineRaw)
		if err != nil {
			return err
		}

		chainConfig.Genesis.Alloc[premineInfo.address] = &chain.GenesisAccount{
			Balance: premineInfo.balance,
		}
	}

	p.genesisConfig = chainConfig

	return nil
}

func (p *genesisParams) shouldPredeployStakingSC() bool {
	// If the consensus selected is IBFT / Dev and the mechanism is Proof of Stake,
	// deploy the Staking SC
	return p.isPos && (p.consensus == server.IBFTConsensus || p.consensus == server.DevConsensus)
}

func (p *genesisParams) predeployStakingSC() (*chain.GenesisAccount, error) {
	stakingAccount, predeployErr := stakingHelper.PredeployStakingSC(
		p.ibftValidators,
		stakingHelper.PredeployParams{
			MinValidatorCount: p.minNumValidators,
			MaxValidatorCount: p.maxNumValidators,
		})
	if predeployErr != nil {
		return nil, predeployErr
	}

	return stakingAccount, nil
}

func (p *genesisParams) getResult() command.CommandResult {
	return &GenesisResult{
		Message: fmt.Sprintf("\nGenesis written to %s\n", p.genesisPath),
	}
}<|MERGE_RESOLUTION|>--- conflicted
+++ resolved
@@ -77,18 +77,6 @@
 	genesisConfig *chain.Chain
 
 	// PolyBFT
-<<<<<<< HEAD
-	manifestPath           string
-	smartContractsRootPath string
-	validatorSetSize       int
-	sprintSize             uint64
-	blockTime              time.Duration
-	bridgeJSONRPCAddr      string
-	epochReward            uint64
-
-	initialStateRoot string
-	initialTrie      string
-=======
 	manifestPath            string
 	validatorSetSize        int
 	sprintSize              uint64
@@ -96,7 +84,9 @@
 	bridgeJSONRPCAddr       string
 	epochReward             uint64
 	eventTrackerStartBlocks []string
->>>>>>> 5f1dea32
+
+	initialStateRoot string
+	initialTrie      string
 }
 
 func (p *genesisParams) validateFlags() error {
