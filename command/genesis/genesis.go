package genesis

import (
	"fmt"

	"github.com/0xPolygon/polygon-edge/command"
	"github.com/0xPolygon/polygon-edge/command/helper"
	"github.com/0xPolygon/polygon-edge/consensus/ibft"
	"github.com/0xPolygon/polygon-edge/crypto"
	"github.com/0xPolygon/polygon-edge/helper/common"
	"github.com/spf13/cobra"
)

func GetCommand() *cobra.Command {
	genesisCmd := &cobra.Command{
		Use:     "genesis",
		Short:   "Generates the genesis configuration file with the passed in parameters",
		PreRunE: runPreRun,
		Run:     runCommand,
	}

	helper.RegisterGRPCAddressFlag(genesisCmd)

	setFlags(genesisCmd)
	setLegacyFlags(genesisCmd)

	helper.SetRequiredFlags(genesisCmd, params.getRequiredFlags())

	return genesisCmd
}

func setFlags(cmd *cobra.Command) {
	cmd.Flags().StringVar(
		&params.genesisPath,
		dirFlag,
		fmt.Sprintf("./%s", command.DefaultGenesisFileName),
		"the directory for the Polygon Edge genesis data",
	)

	cmd.Flags().Uint64Var(
		&params.chainID,
		chainIDFlag,
		command.DefaultChainID,
		"the ID of the chain",
	)

	cmd.Flags().StringVar(
		&params.name,
		nameFlag,
		command.DefaultChainName,
		"the name for the chain",
	)

	cmd.Flags().StringArrayVar(
		&params.premine,
		premineFlag,
		[]string{},
		fmt.Sprintf(
			"the premined accounts and balances (format: <address>:<balance>). Default premined balance: %s",
			command.DefaultPremineBalance,
		),
	)

	cmd.Flags().Uint64Var(
		&params.blockGasLimit,
		blockGasLimitFlag,
		command.DefaultGenesisGasLimit,
		"the maximum amount of gas used by all transactions in a block",
	)

	cmd.Flags().StringArrayVar(
		&params.bootnodes,
		command.BootnodeFlag,
		[]string{},
		"multiAddr URL for p2p discovery bootstrap. This flag can be used multiple times",
	)

	cmd.Flags().StringVar(
		&params.consensusRaw,
		command.ConsensusFlag,
		string(command.DefaultConsensus),
		"the consensus protocol to be used",
	)

	cmd.Flags().Uint64Var(
		&params.epochSize,
		epochSizeFlag,
		ibft.DefaultEpochSize,
		"the epoch size for the chain",
	)

<<<<<<< HEAD
	cmd.Flags().Uint64Var(
		&params.blockGasLimit,
		blockGasLimitFlag,
		command.DefaultGenesisGasLimit,
		fmt.Sprintf(
			"the maximum amount of gas used by all transactions in a block. Default: %d",
			command.DefaultGenesisGasLimit,
		),
	)
	cmd.Flags().Uint64Var(
		&params.minNumValidators,
		minValidatorCount,
		1,
		"the minimum number of validators in the validator set for PoS",
	)
	cmd.Flags().Uint64Var(
		&params.maxNumValidators,
		maxValidatorCount,
		common.MaxSafeJSInt,
		"the maximum number of validators in the validator set for PoS",
	)

	cmd.Flags().StringVar(
		&params.rawKeyType,
		keyTypeFlag,
		string(crypto.KeySecp256k1),
		"the type of key",
	)
=======
	// IBFT Validators
	{
		cmd.Flags().StringVar(
			&params.validatorPrefixPath,
			ibftValidatorPrefixFlag,
			"",
			"prefix path for validator folder directory. "+
				"Needs to be present if ibft-validator is omitted",
		)

		cmd.Flags().StringArrayVar(
			&params.ibftValidatorsRaw,
			ibftValidatorFlag,
			[]string{},
			"addresses to be used as IBFT validators, can be used multiple times. "+
				"Needs to be present if ibft-validators-prefix-path is omitted",
		)

		// --ibft-validator-prefix-path & --ibft-validator can't be given at same time
		cmd.MarkFlagsMutuallyExclusive(ibftValidatorPrefixFlag, ibftValidatorFlag)
	}

	// PoS
	{
		cmd.Flags().BoolVar(
			&params.isPos,
			posFlag,
			false,
			"the flag indicating that the client should use Proof of Stake IBFT. Defaults to "+
				"Proof of Authority if flag is not provided or false",
		)

		cmd.Flags().Uint64Var(
			&params.minNumValidators,
			minValidatorCount,
			1,
			"the minimum number of validators in the validator set for PoS",
		)

		cmd.Flags().Uint64Var(
			&params.maxNumValidators,
			maxValidatorCount,
			common.MaxSafeJSInt,
			"the maximum number of validators in the validator set for PoS",
		)
	}
>>>>>>> 65f4fb30
}

// setLegacyFlags sets the legacy flags to preserve backwards compatibility
// with running partners
func setLegacyFlags(cmd *cobra.Command) {
	// Legacy chainid flag
	cmd.Flags().Uint64Var(
		&params.chainID,
		chainIDFlagLEGACY,
		command.DefaultChainID,
		"the ID of the chain",
	)

	_ = cmd.Flags().MarkHidden(chainIDFlagLEGACY)
}

func runPreRun(_ *cobra.Command, _ []string) error {
	if err := params.validateFlags(); err != nil {
		return err
	}

	return params.initRawParams()
}

func runCommand(cmd *cobra.Command, _ []string) {
	outputter := command.InitializeOutputter(cmd)
	defer outputter.WriteOutput()

	if err := params.generateGenesis(); err != nil {
		outputter.SetError(err)

		return
	}

	outputter.SetCommandResult(params.getResult())
}<|MERGE_RESOLUTION|>--- conflicted
+++ resolved
@@ -89,38 +89,15 @@
 		"the epoch size for the chain",
 	)
 
-<<<<<<< HEAD
-	cmd.Flags().Uint64Var(
-		&params.blockGasLimit,
-		blockGasLimitFlag,
-		command.DefaultGenesisGasLimit,
-		fmt.Sprintf(
-			"the maximum amount of gas used by all transactions in a block. Default: %d",
-			command.DefaultGenesisGasLimit,
-		),
-	)
-	cmd.Flags().Uint64Var(
-		&params.minNumValidators,
-		minValidatorCount,
-		1,
-		"the minimum number of validators in the validator set for PoS",
-	)
-	cmd.Flags().Uint64Var(
-		&params.maxNumValidators,
-		maxValidatorCount,
-		common.MaxSafeJSInt,
-		"the maximum number of validators in the validator set for PoS",
-	)
-
-	cmd.Flags().StringVar(
-		&params.rawKeyType,
-		keyTypeFlag,
-		string(crypto.KeySecp256k1),
-		"the type of key",
-	)
-=======
 	// IBFT Validators
 	{
+		cmd.Flags().StringVar(
+			&params.rawKeyType,
+			keyTypeFlag,
+			string(crypto.KeySecp256k1),
+			"the type of key",
+		)
+
 		cmd.Flags().StringVar(
 			&params.validatorPrefixPath,
 			ibftValidatorPrefixFlag,
@@ -165,7 +142,6 @@
 			"the maximum number of validators in the validator set for PoS",
 		)
 	}
->>>>>>> 65f4fb30
 }
 
 // setLegacyFlags sets the legacy flags to preserve backwards compatibility
