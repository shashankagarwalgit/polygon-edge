--- conflicted
+++ resolved
@@ -332,14 +332,10 @@
 	// If the consensus selected is IBFT and the mechanism is Proof of Stake,
 	// deploy the Staking SC
 	if isPos && (consensus == ibftConsensus || consensus == devConsensus) {
-<<<<<<< HEAD
-		stakingAccount, predeployErr := staking.PredeployStakingSC(validators, staking.PredeployParams{
+		stakingAccount, predeployErr := stakingHelper.PredeployStakingSC(validators, staking.PredeployParams{
 			MinValidatorCount: minNumValidator,
 			MaxValidatorCount: maxNumValidator,
 		})
-=======
-		stakingAccount, predeployErr := stakingHelper.PredeployStakingSC(validators)
->>>>>>> cee68ff7
 		if predeployErr != nil {
 			c.UI.Error(predeployErr.Error())
 
