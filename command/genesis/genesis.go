package genesis

import (
	"fmt"
<<<<<<< HEAD
	"io/ioutil"
	"math"
	"os"
	"path/filepath"
	"strings"

	"github.com/0xPolygon/polygon-edge/chain"
=======
	"github.com/0xPolygon/polygon-edge/command"
>>>>>>> 4cfd841e
	"github.com/0xPolygon/polygon-edge/command/helper"
	"github.com/0xPolygon/polygon-edge/consensus/ibft"
	"github.com/spf13/cobra"
)

func GetCommand() *cobra.Command {
	genesisCmd := &cobra.Command{
		Use:     "genesis",
		Short:   "Generates the genesis configuration file with the passed in parameters",
		PreRunE: runPreRun,
		Run:     runCommand,
	}

	helper.RegisterGRPCAddressFlag(genesisCmd)

	setFlags(genesisCmd)
	setLegacyFlags(genesisCmd)
	setRequiredFlags(genesisCmd)

	return genesisCmd
}

func setFlags(cmd *cobra.Command) {
	cmd.Flags().StringVar(
		&params.genesisPath,
		dirFlag,
		fmt.Sprintf("./%s", command.DefaultGenesisFileName),
		fmt.Sprintf(
			"the directory for the Polygon Edge genesis data. Default: %s",
			fmt.Sprintf("./%s", command.DefaultGenesisFileName),
		),
	)

	cmd.Flags().StringVar(
		&params.name,
		nameFlag,
		command.DefaultChainName,
		fmt.Sprintf(
			"the name for the chain. Default: %s",
			command.DefaultChainName,
		),
	)

	cmd.Flags().StringVar(
		&params.consensusRaw,
		command.ConsensusFlag,
		string(command.DefaultConsensus),
		fmt.Sprintf(
			"the consensus protocol to be used. Default: %s",
			command.DefaultConsensus,
		),
	)

	cmd.Flags().StringVar(
		&params.validatorPrefixPath,
		ibftValidatorPrefixFlag,
		"",
		"prefix path for validator folder directory. "+
			"Needs to be present if ibft-validator is omitted",
	)

	cmd.Flags().StringArrayVar(
		&params.premine,
		premineFlag,
		[]string{},
		fmt.Sprintf(
			"the premined accounts and balances (format: <address>:<balance>). Default premined balance: %s",
			command.DefaultPremineBalance,
		),
	)

	cmd.Flags().StringArrayVar(
		&params.bootnodes,
		command.BootnodeFlag,
		[]string{},
		"multiAddr URL for p2p discovery bootstrap. This flag can be used multiple times",
	)

	cmd.Flags().StringArrayVar(
		&params.ibftValidatorsRaw,
		ibftValidatorFlag,
		[]string{},
		"addresses to be used as IBFT validators, can be used multiple times. "+
			"Needs to be present if ibft-validators-prefix-path is omitted",
	)

	cmd.Flags().BoolVar(
		&params.isPos,
		posFlag,
		false,
		"the flag indicating that the client should use Proof of Stake IBFT. Defaults to "+
			"Proof of Authority if flag is not provided or false",
<<<<<<< HEAD
		Arguments: []string{
			"IS_POS",
		},
		FlagOptional: true,
	}

	c.FlagMap["min-validator-count"] = helper.FlagDescriptor{
		Description: "Sets the flag indicating the minimum number of validators in the validator set for PoS. " +
			"Defaults to 1 and can not be greater than max-validator-count",
		Arguments: []string{
			"MIN_VALIDATOR_COUNT",
		},
		FlagOptional: true,
	}

	c.FlagMap["max-validator-count"] = helper.FlagDescriptor{
		Description: "Sets the flag indicating the maximum number of validators in the validator set for PoS. " +
			"Defaults to and can not be greater than MAX_UINT_32",
		Arguments: []string{
			"MAX_VALIDATOR_COUNT",
		},
		FlagOptional: true,
	}
}

// GetHelperText returns a simple description of the command
func (c *GenesisCommand) GetHelperText() string {
	return "Generates the genesis.json file, with passed in parameters"
}

func (c *GenesisCommand) GetBaseCommand() string {
	return "genesis"
}

// Help implements the cli.Command interface
func (c *GenesisCommand) Help() string {
	c.DefineFlags()

	return helper.GenerateHelp(c.Synopsis(), helper.GenerateUsage(c.GetBaseCommand(), c.FlagMap), c.FlagMap)
}

// Synopsis implements the cli.Command interface
func (c *GenesisCommand) Synopsis() string {
	return c.GetHelperText()
}

// Run implements the cli.Command interface
func (c *GenesisCommand) Run(args []string) int {
	flags := c.NewFlagSet(c.GetBaseCommand())
	flags.Usage = func() {}

	var (
		baseDir                  string
		premine                  helperFlags.ArrayFlags
		chainID                  uint64
		epochSize                uint64
		bootnodes                = helperFlags.BootnodeFlags{AreSet: false, Addrs: make([]string, 0)}
		name                     string
		consensus                string
		isPos                    bool
		ibftValidators           helperFlags.ArrayFlags
		ibftValidatorsPrefixPath string
		blockGasLimit            uint64
		minNumValidator          uint
		maxNumValidator          uint
	)

	flags.StringVar(&baseDir, "dir", "", "")
	flags.StringVar(&name, "name", helper.DefaultChainName, "")
	flags.Var(&premine, "premine", "")
	flags.Uint64Var(&chainID, "chainid", helper.DefaultChainID, "")
	flags.Var(&bootnodes, "bootnode", "")
	flags.StringVar(&consensus, "consensus", helper.DefaultConsensus, "")
	flags.Var(&ibftValidators, "ibft-validator", "list of ibft validators")
	flags.StringVar(&ibftValidatorsPrefixPath, "ibft-validators-prefix-path", "", "")
	flags.Uint64Var(&epochSize, "epoch-size", ibft.DefaultEpochSize, "")
	flags.Uint64Var(&blockGasLimit, "block-gas-limit", helper.GenesisGasLimit, "")
	flags.BoolVar(&isPos, "pos", false, "")
	flags.UintVar(&minNumValidator, "min-validator-count", 1, "")
	flags.UintVar(&maxNumValidator, "max-validator-count", math.MaxUint32, "")

	if err := flags.Parse(args); err != nil {
		c.UI.Error(fmt.Sprintf("failed to parse args: %v", err))

		return 1
	}

	genesisPath := filepath.Join(baseDir, helper.GenesisFileName)
	if generateError := helper.VerifyGenesisExistence(genesisPath); generateError != nil {
		c.UI.Error(generateError.GetMessage())

		return 1
	}

	var (
		extraData []byte
		err       error
	)

	// we either use validatorsFlags or ibftValidatorsPrefixPath to set the validators
	var validators []types.Address

	if consensus == ibftConsensus {
		switch {
		case len(ibftValidators) != 0:
			for _, val := range ibftValidators {
				validators = append(validators, types.StringToAddress(val))
			}
		case ibftValidatorsPrefixPath != "":
			if validators, err = readValidatorsByRegexp(ibftValidatorsPrefixPath); err != nil {
				c.UI.Error(fmt.Sprintf("failed to read from prefix: %v", err))

				return 1
			}
		default:
			c.UI.Error("cannot load validators for ibft")

			return 1
		}

		// create the initial extra data with the validators
		ibftExtra := &ibft.IstanbulExtra{
			Validators:    validators,
			Seal:          []byte{},
			CommittedSeal: [][]byte{},
		}

		extraData = make([]byte, ibft.IstanbulExtraVanity)
		extraData = ibftExtra.MarshalRLPTo(extraData)
	}

	if consensus == devConsensus {
		// Grab the validator addresses if present
		for _, val := range ibftValidators {
			validators = append(validators, types.StringToAddress(val))
		}
	}

	if !bootnodes.AreSet {
		c.UI.Error("Minimum one bootnode is required")

		return 1
	}

	// constructEngineConfig is a helper method for
	// parametrizing the consensus configuration, which
	// can be retrieved at runtime from the consensus module
	constructEngineConfig := func() map[string]interface{} {
		if consensus != ibftConsensus {
			// Dev consensus, return an empty map
			return initialEmptyMap
		}

		if isPos {
			return initialPoSMap
		}

		return initialPoAMap
	}

	cc := &chain.Chain{
		Name: name,
		Genesis: &chain.Genesis{
			GasLimit:   blockGasLimit,
			Difficulty: 1,
			Alloc:      map[types.Address]*chain.GenesisAccount{},
			ExtraData:  extraData,
			GasUsed:    helper.GenesisGasUsed,
		},
		Params: &chain.Params{
			ChainID: int(chainID),
			Forks:   chain.AllForksEnabled,
			Engine: map[string]interface{}{
				consensus: constructEngineConfig(),
			},
		},
		Bootnodes: bootnodes.Addrs,
	}

	// If the consensus selected is IBFT and the mechanism is Proof of Stake,
	// deploy the Staking SC
	if isPos && (consensus == ibftConsensus || consensus == devConsensus) {
		stakingAccount, predeployErr := stakingHelper.PredeployStakingSC(validators, stakingHelper.PredeployParams{
			MinValidatorCount: minNumValidator,
			MaxValidatorCount: maxNumValidator,
		})
		if predeployErr != nil {
			c.UI.Error(predeployErr.Error())

			return 1
		}

		// Epoch size must be greater than 1, so new transactions have a chance to be added to a block.
		// Otherwise, every block would be an endblock (meaning it will not have any transactions).
		// Check is placed here to avoid additional parsing if epochSize < 2
		if epochSize < 2 && consensus == ibftConsensus {
			c.UI.Error("Epoch size must be greater than 1")

			return 1
		}

		// Add the account to the premine map so the executor can apply it to state
		cc.Genesis.Alloc[staking.AddrStakingContract] = stakingAccount

		// Set the epoch size if the consensus is IBFT
		existingMap, ok := cc.Params.Engine[consensus].(map[string]interface{})
		if !ok {
			c.UI.Error("invalid type assertion with existing map")

			return 1
		}

		cc.Params.Engine[consensus] = helper.MergeMaps(
			// Epoch parameter
			map[string]interface{}{
				"epochSize": epochSize,
			},

			// Existing consensus configuration
			existingMap,
		)
	}
=======
	)

	cmd.Flags().Uint64Var(
		&params.chainID,
		chainIDFlag,
		command.DefaultChainID,
		fmt.Sprintf(
			"the ID of the chain. Default: %d",
			command.DefaultChainID,
		),
	)

	cmd.Flags().Uint64Var(
		&params.epochSize,
		epochSizeFlag,
		ibft.DefaultEpochSize,
		fmt.Sprintf(
			"the epoch size for the chain. Default %d",
			ibft.DefaultEpochSize,
		),
	)
>>>>>>> 4cfd841e

	cmd.Flags().Uint64Var(
		&params.blockGasLimit,
		blockGasLimitFlag,
		command.DefaultGenesisGasLimit,
		fmt.Sprintf(
			"the maximum amount of gas used by all transactions in a block. Default: %d",
			command.DefaultGenesisGasLimit,
		),
	)
}

// setLegacyFlags sets the legacy flags to preserve backwards compatibility
// with running partners
func setLegacyFlags(cmd *cobra.Command) {
	// Legacy chainid flag
	cmd.Flags().Uint64Var(
		&params.chainID,
		chainIDFlagLEGACY,
		command.DefaultChainID,
		fmt.Sprintf(
			"the ID of the chain. Default: %d",
			command.DefaultChainID,
		),
	)

	_ = cmd.Flags().MarkHidden(chainIDFlagLEGACY)
}

func setRequiredFlags(cmd *cobra.Command) {
	for _, requiredFlag := range params.getRequiredFlags() {
		_ = cmd.MarkFlagRequired(requiredFlag)
	}
}

func runPreRun(_ *cobra.Command, _ []string) error {
	if err := params.validateFlags(); err != nil {
		return err
	}

	return params.initRawParams()
}

func runCommand(cmd *cobra.Command, _ []string) {
	outputter := command.InitializeOutputter(cmd)
	defer outputter.WriteOutput()

	if err := params.generateGenesis(); err != nil {
		outputter.SetError(err)

		return
	}

	outputter.SetCommandResult(params.getResult())
}<|MERGE_RESOLUTION|>--- conflicted
+++ resolved
@@ -2,17 +2,9 @@
 
 import (
 	"fmt"
-<<<<<<< HEAD
-	"io/ioutil"
 	"math"
-	"os"
-	"path/filepath"
-	"strings"
 
-	"github.com/0xPolygon/polygon-edge/chain"
-=======
 	"github.com/0xPolygon/polygon-edge/command"
->>>>>>> 4cfd841e
 	"github.com/0xPolygon/polygon-edge/command/helper"
 	"github.com/0xPolygon/polygon-edge/consensus/ibft"
 	"github.com/spf13/cobra"
@@ -105,230 +97,6 @@
 		false,
 		"the flag indicating that the client should use Proof of Stake IBFT. Defaults to "+
 			"Proof of Authority if flag is not provided or false",
-<<<<<<< HEAD
-		Arguments: []string{
-			"IS_POS",
-		},
-		FlagOptional: true,
-	}
-
-	c.FlagMap["min-validator-count"] = helper.FlagDescriptor{
-		Description: "Sets the flag indicating the minimum number of validators in the validator set for PoS. " +
-			"Defaults to 1 and can not be greater than max-validator-count",
-		Arguments: []string{
-			"MIN_VALIDATOR_COUNT",
-		},
-		FlagOptional: true,
-	}
-
-	c.FlagMap["max-validator-count"] = helper.FlagDescriptor{
-		Description: "Sets the flag indicating the maximum number of validators in the validator set for PoS. " +
-			"Defaults to and can not be greater than MAX_UINT_32",
-		Arguments: []string{
-			"MAX_VALIDATOR_COUNT",
-		},
-		FlagOptional: true,
-	}
-}
-
-// GetHelperText returns a simple description of the command
-func (c *GenesisCommand) GetHelperText() string {
-	return "Generates the genesis.json file, with passed in parameters"
-}
-
-func (c *GenesisCommand) GetBaseCommand() string {
-	return "genesis"
-}
-
-// Help implements the cli.Command interface
-func (c *GenesisCommand) Help() string {
-	c.DefineFlags()
-
-	return helper.GenerateHelp(c.Synopsis(), helper.GenerateUsage(c.GetBaseCommand(), c.FlagMap), c.FlagMap)
-}
-
-// Synopsis implements the cli.Command interface
-func (c *GenesisCommand) Synopsis() string {
-	return c.GetHelperText()
-}
-
-// Run implements the cli.Command interface
-func (c *GenesisCommand) Run(args []string) int {
-	flags := c.NewFlagSet(c.GetBaseCommand())
-	flags.Usage = func() {}
-
-	var (
-		baseDir                  string
-		premine                  helperFlags.ArrayFlags
-		chainID                  uint64
-		epochSize                uint64
-		bootnodes                = helperFlags.BootnodeFlags{AreSet: false, Addrs: make([]string, 0)}
-		name                     string
-		consensus                string
-		isPos                    bool
-		ibftValidators           helperFlags.ArrayFlags
-		ibftValidatorsPrefixPath string
-		blockGasLimit            uint64
-		minNumValidator          uint
-		maxNumValidator          uint
-	)
-
-	flags.StringVar(&baseDir, "dir", "", "")
-	flags.StringVar(&name, "name", helper.DefaultChainName, "")
-	flags.Var(&premine, "premine", "")
-	flags.Uint64Var(&chainID, "chainid", helper.DefaultChainID, "")
-	flags.Var(&bootnodes, "bootnode", "")
-	flags.StringVar(&consensus, "consensus", helper.DefaultConsensus, "")
-	flags.Var(&ibftValidators, "ibft-validator", "list of ibft validators")
-	flags.StringVar(&ibftValidatorsPrefixPath, "ibft-validators-prefix-path", "", "")
-	flags.Uint64Var(&epochSize, "epoch-size", ibft.DefaultEpochSize, "")
-	flags.Uint64Var(&blockGasLimit, "block-gas-limit", helper.GenesisGasLimit, "")
-	flags.BoolVar(&isPos, "pos", false, "")
-	flags.UintVar(&minNumValidator, "min-validator-count", 1, "")
-	flags.UintVar(&maxNumValidator, "max-validator-count", math.MaxUint32, "")
-
-	if err := flags.Parse(args); err != nil {
-		c.UI.Error(fmt.Sprintf("failed to parse args: %v", err))
-
-		return 1
-	}
-
-	genesisPath := filepath.Join(baseDir, helper.GenesisFileName)
-	if generateError := helper.VerifyGenesisExistence(genesisPath); generateError != nil {
-		c.UI.Error(generateError.GetMessage())
-
-		return 1
-	}
-
-	var (
-		extraData []byte
-		err       error
-	)
-
-	// we either use validatorsFlags or ibftValidatorsPrefixPath to set the validators
-	var validators []types.Address
-
-	if consensus == ibftConsensus {
-		switch {
-		case len(ibftValidators) != 0:
-			for _, val := range ibftValidators {
-				validators = append(validators, types.StringToAddress(val))
-			}
-		case ibftValidatorsPrefixPath != "":
-			if validators, err = readValidatorsByRegexp(ibftValidatorsPrefixPath); err != nil {
-				c.UI.Error(fmt.Sprintf("failed to read from prefix: %v", err))
-
-				return 1
-			}
-		default:
-			c.UI.Error("cannot load validators for ibft")
-
-			return 1
-		}
-
-		// create the initial extra data with the validators
-		ibftExtra := &ibft.IstanbulExtra{
-			Validators:    validators,
-			Seal:          []byte{},
-			CommittedSeal: [][]byte{},
-		}
-
-		extraData = make([]byte, ibft.IstanbulExtraVanity)
-		extraData = ibftExtra.MarshalRLPTo(extraData)
-	}
-
-	if consensus == devConsensus {
-		// Grab the validator addresses if present
-		for _, val := range ibftValidators {
-			validators = append(validators, types.StringToAddress(val))
-		}
-	}
-
-	if !bootnodes.AreSet {
-		c.UI.Error("Minimum one bootnode is required")
-
-		return 1
-	}
-
-	// constructEngineConfig is a helper method for
-	// parametrizing the consensus configuration, which
-	// can be retrieved at runtime from the consensus module
-	constructEngineConfig := func() map[string]interface{} {
-		if consensus != ibftConsensus {
-			// Dev consensus, return an empty map
-			return initialEmptyMap
-		}
-
-		if isPos {
-			return initialPoSMap
-		}
-
-		return initialPoAMap
-	}
-
-	cc := &chain.Chain{
-		Name: name,
-		Genesis: &chain.Genesis{
-			GasLimit:   blockGasLimit,
-			Difficulty: 1,
-			Alloc:      map[types.Address]*chain.GenesisAccount{},
-			ExtraData:  extraData,
-			GasUsed:    helper.GenesisGasUsed,
-		},
-		Params: &chain.Params{
-			ChainID: int(chainID),
-			Forks:   chain.AllForksEnabled,
-			Engine: map[string]interface{}{
-				consensus: constructEngineConfig(),
-			},
-		},
-		Bootnodes: bootnodes.Addrs,
-	}
-
-	// If the consensus selected is IBFT and the mechanism is Proof of Stake,
-	// deploy the Staking SC
-	if isPos && (consensus == ibftConsensus || consensus == devConsensus) {
-		stakingAccount, predeployErr := stakingHelper.PredeployStakingSC(validators, stakingHelper.PredeployParams{
-			MinValidatorCount: minNumValidator,
-			MaxValidatorCount: maxNumValidator,
-		})
-		if predeployErr != nil {
-			c.UI.Error(predeployErr.Error())
-
-			return 1
-		}
-
-		// Epoch size must be greater than 1, so new transactions have a chance to be added to a block.
-		// Otherwise, every block would be an endblock (meaning it will not have any transactions).
-		// Check is placed here to avoid additional parsing if epochSize < 2
-		if epochSize < 2 && consensus == ibftConsensus {
-			c.UI.Error("Epoch size must be greater than 1")
-
-			return 1
-		}
-
-		// Add the account to the premine map so the executor can apply it to state
-		cc.Genesis.Alloc[staking.AddrStakingContract] = stakingAccount
-
-		// Set the epoch size if the consensus is IBFT
-		existingMap, ok := cc.Params.Engine[consensus].(map[string]interface{})
-		if !ok {
-			c.UI.Error("invalid type assertion with existing map")
-
-			return 1
-		}
-
-		cc.Params.Engine[consensus] = helper.MergeMaps(
-			// Epoch parameter
-			map[string]interface{}{
-				"epochSize": epochSize,
-			},
-
-			// Existing consensus configuration
-			existingMap,
-		)
-	}
-=======
 	)
 
 	cmd.Flags().Uint64Var(
@@ -350,7 +118,6 @@
 			ibft.DefaultEpochSize,
 		),
 	)
->>>>>>> 4cfd841e
 
 	cmd.Flags().Uint64Var(
 		&params.blockGasLimit,
@@ -359,6 +126,22 @@
 		fmt.Sprintf(
 			"the maximum amount of gas used by all transactions in a block. Default: %d",
 			command.DefaultGenesisGasLimit,
+		),
+	)
+	cmd.Flags().Uint64Var(
+		&params.minNumValidator,
+		minNumValidator,
+		1,
+		fmt.Sprintf(
+			"the minimum number of validators in the validator set for PoS.",
+		),
+	)
+	cmd.Flags().Uint64Var(
+		&params.maxNumValidator,
+		maxNumValidator,
+		math.MaxUint32,
+		fmt.Sprintf(
+			"the maximum number of validators in the validator set for PoS.",
 		),
 	)
 }
