--- conflicted
+++ resolved
@@ -2,11 +2,7 @@
 
 import (
 	"fmt"
-<<<<<<< HEAD
 	"github.com/0xPolygon/polygon-edge/backend/ibft"
-=======
-
->>>>>>> 65f4fb30
 	"github.com/0xPolygon/polygon-edge/command"
 	"github.com/0xPolygon/polygon-edge/command/helper"
 	"github.com/0xPolygon/polygon-edge/helper/common"
@@ -50,32 +46,7 @@
 		&params.name,
 		nameFlag,
 		command.DefaultChainName,
-<<<<<<< HEAD
-		fmt.Sprintf(
-			"the name for the chain. Default: %s",
-			command.DefaultChainName,
-		),
-	)
-
-	cmd.Flags().StringVar(
-		&params.consensusRaw,
-		command.ConsensusFlag,
-		string(command.DefaultConsensus),
-		fmt.Sprintf(
-			"the backend protocol to be used. Default: %s",
-			command.DefaultConsensus,
-		),
-	)
-
-	cmd.Flags().StringVar(
-		&params.validatorPrefixPath,
-		ibftValidatorPrefixFlag,
-		"",
-		"prefix path for validator folder directory. "+
-			"Needs to be present if ibft-validator is omitted",
-=======
 		"the name for the chain",
->>>>>>> 65f4fb30
 	)
 
 	cmd.Flags().StringArrayVar(
