package server

import (
	"context"
	"errors"
	"fmt"
	"math/big"
	"net"
	"net/http"
	"os"
	"path/filepath"
	"time"

	"github.com/0xPolygon/polygon-edge/archive"
	"github.com/0xPolygon/polygon-edge/blockchain"
	"github.com/0xPolygon/polygon-edge/chain"
	"github.com/0xPolygon/polygon-edge/consensus"
	bls "github.com/0xPolygon/polygon-edge/consensus/polybft/signer"
	"github.com/0xPolygon/polygon-edge/consensus/polybft/statesyncrelayer"
	"github.com/0xPolygon/polygon-edge/consensus/polybft/wallet"
	"github.com/0xPolygon/polygon-edge/contracts"
	"github.com/0xPolygon/polygon-edge/crypto"
	"github.com/0xPolygon/polygon-edge/helper/common"
	configHelper "github.com/0xPolygon/polygon-edge/helper/config"
	"github.com/0xPolygon/polygon-edge/helper/progress"
	"github.com/0xPolygon/polygon-edge/jsonrpc"
	"github.com/0xPolygon/polygon-edge/network"
	"github.com/0xPolygon/polygon-edge/secrets"
	"github.com/0xPolygon/polygon-edge/server/proto"
	"github.com/0xPolygon/polygon-edge/state"
	itrie "github.com/0xPolygon/polygon-edge/state/immutable-trie"
	"github.com/0xPolygon/polygon-edge/state/runtime"
	"github.com/0xPolygon/polygon-edge/state/runtime/tracer"
	"github.com/0xPolygon/polygon-edge/txpool"
	"github.com/0xPolygon/polygon-edge/types"
	"github.com/hashicorp/go-hclog"
	"github.com/prometheus/client_golang/prometheus"
	"github.com/prometheus/client_golang/prometheus/promhttp"
	"github.com/umbracle/ethgo"
	"google.golang.org/grpc"
)

// Server is the central manager of the blockchain client
type Server struct {
	logger       hclog.Logger
	config       *Config
	state        state.State
	stateStorage itrie.Storage

	consensus consensus.Consensus

	// blockchain stack
	blockchain *blockchain.Blockchain
	chain      *chain.Chain

	// state executor
	executor *state.Executor

	// jsonrpc stack
	jsonrpcServer *jsonrpc.JSONRPC

	// system grpc server
	grpcServer *grpc.Server

	// libp2p network
	network *network.Server

	// transaction pool
	txpool *txpool.TxPool

	prometheusServer *http.Server

	// secrets manager
	secretsManager secrets.SecretsManager

	// restore
	restoreProgression *progress.ProgressionWrapper

	// stateSyncRelayer is handling state syncs execution (Polybft exclusive)
	stateSyncRelayer *statesyncrelayer.StateSyncRelayer
}

var dirPaths = []string{
	"blockchain",
	"trie",
}

// newFileLogger returns logger instance that writes all logs to a specified file.
// If log file can't be created, it returns an error
func newFileLogger(config *Config) (hclog.Logger, error) {
	logFileWriter, err := os.Create(config.LogFilePath)
	if err != nil {
		return nil, fmt.Errorf("could not create log file, %w", err)
	}

	return hclog.New(&hclog.LoggerOptions{
		Name:       "polygon",
		Level:      config.LogLevel,
		Output:     logFileWriter,
		JSONFormat: config.JSONLogFormat,
	}), nil
}

// newCLILogger returns minimal logger instance that sends all logs to standard output
func newCLILogger(config *Config) hclog.Logger {
	return hclog.New(&hclog.LoggerOptions{
		Name:       "polygon",
		Level:      config.LogLevel,
		JSONFormat: config.JSONLogFormat,
	})
}

// newLoggerFromConfig creates a new logger which logs to a specified file.
// If log file is not set it outputs to standard output ( console ).
// If log file is specified, and it can't be created the server command will error out
func newLoggerFromConfig(config *Config) (hclog.Logger, error) {
	if config.LogFilePath != "" {
		fileLoggerInstance, err := newFileLogger(config)
		if err != nil {
			return nil, err
		}

		return fileLoggerInstance, nil
	}

	return newCLILogger(config), nil
}

// NewServer creates a new Minimal server, using the passed in configuration
func NewServer(config *Config) (*Server, error) {
	logger, err := newLoggerFromConfig(config)
	if err != nil {
		return nil, fmt.Errorf("could not setup new logger instance, %w", err)
	}

	m := &Server{
		logger:             logger.Named("server"),
		config:             config,
		chain:              config.Chain,
		grpcServer:         grpc.NewServer(),
		restoreProgression: progress.NewProgressionWrapper(progress.ChainSyncRestore),
	}

	m.logger.Info("Data dir", "path", config.DataDir)

	// Generate all the paths in the dataDir
	if err := common.SetupDataDir(config.DataDir, dirPaths, 0770); err != nil {
		return nil, fmt.Errorf("failed to create data directories: %w", err)
	}

	if config.Telemetry.PrometheusAddr != nil {
		// Only setup telemetry if `PrometheusAddr` has been configured.
		if err := m.setupTelemetry(); err != nil {
			return nil, err
		}

		m.prometheusServer = m.startPrometheusServer(config.Telemetry.PrometheusAddr)
	}

	// Set up datadog profiler
	if ddErr := m.enableDataDogProfiler(); err != nil {
		m.logger.Error("DataDog profiler setup failed", "err", ddErr.Error())
	}

	// Set up the secrets manager
	if err := m.setupSecretsManager(); err != nil {
		return nil, fmt.Errorf("failed to set up the secrets manager: %w", err)
	}

	// start libp2p
	{
		netConfig := config.Network
		netConfig.Chain = m.config.Chain
		netConfig.DataDir = filepath.Join(m.config.DataDir, "libp2p")
		netConfig.SecretsManager = m.secretsManager

		network, err := network.NewServer(logger, netConfig)
		if err != nil {
			return nil, err
		}
		m.network = network
	}

	// start blockchain object
	stateStorage, err := itrie.NewLevelDBStorage(filepath.Join(m.config.DataDir, "trie"), logger)
	if err != nil {
		return nil, err
	}

	m.stateStorage = stateStorage

	st := itrie.NewState(stateStorage)
	m.state = st

	m.executor = state.NewExecutor(config.Chain.Params, st, logger)

	// custom write genesis hook per consensus engine
	engineName := m.config.Chain.Params.GetEngine()
	if factory, exists := genesisCreationFactory[ConsensusType(engineName)]; exists {
		m.executor.GenesisPostHook = factory(m.config.Chain, engineName)
	}

	// compute the genesis root state
	genesisRoot := m.executor.WriteGenesis(config.Chain.Genesis.Alloc)
	config.Chain.Genesis.StateRoot = genesisRoot

<<<<<<< HEAD
	// use the london signer with eip-155 as a fallback one
	// TODO: Determine crypto signer based on the latest head
	var signer crypto.TxSigner = crypto.NewLondonSigner(
		uint64(m.config.Chain.Params.ChainID),
		crypto.NewEIP155Signer(uint64(m.config.Chain.Params.ChainID)),
	)
=======
	// use the eip155 signer
	signer := crypto.NewEIP155Signer(chain.AllForksEnabled.At(0), uint64(m.config.Chain.Params.ChainID))
>>>>>>> 6d0c5ccc

	// blockchain object
	m.blockchain, err = blockchain.NewBlockchain(
		logger,
		m.config.DataDir,
		config.Chain,
		nil,
		m.executor,
		signer,
	)
	if err != nil {
		return nil, err
	}

	m.executor.GetHash = m.blockchain.GetHashHelper

	{
		hub := &txpoolHub{
			state:      m.state,
			Blockchain: m.blockchain,
		}

		deploymentWhitelist, err := configHelper.GetDeploymentWhitelist(config.Chain)
		if err != nil {
			return nil, err
		}

		// start transaction pool
		m.txpool, err = txpool.NewTxPool(
			logger,
			m.chain.Params.Forks.At(0),
			hub,
			m.grpcServer,
			m.network,
			&txpool.Config{
				MaxSlots:            m.config.MaxSlots,
				PriceLimit:          m.config.PriceLimit,
				MaxAccountEnqueued:  m.config.MaxAccountEnqueued,
				DeploymentWhitelist: deploymentWhitelist,
			},
		)
		if err != nil {
			return nil, err
		}

		m.txpool.SetSigner(signer)
	}

	{
		// Setup consensus
		if err := m.setupConsensus(); err != nil {
			return nil, err
		}
		m.blockchain.SetConsensus(m.consensus)
	}

	// after consensus is done, we can mine the genesis block in blockchain
	// This is done because consensus might use a custom Hash function so we need
	// to wait for consensus because we do any block hashing like genesis
	if err := m.blockchain.ComputeGenesis(); err != nil {
		return nil, err
	}

	// initialize data in consensus layer
	if err := m.consensus.Initialize(); err != nil {
		return nil, err
	}

	// setup and start grpc server
	if err := m.setupGRPC(); err != nil {
		return nil, err
	}

	if err := m.network.Start(); err != nil {
		return nil, err
	}

	// setup and start jsonrpc server
	if err := m.setupJSONRPC(); err != nil {
		return nil, err
	}

	// restore archive data before starting
	if err := m.restoreChain(); err != nil {
		return nil, err
	}

	// start consensus
	if err := m.consensus.Start(); err != nil {
		return nil, err
	}

	// start relayer
	if config.Relayer {
		if err := m.setupRelayer(); err != nil {
			return nil, err
		}
	}

	m.txpool.Start()

	return m, nil
}

func (s *Server) restoreChain() error {
	if s.config.RestoreFile == nil {
		return nil
	}

	if err := archive.RestoreChain(s.blockchain, *s.config.RestoreFile, s.restoreProgression); err != nil {
		return err
	}

	return nil
}

type txpoolHub struct {
	state state.State
	*blockchain.Blockchain
}

// getAccountImpl is used for fetching account state from both TxPool and JSON-RPC
func getAccountImpl(state state.State, root types.Hash, addr types.Address) (*state.Account, error) {
	snap, err := state.NewSnapshotAt(root)
	if err != nil {
		return nil, fmt.Errorf("unable to get snapshot for root '%s': %w", root, err)
	}

	account, err := snap.GetAccount(addr)
	if err != nil {
		return nil, err
	}

	if account == nil {
		return nil, jsonrpc.ErrStateNotFound
	}

	return account, nil
}

func (t *txpoolHub) GetNonce(root types.Hash, addr types.Address) uint64 {
	account, err := getAccountImpl(t.state, root, addr)

	if err != nil {
		return 0
	}

	return account.Nonce
}

func (t *txpoolHub) GetBalance(root types.Hash, addr types.Address) (*big.Int, error) {
	account, err := getAccountImpl(t.state, root, addr)

	if err != nil {
		if errors.Is(err, jsonrpc.ErrStateNotFound) {
			return big.NewInt(0), nil
		}

		return big.NewInt(0), err
	}

	return account.Balance, nil
}

// setupSecretsManager sets up the secrets manager
func (s *Server) setupSecretsManager() error {
	secretsManagerConfig := s.config.SecretsManager
	if secretsManagerConfig == nil {
		// No config provided, use default
		secretsManagerConfig = &secrets.SecretsManagerConfig{
			Type: secrets.Local,
		}
	}

	secretsManagerType := secretsManagerConfig.Type
	secretsManagerParams := &secrets.SecretsManagerParams{
		Logger: s.logger,
	}

	if secretsManagerType == secrets.Local {
		// Only the base directory is required for
		// the local secrets manager
		secretsManagerParams.Extra = map[string]interface{}{
			secrets.Path: s.config.DataDir,
		}
	}

	// Grab the factory method
	secretsManagerFactory, ok := secretsManagerBackends[secretsManagerType]
	if !ok {
		return fmt.Errorf("secrets manager type '%s' not found", secretsManagerType)
	}

	// Instantiate the secrets manager
	secretsManager, factoryErr := secretsManagerFactory(
		secretsManagerConfig,
		secretsManagerParams,
	)

	if factoryErr != nil {
		return fmt.Errorf("unable to instantiate secrets manager, %w", factoryErr)
	}

	s.secretsManager = secretsManager

	return nil
}

// setupConsensus sets up the consensus mechanism
func (s *Server) setupConsensus() error {
	engineName := s.config.Chain.Params.GetEngine()
	engine, ok := consensusBackends[ConsensusType(engineName)]

	if !ok {
		return fmt.Errorf("consensus engine '%s' not found", engineName)
	}

	engineConfig, ok := s.config.Chain.Params.Engine[engineName].(map[string]interface{})
	if !ok {
		engineConfig = map[string]interface{}{}
	}

	config := &consensus.Config{
		Params: s.config.Chain.Params,
		Config: engineConfig,
		Path:   filepath.Join(s.config.DataDir, "consensus"),
	}

	consensus, err := engine(
		&consensus.Params{
			Context:        context.Background(),
			Config:         config,
			TxPool:         s.txpool,
			Network:        s.network,
			Blockchain:     s.blockchain,
			Executor:       s.executor,
			Grpc:           s.grpcServer,
			Logger:         s.logger,
			SecretsManager: s.secretsManager,
			BlockTime:      s.config.BlockTime,
		},
	)

	if err != nil {
		return err
	}

	s.consensus = consensus

	return nil
}

// setupRelayer sets up the relayer
func (s *Server) setupRelayer() error {
	account, err := wallet.NewAccountFromSecret(s.secretsManager)
	if err != nil {
		return fmt.Errorf("failed to create account from secret: %w", err)
	}

	relayer := statesyncrelayer.NewRelayer(
		s.config.DataDir,
		s.config.JSONRPC.JSONRPCAddr.String(),
		ethgo.Address(contracts.StateReceiverContract),
		s.logger.Named("relayer"),
		wallet.NewEcdsaSigner(wallet.NewKey(account, bls.DomainCheckpointManager)),
	)

	// start relayer
	if err := relayer.Start(); err != nil {
		return fmt.Errorf("failed to start relayer: %w", err)
	}

	return nil
}

type jsonRPCHub struct {
	state              state.State
	restoreProgression *progress.ProgressionWrapper

	*blockchain.Blockchain
	*txpool.TxPool
	*state.Executor
	*network.Server
	consensus.Consensus
	consensus.BridgeDataProvider
}

func (j *jsonRPCHub) GetPeers() int {
	return len(j.Server.Peers())
}

func (j *jsonRPCHub) GetAccount(root types.Hash, addr types.Address) (*jsonrpc.Account, error) {
	acct, err := getAccountImpl(j.state, root, addr)
	if err != nil {
		return nil, err
	}

	account := &jsonrpc.Account{
		Nonce:   acct.Nonce,
		Balance: new(big.Int).Set(acct.Balance),
	}

	return account, nil
}

// GetForksInTime returns the active forks at the given block height
func (j *jsonRPCHub) GetForksInTime(blockNumber uint64) chain.ForksInTime {
	return j.Executor.GetForksInTime(blockNumber)
}

func (j *jsonRPCHub) GetStorage(stateRoot types.Hash, addr types.Address, slot types.Hash) ([]byte, error) {
	account, err := getAccountImpl(j.state, stateRoot, addr)
	if err != nil {
		return nil, err
	}

	snap, err := j.state.NewSnapshotAt(stateRoot)
	if err != nil {
		return nil, err
	}

	res := snap.GetStorage(addr, account.Root, slot)

	return res.Bytes(), nil
}

func (j *jsonRPCHub) GetCode(root types.Hash, addr types.Address) ([]byte, error) {
	account, err := getAccountImpl(j.state, root, addr)
	if err != nil {
		return nil, err
	}

	code, ok := j.state.GetCode(types.BytesToHash(account.CodeHash))
	if !ok {
		return nil, fmt.Errorf("unable to fetch code")
	}

	return code, nil
}

func (j *jsonRPCHub) ApplyTxn(
	header *types.Header,
	txn *types.Transaction,
) (result *runtime.ExecutionResult, err error) {
	blockCreator, err := j.GetConsensus().GetBlockCreator(header)
	if err != nil {
		return nil, err
	}

	transition, err := j.BeginTxn(header.StateRoot, header, blockCreator)
	if err != nil {
		return
	}

	result, err = transition.Apply(txn)

	return
}

// TraceBlock traces all transactions in the given block and returns all results
func (j *jsonRPCHub) TraceBlock(
	block *types.Block,
	tracer tracer.Tracer,
) ([]interface{}, error) {
	if block.Number() == 0 {
		return nil, errors.New("genesis block can't have transaction")
	}

	parentHeader, ok := j.GetHeaderByHash(block.ParentHash())
	if !ok {
		return nil, errors.New("parent header not found")
	}

	blockCreator, err := j.GetConsensus().GetBlockCreator(block.Header)
	if err != nil {
		return nil, err
	}

	transition, err := j.BeginTxn(parentHeader.StateRoot, block.Header, blockCreator)
	if err != nil {
		return nil, err
	}

	transition.SetTracer(tracer)

	results := make([]interface{}, len(block.Transactions))

	for idx, tx := range block.Transactions {
		tracer.Clear()

		if _, err := transition.Apply(tx); err != nil {
			return nil, err
		}

		if results[idx], err = tracer.GetResult(); err != nil {
			return nil, err
		}
	}

	return results, nil
}

// TraceTxn traces a transaction in the block, associated with the given hash
func (j *jsonRPCHub) TraceTxn(
	block *types.Block,
	targetTxHash types.Hash,
	tracer tracer.Tracer,
) (interface{}, error) {
	if block.Number() == 0 {
		return nil, errors.New("genesis block can't have transaction")
	}

	parentHeader, ok := j.GetHeaderByHash(block.ParentHash())
	if !ok {
		return nil, errors.New("parent header not found")
	}

	blockCreator, err := j.GetConsensus().GetBlockCreator(block.Header)
	if err != nil {
		return nil, err
	}

	transition, err := j.BeginTxn(parentHeader.StateRoot, block.Header, blockCreator)
	if err != nil {
		return nil, err
	}

	var targetTx *types.Transaction

	for _, tx := range block.Transactions {
		if tx.Hash == targetTxHash {
			targetTx = tx

			break
		}

		// Execute transactions without tracer until reaching the target transaction
		if _, err := transition.Apply(tx); err != nil {
			return nil, err
		}
	}

	if targetTx == nil {
		return nil, errors.New("target tx not found")
	}

	transition.SetTracer(tracer)

	if _, err := transition.Apply(targetTx); err != nil {
		return nil, err
	}

	return tracer.GetResult()
}

func (j *jsonRPCHub) TraceCall(
	tx *types.Transaction,
	parentHeader *types.Header,
	tracer tracer.Tracer,
) (interface{}, error) {
	blockCreator, err := j.GetConsensus().GetBlockCreator(parentHeader)
	if err != nil {
		return nil, err
	}

	transition, err := j.BeginTxn(parentHeader.StateRoot, parentHeader, blockCreator)
	if err != nil {
		return nil, err
	}

	transition.SetTracer(tracer)

	if _, err := transition.Apply(tx); err != nil {
		return nil, err
	}

	return tracer.GetResult()
}

func (j *jsonRPCHub) GetSyncProgression() *progress.Progression {
	// restore progression
	if restoreProg := j.restoreProgression.GetProgression(); restoreProg != nil {
		return restoreProg
	}

	// consensus sync progression
	if consensusSyncProg := j.Consensus.GetSyncProgression(); consensusSyncProg != nil {
		return consensusSyncProg
	}

	return nil
}

// SETUP //

// setupJSONRCP sets up the JSONRPC server, using the set configuration
func (s *Server) setupJSONRPC() error {
	hub := &jsonRPCHub{
		state:              s.state,
		restoreProgression: s.restoreProgression,
		Blockchain:         s.blockchain,
		TxPool:             s.txpool,
		Executor:           s.executor,
		Consensus:          s.consensus,
		Server:             s.network,
		BridgeDataProvider: s.consensus.GetBridgeProvider(),
	}

	conf := &jsonrpc.Config{
		Store:                    hub,
		Addr:                     s.config.JSONRPC.JSONRPCAddr,
		ChainID:                  uint64(s.config.Chain.Params.ChainID),
		ChainName:                s.chain.Name,
		AccessControlAllowOrigin: s.config.JSONRPC.AccessControlAllowOrigin,
		PriceLimit:               s.config.PriceLimit,
		BatchLengthLimit:         s.config.JSONRPC.BatchLengthLimit,
		BlockRangeLimit:          s.config.JSONRPC.BlockRangeLimit,
	}

	srv, err := jsonrpc.NewJSONRPC(s.logger, conf)
	if err != nil {
		return err
	}

	s.jsonrpcServer = srv

	return nil
}

// setupGRPC sets up the grpc server and listens on tcp
func (s *Server) setupGRPC() error {
	proto.RegisterSystemServer(s.grpcServer, &systemService{server: s})

	lis, err := net.Listen("tcp", s.config.GRPCAddr.String())
	if err != nil {
		return err
	}

	go func() {
		if err := s.grpcServer.Serve(lis); err != nil {
			s.logger.Error(err.Error())
		}
	}()

	s.logger.Info("GRPC server running", "addr", s.config.GRPCAddr.String())

	return nil
}

// Chain returns the chain object of the client
func (s *Server) Chain() *chain.Chain {
	return s.chain
}

// JoinPeer attempts to add a new peer to the networking server
func (s *Server) JoinPeer(rawPeerMultiaddr string) error {
	return s.network.JoinPeer(rawPeerMultiaddr)
}

// Close closes the Minimal server (blockchain, networking, consensus)
func (s *Server) Close() {
	// Close the blockchain layer
	if err := s.blockchain.Close(); err != nil {
		s.logger.Error("failed to close blockchain", "err", err.Error())
	}

	// Close the networking layer
	if err := s.network.Close(); err != nil {
		s.logger.Error("failed to close networking", "err", err.Error())
	}

	// Close the consensus layer
	if err := s.consensus.Close(); err != nil {
		s.logger.Error("failed to close consensus", "err", err.Error())
	}

	// Close the state storage
	if err := s.stateStorage.Close(); err != nil {
		s.logger.Error("failed to close storage for trie", "err", err.Error())
	}

	if s.prometheusServer != nil {
		if err := s.prometheusServer.Shutdown(context.Background()); err != nil {
			s.logger.Error("Prometheus server shutdown error", err)
		}
	}

	// Stop state sync relayer
	if s.stateSyncRelayer != nil {
		s.stateSyncRelayer.Stop()
	}

	// Close the txpool's main loop
	s.txpool.Close()

	// Close DataDog profiler
	s.closeDataDogProfiler()
}

// Entry is a consensus configuration entry
type Entry struct {
	Enabled bool
	Config  map[string]interface{}
}

func (s *Server) startPrometheusServer(listenAddr *net.TCPAddr) *http.Server {
	srv := &http.Server{
		Addr: listenAddr.String(),
		Handler: promhttp.InstrumentMetricHandler(
			prometheus.DefaultRegisterer, promhttp.HandlerFor(
				prometheus.DefaultGatherer,
				promhttp.HandlerOpts{},
			),
		),
		ReadHeaderTimeout: 60 * time.Second,
	}

	go func() {
		s.logger.Info("Prometheus server started", "addr=", listenAddr.String())

		if err := srv.ListenAndServe(); !errors.Is(err, http.ErrServerClosed) {
			s.logger.Error("Prometheus HTTP server ListenAndServe", "err", err)
		}
	}()

	return srv
}<|MERGE_RESOLUTION|>--- conflicted
+++ resolved
@@ -204,17 +204,15 @@
 	genesisRoot := m.executor.WriteGenesis(config.Chain.Genesis.Alloc)
 	config.Chain.Genesis.StateRoot = genesisRoot
 
-<<<<<<< HEAD
 	// use the london signer with eip-155 as a fallback one
 	// TODO: Determine crypto signer based on the latest head
 	var signer crypto.TxSigner = crypto.NewLondonSigner(
 		uint64(m.config.Chain.Params.ChainID),
-		crypto.NewEIP155Signer(uint64(m.config.Chain.Params.ChainID)),
+		crypto.NewEIP155Signer(
+			chain.AllForksEnabled.At(0),
+			uint64(m.config.Chain.Params.ChainID),
+		),
 	)
-=======
-	// use the eip155 signer
-	signer := crypto.NewEIP155Signer(chain.AllForksEnabled.At(0), uint64(m.config.Chain.Params.ChainID))
->>>>>>> 6d0c5ccc
 
 	// blockchain object
 	m.blockchain, err = blockchain.NewBlockchain(
