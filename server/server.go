package server

import (
	"context"
	"errors"
	"fmt"
	"math/big"
	"net"
	"net/http"
	"os"
	"path/filepath"
	"time"

	"github.com/0xPolygon/polygon-edge/archive"
	"github.com/0xPolygon/polygon-edge/blockchain"
	"github.com/0xPolygon/polygon-edge/chain"
	"github.com/0xPolygon/polygon-edge/consensus"
	"github.com/0xPolygon/polygon-edge/crypto"
	"github.com/0xPolygon/polygon-edge/helper/common"
	configHelper "github.com/0xPolygon/polygon-edge/helper/config"
	"github.com/0xPolygon/polygon-edge/helper/progress"
	"github.com/0xPolygon/polygon-edge/jsonrpc"
	"github.com/0xPolygon/polygon-edge/network"
	"github.com/0xPolygon/polygon-edge/secrets"
	"github.com/0xPolygon/polygon-edge/server/proto"
	"github.com/0xPolygon/polygon-edge/state"
	itrie "github.com/0xPolygon/polygon-edge/state/immutable-trie"
	"github.com/0xPolygon/polygon-edge/state/runtime"
	"github.com/0xPolygon/polygon-edge/txpool"
	"github.com/0xPolygon/polygon-edge/types"
	"github.com/hashicorp/go-hclog"
	"github.com/prometheus/client_golang/prometheus"
	"github.com/prometheus/client_golang/prometheus/promhttp"
	"google.golang.org/grpc"
)

// Server is the central manager of the blockchain client
type Server struct {
	logger       hclog.Logger
	config       *Config
	state        state.State
	stateStorage itrie.Storage

	consensus consensus.Consensus

	// blockchain stack
	blockchain *blockchain.Blockchain
	chain      *chain.Chain

	// state executor
	executor *state.Executor

	// jsonrpc stack
	jsonrpcServer *jsonrpc.JSONRPC

	// system grpc server
	grpcServer *grpc.Server

	// libp2p network
	network *network.Server

	// transaction pool
	txpool *txpool.TxPool

	prometheusServer *http.Server

	// secrets manager
	secretsManager secrets.SecretsManager

	// restore
	restoreProgression *progress.ProgressionWrapper
}

var dirPaths = []string{
	"blockchain",
	"trie",
}

// newFileLogger returns logger instance that writes all logs to a specified file.
// If log file can't be created, it returns an error
func newFileLogger(config *Config) (hclog.Logger, error) {
	logFileWriter, err := os.Create(config.LogFilePath)
	if err != nil {
		return nil, fmt.Errorf("could not create log file, %w", err)
	}

	return hclog.New(&hclog.LoggerOptions{
		Name:       "polygon",
		Level:      config.LogLevel,
		Output:     logFileWriter,
		JSONFormat: config.JSONLogFormat,
	}), nil
}

// newCLILogger returns minimal logger instance that sends all logs to standard output
func newCLILogger(config *Config) hclog.Logger {
	return hclog.New(&hclog.LoggerOptions{
		Name:       "polygon",
		Level:      config.LogLevel,
		JSONFormat: config.JSONLogFormat,
	})
}

// newLoggerFromConfig creates a new logger which logs to a specified file.
// If log file is not set it outputs to standard output ( console ).
// If log file is specified, and it can't be created the server command will error out
func newLoggerFromConfig(config *Config) (hclog.Logger, error) {
	if config.LogFilePath != "" {
		fileLoggerInstance, err := newFileLogger(config)
		if err != nil {
			return nil, err
		}

		return fileLoggerInstance, nil
	}

	return newCLILogger(config), nil
}

// NewServer creates a new Minimal server, using the passed in configuration
func NewServer(config *Config) (*Server, error) {
	logger, err := newLoggerFromConfig(config)
	if err != nil {
		return nil, fmt.Errorf("could not setup new logger instance, %w", err)
	}

	m := &Server{
		logger:             logger.Named("server"),
		config:             config,
		chain:              config.Chain,
		grpcServer:         grpc.NewServer(),
		restoreProgression: progress.NewProgressionWrapper(progress.ChainSyncRestore),
	}

	m.logger.Info("Data dir", "path", config.DataDir)

	// Generate all the paths in the dataDir
	if err := common.SetupDataDir(config.DataDir, dirPaths); err != nil {
		return nil, fmt.Errorf("failed to create data directories: %w", err)
	}

	if err := m.setupTelemetry(); err != nil {
		return nil, err
	}

	if config.Telemetry.PrometheusAddr != nil {
		m.prometheusServer = m.startPrometheusServer(config.Telemetry.PrometheusAddr)
	}

	// Set up datadog profiler
	if ddErr := m.enableDataDogProfiler(); err != nil {
		m.logger.Error("DataDog profiler setup failed", "err", ddErr.Error())
	}

	// Set up the secrets manager
	if err := m.setupSecretsManager(); err != nil {
		return nil, fmt.Errorf("failed to set up the secrets manager: %w", err)
	}

	// start libp2p
	{
		netConfig := config.Network
		netConfig.Chain = m.config.Chain
		netConfig.DataDir = filepath.Join(m.config.DataDir, "libp2p")
		netConfig.SecretsManager = m.secretsManager

		network, err := network.NewServer(logger, netConfig)
		if err != nil {
			return nil, err
		}
		m.network = network
	}

	// start blockchain object
	stateStorage, err := itrie.NewLevelDBStorage(filepath.Join(m.config.DataDir, "trie"), logger)
	if err != nil {
		return nil, err
	}

	m.stateStorage = stateStorage

	st := itrie.NewState(stateStorage)
	m.state = st

	m.executor = state.NewExecutor(config.Chain.Params, st, logger)

	// compute the genesis root state
	genesisRoot := m.executor.WriteGenesis(config.Chain.Genesis.Alloc)
	config.Chain.Genesis.StateRoot = genesisRoot

	// use the eip155 signer
	signer := crypto.NewEIP155Signer(uint64(m.config.Chain.Params.ChainID))

	// blockchain object
	m.blockchain, err = blockchain.NewBlockchain(logger, m.config.DataDir, config.Chain, nil, m.executor, signer)
	if err != nil {
		return nil, err
	}

	m.executor.GetHash = m.blockchain.GetHashHelper

	{
		hub := &txpoolHub{
			state:      m.state,
			Blockchain: m.blockchain,
		}

		deploymentWhitelist, err := configHelper.GetDeploymentWhitelist(config.Chain)
		if err != nil {
			return nil, err
		}

		// start transaction pool
		m.txpool, err = txpool.NewTxPool(
			logger,
			m.chain.Params.Forks.At(0),
			hub,
			m.grpcServer,
			m.network,
			&txpool.Config{
				MaxSlots:            m.config.MaxSlots,
				PriceLimit:          m.config.PriceLimit,
				MaxAccountEnqueued:  m.config.MaxAccountEnqueued,
				DeploymentWhitelist: deploymentWhitelist,
			},
		)
		if err != nil {
			return nil, err
		}

		m.txpool.SetSigner(signer)
	}

	{
		// Setup consensus
		if err := m.setupConsensus(); err != nil {
			return nil, err
		}
		m.blockchain.SetConsensus(m.consensus)
	}

	// after consensus is done, we can mine the genesis block in blockchain
	// This is done because consensus might use a custom Hash function so we need
	// to wait for consensus because we do any block hashing like genesis
	if err := m.blockchain.ComputeGenesis(); err != nil {
		return nil, err
	}

	// initialize data in consensus layer
	if err := m.consensus.Initialize(); err != nil {
		return nil, err
	}

	// setup and start grpc server
	if err := m.setupGRPC(); err != nil {
		return nil, err
	}

	if err := m.network.Start(); err != nil {
		return nil, err
	}

	// setup and start jsonrpc server
	if err := m.setupJSONRPC(); err != nil {
		return nil, err
	}

	// restore archive data before starting
	if err := m.restoreChain(); err != nil {
		return nil, err
	}

	// start consensus
	if err := m.consensus.Start(); err != nil {
		return nil, err
	}

	m.txpool.Start()

	return m, nil
}

func (s *Server) restoreChain() error {
	if s.config.RestoreFile == nil {
		return nil
	}

	if err := archive.RestoreChain(s.blockchain, *s.config.RestoreFile, s.restoreProgression); err != nil {
		return err
	}

	return nil
}

type txpoolHub struct {
	state state.State
	*blockchain.Blockchain
}

func (t *txpoolHub) GetNonce(root types.Hash, addr types.Address) uint64 {
	// TODO: Use a function that returns only Account
	snap, err := t.state.NewSnapshotAt(root)
	if err != nil {
		return 0
	}

	account, err := snap.GetAccount(addr)
	if err != nil {
		return 0
	}

	return account.Nonce
}

func (t *txpoolHub) GetBalance(root types.Hash, addr types.Address) (*big.Int, error) {
	snap, err := t.state.NewSnapshotAt(root)
	if err != nil {
		return nil, fmt.Errorf("unable to get snapshot for root, %w", err)
	}

	account, err := snap.GetAccount(addr)
	if err != nil {
		return big.NewInt(0), err
	}

	return account.Balance, nil
}

// setupSecretsManager sets up the secrets manager
func (s *Server) setupSecretsManager() error {
	secretsManagerConfig := s.config.SecretsManager
	if secretsManagerConfig == nil {
		// No config provided, use default
		secretsManagerConfig = &secrets.SecretsManagerConfig{
			Type: secrets.Local,
		}
	}

	secretsManagerType := secretsManagerConfig.Type
	secretsManagerParams := &secrets.SecretsManagerParams{
		Logger: s.logger,
	}

	if secretsManagerType == secrets.Local {
		// Only the base directory is required for
		// the local secrets manager
		secretsManagerParams.Extra = map[string]interface{}{
			secrets.Path: s.config.DataDir,
		}
	}

	// Grab the factory method
	secretsManagerFactory, ok := secretsManagerBackends[secretsManagerType]
	if !ok {
		return fmt.Errorf("secrets manager type '%s' not found", secretsManagerType)
	}

	// Instantiate the secrets manager
	secretsManager, factoryErr := secretsManagerFactory(
		secretsManagerConfig,
		secretsManagerParams,
	)

	if factoryErr != nil {
		return fmt.Errorf("unable to instantiate secrets manager, %w", factoryErr)
	}

	s.secretsManager = secretsManager

	return nil
}

// setupConsensus sets up the consensus mechanism
func (s *Server) setupConsensus() error {
	engineName := s.config.Chain.Params.GetEngine()
	engine, ok := consensusBackends[ConsensusType(engineName)]

	if !ok {
		return fmt.Errorf("consensus engine '%s' not found", engineName)
	}

	engineConfig, ok := s.config.Chain.Params.Engine[engineName].(map[string]interface{})
	if !ok {
		engineConfig = map[string]interface{}{}
	}

	config := &consensus.Config{
		Params: s.config.Chain.Params,
		Config: engineConfig,
		Path:   filepath.Join(s.config.DataDir, "consensus"),
	}

	consensus, err := engine(
		&consensus.Params{
			Context:        context.Background(),
			Config:         config,
			TxPool:         s.txpool,
			Network:        s.network,
			Blockchain:     s.blockchain,
			Executor:       s.executor,
			Grpc:           s.grpcServer,
			Logger:         s.logger,
			SecretsManager: s.secretsManager,
			BlockTime:      s.config.BlockTime,
		},
	)

	if err != nil {
		return err
	}

	s.consensus = consensus

	return nil
}

type jsonRPCHub struct {
	state              state.State
	restoreProgression *progress.ProgressionWrapper

	*blockchain.Blockchain
	*txpool.TxPool
	*state.Executor
	*network.Server
	consensus.Consensus
}

// HELPER + WRAPPER METHODS //

func (j *jsonRPCHub) GetPeers() int {
	return len(j.Server.Peers())
}

// GetForksInTime returns the active forks at the given block height
func (j *jsonRPCHub) GetForksInTime(blockNumber uint64) chain.ForksInTime {
	return j.Executor.GetForksInTime(blockNumber)
}

func (j *jsonRPCHub) GetAccount(root types.Hash, addr types.Address) (*state.Account, error) {
	snap, err := j.state.NewSnapshotAt(root)
	if err != nil {
		return nil, err
	}

<<<<<<< HEAD
	account, err := snap.GetAccount(addr)
=======
	result, ok := snap.Get(key)

	if !ok {
		return nil, jsonrpc.ErrStateNotFound
	}

	return result, nil
}

func (j *jsonRPCHub) getAccountImpl(root types.Hash, addr types.Address) (*state.Account, error) {
	obj, err := j.getState(root, addr.Bytes())
>>>>>>> 4ab595c8
	if err != nil {
		return nil, err
	}

	if account == nil {
		return nil, jsonrpc.ErrStateNotFound
	}

<<<<<<< HEAD
	return account, nil
}

func (j *jsonRPCHub) GetStorage(root types.Hash, addr types.Address, slot types.Hash) ([]byte, error) {
	snap, err := j.state.NewSnapshotAt(root)
=======
	return &account, nil
}

func (j *jsonRPCHub) GetAccount(root types.Hash, addr types.Address) (*jsonrpc.Account, error) {
	acct, err := j.getAccountImpl(root, addr)
	if err != nil {
		return nil, err
	}

	account := &jsonrpc.Account{
		Nonce:   acct.Nonce,
		Balance: new(big.Int).Set(acct.Balance),
	}

	return account, nil
}

// GetForksInTime returns the active forks at the given block height
func (j *jsonRPCHub) GetForksInTime(blockNumber uint64) chain.ForksInTime {
	return j.Executor.GetForksInTime(blockNumber)
}

func (j *jsonRPCHub) GetStorage(root types.Hash, addr types.Address, slot types.Hash) ([]byte, error) {
	account, err := j.getAccountImpl(root, addr)
>>>>>>> 4ab595c8
	if err != nil {
		return nil, err
	}

<<<<<<< HEAD
	res := snap.GetStorage(addr, root, slot)

	return res.Bytes(), nil
}

func (j *jsonRPCHub) GetCode(hash types.Hash) ([]byte, error) {
	res, ok := j.state.GetCode(hash)
=======
	obj, err := j.getState(account.Root, slot.Bytes())
	if err != nil {
		return nil, err
	}

	return obj, nil
}

func (j *jsonRPCHub) GetCode(root types.Hash, addr types.Address) ([]byte, error) {
	account, err := j.getAccountImpl(root, addr)
	if err != nil {
		return nil, err
	}

	code, ok := j.state.GetCode(account.Root)
>>>>>>> 4ab595c8
	if !ok {
		return nil, fmt.Errorf("unable to fetch code")
	}

	return code, nil
}

func (j *jsonRPCHub) ApplyTxn(
	header *types.Header,
	txn *types.Transaction,
) (result *runtime.ExecutionResult, err error) {
	blockCreator, err := j.GetConsensus().GetBlockCreator(header)
	if err != nil {
		return nil, err
	}

	transition, err := j.BeginTxn(header.StateRoot, header, blockCreator)

	if err != nil {
		return
	}

	result, err = transition.Apply(txn)

	return
}

func (j *jsonRPCHub) GetSyncProgression() *progress.Progression {
	// restore progression
	if restoreProg := j.restoreProgression.GetProgression(); restoreProg != nil {
		return restoreProg
	}

	// consensus sync progression
	if consensusSyncProg := j.Consensus.GetSyncProgression(); consensusSyncProg != nil {
		return consensusSyncProg
	}

	return nil
}

// SETUP //

// setupJSONRCP sets up the JSONRPC server, using the set configuration
func (s *Server) setupJSONRPC() error {
	hub := &jsonRPCHub{
		state:              s.state,
		restoreProgression: s.restoreProgression,
		Blockchain:         s.blockchain,
		TxPool:             s.txpool,
		Executor:           s.executor,
		Consensus:          s.consensus,
		Server:             s.network,
	}

	conf := &jsonrpc.Config{
		Store:                    hub,
		Addr:                     s.config.JSONRPC.JSONRPCAddr,
		ChainID:                  uint64(s.config.Chain.Params.ChainID),
		ChainName:                s.chain.Name,
		AccessControlAllowOrigin: s.config.JSONRPC.AccessControlAllowOrigin,
		PriceLimit:               s.config.PriceLimit,
		BatchLengthLimit:         s.config.JSONRPC.BatchLengthLimit,
		BlockRangeLimit:          s.config.JSONRPC.BlockRangeLimit,
	}

	srv, err := jsonrpc.NewJSONRPC(s.logger, conf)
	if err != nil {
		return err
	}

	s.jsonrpcServer = srv

	return nil
}

// setupGRPC sets up the grpc server and listens on tcp
func (s *Server) setupGRPC() error {
	proto.RegisterSystemServer(s.grpcServer, &systemService{server: s})

	lis, err := net.Listen("tcp", s.config.GRPCAddr.String())
	if err != nil {
		return err
	}

	go func() {
		if err := s.grpcServer.Serve(lis); err != nil {
			s.logger.Error(err.Error())
		}
	}()

	s.logger.Info("GRPC server running", "addr", s.config.GRPCAddr.String())

	return nil
}

// Chain returns the chain object of the client
func (s *Server) Chain() *chain.Chain {
	return s.chain
}

// JoinPeer attempts to add a new peer to the networking server
func (s *Server) JoinPeer(rawPeerMultiaddr string) error {
	return s.network.JoinPeer(rawPeerMultiaddr)
}

// Close closes the Minimal server (blockchain, networking, consensus)
func (s *Server) Close() {
	// Close the blockchain layer
	if err := s.blockchain.Close(); err != nil {
		s.logger.Error("failed to close blockchain", "err", err.Error())
	}

	// Close the networking layer
	if err := s.network.Close(); err != nil {
		s.logger.Error("failed to close networking", "err", err.Error())
	}

	// Close the consensus layer
	if err := s.consensus.Close(); err != nil {
		s.logger.Error("failed to close consensus", "err", err.Error())
	}

	// Close the state storage
	if err := s.stateStorage.Close(); err != nil {
		s.logger.Error("failed to close storage for trie", "err", err.Error())
	}

	if s.prometheusServer != nil {
		if err := s.prometheusServer.Shutdown(context.Background()); err != nil {
			s.logger.Error("Prometheus server shutdown error", err)
		}
	}

	// close the txpool's main loop
	s.txpool.Close()

	// close DataDog profiler
	s.closeDataDogProfiler()
}

// Entry is a consensus configuration entry
type Entry struct {
	Enabled bool
	Config  map[string]interface{}
}

func (s *Server) startPrometheusServer(listenAddr *net.TCPAddr) *http.Server {
	srv := &http.Server{
		Addr: listenAddr.String(),
		Handler: promhttp.InstrumentMetricHandler(
			prometheus.DefaultRegisterer, promhttp.HandlerFor(
				prometheus.DefaultGatherer,
				promhttp.HandlerOpts{},
			),
		),
		ReadHeaderTimeout: 60 * time.Second,
	}

	go func() {
		s.logger.Info("Prometheus server started", "addr=", listenAddr.String())

		if err := srv.ListenAndServe(); !errors.Is(err, http.ErrServerClosed) {
			s.logger.Error("Prometheus HTTP server ListenAndServe", "err", err)
		}
	}()

	return srv
}<|MERGE_RESOLUTION|>--- conflicted
+++ resolved
@@ -431,91 +431,57 @@
 	return len(j.Server.Peers())
 }
 
+func (j *jsonRPCHub) getAccountImpl(root types.Hash, addr types.Address) (*state.Account, error) {
+	snap, err := j.state.NewSnapshotAt(root)
+	if err != nil {
+		return nil, err
+	}
+
+	account, err := snap.GetAccount(addr)
+	if err != nil {
+		return nil, err
+	}
+
+	if account == nil {
+		return nil, jsonrpc.ErrStateNotFound
+	}
+
+	return account, nil
+}
+
+func (j *jsonRPCHub) GetAccount(root types.Hash, addr types.Address) (*jsonrpc.Account, error) {
+	acct, err := j.getAccountImpl(root, addr)
+	if err != nil {
+		return nil, err
+	}
+
+	account := &jsonrpc.Account{
+		Nonce:   acct.Nonce,
+		Balance: new(big.Int).Set(acct.Balance),
+	}
+
+	return account, nil
+}
+
 // GetForksInTime returns the active forks at the given block height
 func (j *jsonRPCHub) GetForksInTime(blockNumber uint64) chain.ForksInTime {
 	return j.Executor.GetForksInTime(blockNumber)
 }
 
-func (j *jsonRPCHub) GetAccount(root types.Hash, addr types.Address) (*state.Account, error) {
-	snap, err := j.state.NewSnapshotAt(root)
-	if err != nil {
-		return nil, err
-	}
-
-<<<<<<< HEAD
-	account, err := snap.GetAccount(addr)
-=======
-	result, ok := snap.Get(key)
-
-	if !ok {
-		return nil, jsonrpc.ErrStateNotFound
-	}
-
-	return result, nil
-}
-
-func (j *jsonRPCHub) getAccountImpl(root types.Hash, addr types.Address) (*state.Account, error) {
-	obj, err := j.getState(root, addr.Bytes())
->>>>>>> 4ab595c8
-	if err != nil {
-		return nil, err
-	}
-
-	if account == nil {
-		return nil, jsonrpc.ErrStateNotFound
-	}
-
-<<<<<<< HEAD
-	return account, nil
-}
-
-func (j *jsonRPCHub) GetStorage(root types.Hash, addr types.Address, slot types.Hash) ([]byte, error) {
-	snap, err := j.state.NewSnapshotAt(root)
-=======
-	return &account, nil
-}
-
-func (j *jsonRPCHub) GetAccount(root types.Hash, addr types.Address) (*jsonrpc.Account, error) {
-	acct, err := j.getAccountImpl(root, addr)
-	if err != nil {
-		return nil, err
-	}
-
-	account := &jsonrpc.Account{
-		Nonce:   acct.Nonce,
-		Balance: new(big.Int).Set(acct.Balance),
-	}
-
-	return account, nil
-}
-
-// GetForksInTime returns the active forks at the given block height
-func (j *jsonRPCHub) GetForksInTime(blockNumber uint64) chain.ForksInTime {
-	return j.Executor.GetForksInTime(blockNumber)
-}
-
-func (j *jsonRPCHub) GetStorage(root types.Hash, addr types.Address, slot types.Hash) ([]byte, error) {
-	account, err := j.getAccountImpl(root, addr)
->>>>>>> 4ab595c8
-	if err != nil {
-		return nil, err
-	}
-
-<<<<<<< HEAD
-	res := snap.GetStorage(addr, root, slot)
+func (j *jsonRPCHub) GetStorage(stateRoot types.Hash, addr types.Address, slot types.Hash) ([]byte, error) {
+	account, err := j.getAccountImpl(stateRoot, addr)
+	if err != nil {
+		return nil, err
+	}
+
+	snap, err := j.state.NewSnapshotAt(stateRoot)
+	if err != nil {
+		return nil, err
+	}
+
+	res := snap.GetStorage(addr, account.Root, slot)
 
 	return res.Bytes(), nil
-}
-
-func (j *jsonRPCHub) GetCode(hash types.Hash) ([]byte, error) {
-	res, ok := j.state.GetCode(hash)
-=======
-	obj, err := j.getState(account.Root, slot.Bytes())
-	if err != nil {
-		return nil, err
-	}
-
-	return obj, nil
 }
 
 func (j *jsonRPCHub) GetCode(root types.Hash, addr types.Address) ([]byte, error) {
@@ -525,7 +491,6 @@
 	}
 
 	code, ok := j.state.GetCode(account.Root)
->>>>>>> 4ab595c8
 	if !ok {
 		return nil, fmt.Errorf("unable to fetch code")
 	}
