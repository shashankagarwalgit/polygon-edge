package server

import (
	"context"
	"fmt"
	"math/big"
	"net"
<<<<<<< HEAD
	"net/http"
	"os"
=======
>>>>>>> 7f2e61d1
	"path/filepath"
	"time"

	"github.com/0xPolygon/polygon-sdk/chain"
	"github.com/0xPolygon/polygon-sdk/crypto"
	"github.com/0xPolygon/polygon-sdk/helper/common"
	"github.com/0xPolygon/polygon-sdk/helper/keccak"
	"github.com/0xPolygon/polygon-sdk/jsonrpc"
	"github.com/0xPolygon/polygon-sdk/network"
	"github.com/0xPolygon/polygon-sdk/secrets"
	"github.com/0xPolygon/polygon-sdk/server/proto"
	"github.com/0xPolygon/polygon-sdk/state"
	"github.com/0xPolygon/polygon-sdk/state/runtime"
	"github.com/0xPolygon/polygon-sdk/txpool"
	"github.com/0xPolygon/polygon-sdk/types"
	"github.com/prometheus/client_golang/prometheus"
	"github.com/prometheus/client_golang/prometheus/promhttp"

	"github.com/hashicorp/go-hclog"
	"google.golang.org/grpc"

	itrie "github.com/0xPolygon/polygon-sdk/state/immutable-trie"
	"github.com/0xPolygon/polygon-sdk/state/runtime/evm"
	"github.com/0xPolygon/polygon-sdk/state/runtime/precompiled"

	"github.com/0xPolygon/polygon-sdk/blockchain"
	"github.com/0xPolygon/polygon-sdk/consensus"
)

// Minimal is the central manager of the blockchain client
type Server struct {
	logger       hclog.Logger
	config       *Config
	state        state.State
	stateStorage itrie.Storage

	consensus consensus.Consensus

	// blockchain stack
	blockchain *blockchain.Blockchain
	chain      *chain.Chain

	// state executor
	executor *state.Executor

	// jsonrpc stack
	jsonrpcServer *jsonrpc.JSONRPC

	// system grpc server
	grpcServer *grpc.Server

	// libp2p network
	network *network.Server

	// transaction pool
	txpool *txpool.TxPool

<<<<<<< HEAD
	serverMetrics *serverMetrics

	prometheusServer *http.Server
=======
	// secrets manager
	secretsManager secrets.SecretsManager
>>>>>>> 7f2e61d1
}

var dirPaths = []string{
	"blockchain",
	"keystore",
	"trie",
}

// NewServer creates a new Minimal server, using the passed in configuration
func NewServer(logger hclog.Logger, config *Config) (*Server, error) {
	m := &Server{
		logger:     logger,
		config:     config,
		chain:      config.Chain,
		grpcServer: grpc.NewServer(),
	}

	m.logger.Info("Data dir", "path", config.DataDir)

	// Generate all the paths in the dataDir
	if err := common.SetupDataDir(config.DataDir, dirPaths); err != nil {
		return nil, fmt.Errorf("failed to create data directories: %v", err)
	}

<<<<<<< HEAD
	if config.Telemetry.PrometheusAddr != nil {
		m.serverMetrics = metricProvider("PSDK", config.Chain.Name, true)
		m.prometheusServer = m.startPrometheusServer(config.Telemetry.PrometheusAddr)
	} else {
		m.serverMetrics = metricProvider("PSDK", config.Chain.Name, false)
=======
	// Set up the secrets manager
	if err := m.setupSecretsManager(); err != nil {
		return nil, fmt.Errorf("failed to set up the secrets manager: %v", err)
>>>>>>> 7f2e61d1
	}

	// start libp2p
	{
		netConfig := config.Network
		netConfig.Chain = m.config.Chain
		netConfig.DataDir = filepath.Join(m.config.DataDir, "libp2p")
		netConfig.SecretsManager = m.secretsManager

		network, err := network.NewServer(logger, netConfig)
		if err != nil {
			return nil, err
		}
		m.network = network
	}

	// start blockchain object
	stateStorage, err := itrie.NewLevelDBStorage(filepath.Join(m.config.DataDir, "trie"), logger)
	if err != nil {
		return nil, err
	}
	m.stateStorage = stateStorage

	st := itrie.NewState(stateStorage)
	m.state = st

	m.executor = state.NewExecutor(config.Chain.Params, st, logger)
	m.executor.SetRuntime(precompiled.NewPrecompiled())
	m.executor.SetRuntime(evm.NewEVM())

	// compute the genesis root state
	genesisRoot := m.executor.WriteGenesis(config.Chain.Genesis.Alloc)
	config.Chain.Genesis.StateRoot = genesisRoot

	// blockchain object
	m.blockchain, err = blockchain.NewBlockchain(logger, m.config.DataDir, config.Chain, nil, m.executor)
	if err != nil {
		return nil, err
	}

	m.executor.GetHash = m.blockchain.GetHashHelper

	{
		hub := &txpoolHub{
			state:      m.state,
			Blockchain: m.blockchain,
		}
		// start transaction pool
<<<<<<< HEAD
		m.txpool, err = txpool.NewTxPool(logger, m.config.Seal, m.config.Locals, m.config.NoLocals, m.config.PriceLimit, m.config.MaxSlots, m.chain.Params.Forks.At(0), hub, m.grpcServer, m.network, m.serverMetrics.txpool)
=======
		m.txpool, err = txpool.NewTxPool(
			logger,
			m.config.Seal,
			m.config.Locals,
			m.config.NoLocals,
			m.config.PriceLimit,
			m.config.MaxSlots,
			m.chain.Params.Forks.At(0),
			hub,
			m.grpcServer,
			m.network,
		)
>>>>>>> 7f2e61d1
		if err != nil {
			return nil, err
		}

		// use the eip155 signer
		signer := crypto.NewEIP155Signer(uint64(m.config.Chain.Params.ChainID))
		m.txpool.AddSigner(signer)
	}

	{
		// Setup consensus
		if err := m.setupConsensus(); err != nil {
			return nil, err
		}
		m.blockchain.SetConsensus(m.consensus)
	}

	// after consensus is done, we can mine the genesis block in blockchain
	// This is done because consensus might use a custom Hash function so we need
	// to wait for consensus because we do any block hashing like genesis
	if err := m.blockchain.ComputeGenesis(); err != nil {
		return nil, err
	}

	// setup grpc server
	if err := m.setupGRPC(); err != nil {
		return nil, err
	}

	// setup jsonrpc
	if err := m.setupJSONRPC(); err != nil {
		return nil, err
	}

	if err := m.consensus.Start(); err != nil {
		return nil, err
	}

	return m, nil
}

type txpoolHub struct {
	state state.State
	*blockchain.Blockchain
}

func (t *txpoolHub) GetNonce(root types.Hash, addr types.Address) uint64 {
	snap, err := t.state.NewSnapshotAt(root)
	if err != nil {
		return 0
	}
	result, ok := snap.Get(keccak.Keccak256(nil, addr.Bytes()))
	if !ok {
		return 0
	}
	var account state.Account
	if err := account.UnmarshalRlp(result); err != nil {
		return 0
	}
	return account.Nonce
}

func (t *txpoolHub) GetBalance(root types.Hash, addr types.Address) (*big.Int, error) {
	snap, err := t.state.NewSnapshotAt(root)
	if err != nil {
		return nil, fmt.Errorf("unable to get snapshot for root, %v", err)
	}

	result, ok := snap.Get(keccak.Keccak256(nil, addr.Bytes()))
	if !ok {
		return big.NewInt(0), nil
	}

	var account state.Account
	if err = account.UnmarshalRlp(result); err != nil {
		return nil, fmt.Errorf("unable to unmarshal account from snapshot, %v", err)
	}

	return account.Balance, nil
}

// setupSecretsManager sets up the secrets manager
func (s *Server) setupSecretsManager() error {
	secretsManagerConfig := s.config.SecretsManager
	if secretsManagerConfig == nil {
		// No config provided, use default
		secretsManagerConfig = &secrets.SecretsManagerConfig{
			Type: secrets.Local,
		}
	}

	secretsManagerType := secretsManagerConfig.Type
	secretsManagerParams := &secrets.SecretsManagerParams{
		Logger: s.logger,
	}

	if secretsManagerType == secrets.Local {
		// Only the base directory is required for
		// the local secrets manager
		secretsManagerParams.Extra = map[string]interface{}{
			secrets.Path: s.config.DataDir,
		}
	}

	// Grab the factory method
	secretsManagerFactory, ok := secretsManagerBackends[secretsManagerType]
	if !ok {
		return fmt.Errorf("secrets manager type '%s' not found", secretsManagerType)
	}

	// Instantiate the secrets manager
	secretsManager, factoryErr := secretsManagerFactory(
		secretsManagerConfig,
		secretsManagerParams,
	)

	if factoryErr != nil {
		return fmt.Errorf("unable to instantiate secrets manager, %v", factoryErr)
	}

	s.secretsManager = secretsManager

	return nil
}

// setupConsensus sets up the consensus mechanism
func (s *Server) setupConsensus() error {
	engineName := s.config.Chain.Params.GetEngine()
	engine, ok := consensusBackends[engineName]
	if !ok {
		return fmt.Errorf("consensus engine '%s' not found", engineName)
	}

	engineConfig, ok := s.config.Chain.Params.Engine[engineName].(map[string]interface{})
	if !ok {
		engineConfig = map[string]interface{}{}
	}
	config := &consensus.Config{
		Params: s.config.Chain.Params,
		Config: engineConfig,
		Path:   filepath.Join(s.config.DataDir, "consensus"),
	}
<<<<<<< HEAD
	consensus, err := engine(context.Background(), s.config.Seal, config, s.txpool, s.network, s.blockchain, s.executor, s.grpcServer, s.logger.Named("consensus"), s.serverMetrics.consensus)
=======

	consensus, err := engine(
		&consensus.ConsensusParams{
			Context:        context.Background(),
			Seal:           s.config.Seal,
			Config:         config,
			Txpool:         s.txpool,
			Network:        s.network,
			Blockchain:     s.blockchain,
			Executor:       s.executor,
			Grpc:           s.grpcServer,
			Logger:         s.logger.Named("consensus"),
			SecretsManager: s.secretsManager,
		},
	)
>>>>>>> 7f2e61d1
	if err != nil {
		return err
	}
	s.consensus = consensus

	return nil
}

type jsonRPCHub struct {
	state state.State

	*blockchain.Blockchain
	*txpool.TxPool
	*state.Executor
}

// HELPER + WRAPPER METHODS //

func (j *jsonRPCHub) getState(root types.Hash, slot []byte) ([]byte, error) {
	// the values in the trie are the hashed objects of the keys
	key := keccak.Keccak256(nil, slot)

	snap, err := j.state.NewSnapshotAt(root)
	if err != nil {
		return nil, err
	}
	result, ok := snap.Get(key)
	if !ok {
		return nil, jsonrpc.ErrStateNotFound
	}
	return result, nil
}

func (j *jsonRPCHub) GetAccount(root types.Hash, addr types.Address) (*state.Account, error) {
	obj, err := j.getState(root, addr.Bytes())
	if err != nil {
		return nil, err
	}
	var account state.Account
	if err := account.UnmarshalRlp(obj); err != nil {
		return nil, err
	}
	return &account, nil
}

// GetForksInTime returns the active forks at the given block height
func (j *jsonRPCHub) GetForksInTime(blockNumber uint64) chain.ForksInTime {
	return j.Executor.GetForksInTime(blockNumber)
}

func (j *jsonRPCHub) GetStorage(root types.Hash, addr types.Address, slot types.Hash) ([]byte, error) {
	account, err := j.GetAccount(root, addr)

	if err != nil {
		return nil, err
	}

	obj, err := j.getState(account.Root, slot.Bytes())

	if err != nil {
		return nil, err
	}

	return obj, nil
}

func (j *jsonRPCHub) GetCode(hash types.Hash) ([]byte, error) {
	res, ok := j.state.GetCode(hash)

	if !ok {
		return nil, fmt.Errorf("unable to fetch code")
	}

	return res, nil
}

func (j *jsonRPCHub) ApplyTxn(header *types.Header, txn *types.Transaction) (result *runtime.ExecutionResult, err error) {
	blockCreator, err := j.GetConsensus().GetBlockCreator(header)
	if err != nil {
		return nil, err
	}

	transition, err := j.BeginTxn(header.StateRoot, header, blockCreator)

	if err != nil {
		return
	}

	result, err = transition.Apply(txn)

	return
}

// SETUP //

// setupJSONRCP sets up the JSONRPC server, using the set configuration
func (s *Server) setupJSONRPC() error {
	hub := &jsonRPCHub{
		state:      s.state,
		Blockchain: s.blockchain,
		TxPool:     s.txpool,
		Executor:   s.executor,
	}

	conf := &jsonrpc.Config{
		Store:   hub,
		Addr:    s.config.JSONRPCAddr,
		ChainID: uint64(s.config.Chain.Params.ChainID),
	}

	srv, err := jsonrpc.NewJSONRPC(s.logger, conf)
	if err != nil {
		return err
	}
	s.jsonrpcServer = srv

	return nil
}

// setupGRPC sets up the grpc server and listens on tcp
func (s *Server) setupGRPC() error {
	proto.RegisterSystemServer(s.grpcServer, &systemService{s: s})

	lis, err := net.Listen("tcp", s.config.GRPCAddr.String())
	if err != nil {
		return err
	}

	go func() {
		if err := s.grpcServer.Serve(lis); err != nil {
			s.logger.Error(err.Error())
		}
	}()

	s.logger.Info("GRPC server running", "addr", s.config.GRPCAddr.String())

	return nil
}

// Chain returns the chain object of the client
func (s *Server) Chain() *chain.Chain {
	return s.chain
}

func (s *Server) Join(addr0 string, dur time.Duration) error {
	return s.network.JoinAddr(addr0, dur)
}

// Close closes the Minimal server (blockchain, networking, consensus)
func (s *Server) Close() {
	// Close the blockchain layer
	if err := s.blockchain.Close(); err != nil {
		s.logger.Error("failed to close blockchain", "err", err.Error())
	}

	// Close the networking layer
	if err := s.network.Close(); err != nil {
		s.logger.Error("failed to close networking", "err", err.Error())
	}

	// Close the consensus layer
	if err := s.consensus.Close(); err != nil {
		s.logger.Error("failed to close consensus", "err", err.Error())
	}

	// Close the state storage
	if err := s.stateStorage.Close(); err != nil {
		s.logger.Error("failed to close storage for trie", "err", err.Error())
	}

	if s.prometheusServer != nil {
		if err := s.prometheusServer.Shutdown(context.Background()); err != nil {
			s.logger.Error("Prometheus server shutdown error", err)
		}
	}
}

// Entry is a backend configuration entry
type Entry struct {
	Enabled bool
	Config  map[string]interface{}
<<<<<<< HEAD
}

// SetupDataDir sets up the polygon-sdk data directory and sub-folders
func SetupDataDir(dataDir string, paths []string) error {
	if err := createDir(dataDir); err != nil {
		return fmt.Errorf("Failed to create data dir: (%s): %v", dataDir, err)
	}

	for _, path := range paths {
		path := filepath.Join(dataDir, path)
		if err := createDir(path); err != nil {
			return fmt.Errorf("Failed to create path: (%s): %v", path, err)
		}
	}

	return nil
}

func (s *Server) startPrometheusServer(listenAddr *net.TCPAddr) *http.Server {
	srv := &http.Server{
		Addr: listenAddr.String(),
		Handler: promhttp.InstrumentMetricHandler(
			prometheus.DefaultRegisterer, promhttp.HandlerFor(
				prometheus.DefaultGatherer,
				promhttp.HandlerOpts{},
			),
		),
	}

	go func() {
		s.logger.Info("Prometheus server started", "addr=", listenAddr.String())
		if err := srv.ListenAndServe(); err != http.ErrServerClosed {
			s.logger.Error("Prometheus HTTP server ListenAndServe", "err", err)
		}
	}()

	return srv
}

// createDir creates a file system directory if it doesn't exist
func createDir(path string) error {
	_, err := os.Stat(path)
	if err != nil && !os.IsNotExist(err) {
		return err
	}

	if os.IsNotExist(err) {
		if err := os.MkdirAll(path, os.ModePerm); err != nil {
			return err
		}
	}

	return nil
=======
>>>>>>> 7f2e61d1
}<|MERGE_RESOLUTION|>--- conflicted
+++ resolved
@@ -5,11 +5,8 @@
 	"fmt"
 	"math/big"
 	"net"
-<<<<<<< HEAD
 	"net/http"
 	"os"
-=======
->>>>>>> 7f2e61d1
 	"path/filepath"
 	"time"
 
@@ -67,14 +64,11 @@
 	// transaction pool
 	txpool *txpool.TxPool
 
-<<<<<<< HEAD
 	serverMetrics *serverMetrics
 
 	prometheusServer *http.Server
-=======
 	// secrets manager
 	secretsManager secrets.SecretsManager
->>>>>>> 7f2e61d1
 }
 
 var dirPaths = []string{
@@ -99,17 +93,15 @@
 		return nil, fmt.Errorf("failed to create data directories: %v", err)
 	}
 
-<<<<<<< HEAD
 	if config.Telemetry.PrometheusAddr != nil {
 		m.serverMetrics = metricProvider("PSDK", config.Chain.Name, true)
 		m.prometheusServer = m.startPrometheusServer(config.Telemetry.PrometheusAddr)
 	} else {
 		m.serverMetrics = metricProvider("PSDK", config.Chain.Name, false)
-=======
+  }
 	// Set up the secrets manager
 	if err := m.setupSecretsManager(); err != nil {
 		return nil, fmt.Errorf("failed to set up the secrets manager: %v", err)
->>>>>>> 7f2e61d1
 	}
 
 	// start libp2p
@@ -158,9 +150,6 @@
 			Blockchain: m.blockchain,
 		}
 		// start transaction pool
-<<<<<<< HEAD
-		m.txpool, err = txpool.NewTxPool(logger, m.config.Seal, m.config.Locals, m.config.NoLocals, m.config.PriceLimit, m.config.MaxSlots, m.chain.Params.Forks.At(0), hub, m.grpcServer, m.network, m.serverMetrics.txpool)
-=======
 		m.txpool, err = txpool.NewTxPool(
 			logger,
 			m.config.Seal,
@@ -172,8 +161,8 @@
 			hub,
 			m.grpcServer,
 			m.network,
+      m.serverMetrics.txpool
 		)
->>>>>>> 7f2e61d1
 		if err != nil {
 			return nil, err
 		}
@@ -316,10 +305,6 @@
 		Config: engineConfig,
 		Path:   filepath.Join(s.config.DataDir, "consensus"),
 	}
-<<<<<<< HEAD
-	consensus, err := engine(context.Background(), s.config.Seal, config, s.txpool, s.network, s.blockchain, s.executor, s.grpcServer, s.logger.Named("consensus"), s.serverMetrics.consensus)
-=======
-
 	consensus, err := engine(
 		&consensus.ConsensusParams{
 			Context:        context.Background(),
@@ -331,10 +316,10 @@
 			Executor:       s.executor,
 			Grpc:           s.grpcServer,
 			Logger:         s.logger.Named("consensus"),
+      Metrics: s.serverMetrics.consensus,
 			SecretsManager: s.secretsManager,
 		},
 	)
->>>>>>> 7f2e61d1
 	if err != nil {
 		return err
 	}
@@ -516,7 +501,6 @@
 type Entry struct {
 	Enabled bool
 	Config  map[string]interface{}
-<<<<<<< HEAD
 }
 
 // SetupDataDir sets up the polygon-sdk data directory and sub-folders
@@ -570,6 +554,4 @@
 	}
 
 	return nil
-=======
->>>>>>> 7f2e61d1
 }