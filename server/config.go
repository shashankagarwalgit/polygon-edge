--- conflicted
+++ resolved
@@ -19,7 +19,6 @@
 	JSONRPCAddr *net.TCPAddr
 	GRPCAddr    *net.TCPAddr
 	LibP2PAddr  *net.TCPAddr
-<<<<<<< HEAD
 	Telemetry   *Telemetry
 	Network     *network.Config
 	DataDir     string
@@ -28,34 +27,17 @@
 	NoLocals    bool
 	PriceLimit  uint64
 	MaxSlots    uint64
-=======
-
-	Network    *network.Config
-	DataDir    string
-	Seal       bool
-	Locals     []types.Address
-	NoLocals   bool
-	PriceLimit uint64
-	MaxSlots   uint64
-
 	SecretsManager *secrets.SecretsManagerConfig
->>>>>>> 7f2e61d1
 }
 
 // DefaultConfig returns the default config for JSON-RPC, GRPC (ports) and Networking
 func DefaultConfig() *Config {
 	return &Config{
-<<<<<<< HEAD
 		JSONRPCAddr: &net.TCPAddr{IP: net.ParseIP("127.0.0.1"), Port: DefaultJSONRPCPort},
 		GRPCAddr:    &net.TCPAddr{IP: net.ParseIP("127.0.0.1"), Port: DefaultGRPCPort},
 		Network:     network.DefaultConfig(),
 		Telemetry:   &Telemetry{PrometheusAddr: nil},
-=======
-		JSONRPCAddr:    &net.TCPAddr{IP: net.ParseIP("127.0.0.1"), Port: DefaultJSONRPCPort},
-		GRPCAddr:       &net.TCPAddr{IP: net.ParseIP("127.0.0.1"), Port: DefaultGRPCPort},
-		Network:        network.DefaultConfig(),
 		SecretsManager: nil,
->>>>>>> 7f2e61d1
 	}
 }
 
