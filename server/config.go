--- conflicted
+++ resolved
@@ -16,10 +16,9 @@
 type Config struct {
 	Chain *chain.Chain
 
-<<<<<<< HEAD
-	JSONRPCAddr *net.TCPAddr
-	GRPCAddr    *net.TCPAddr
-	LibP2PAddr  *net.TCPAddr
+	JSONRPC    *JSONRPC
+	GRPCAddr   *net.TCPAddr
+	LibP2PAddr *net.TCPAddr
 
 	PriceLimit uint64
 	MaxSlots   uint64
@@ -36,35 +35,6 @@
 	SecretsManager *secrets.SecretsManagerConfig
 
 	LogLevel hclog.Level
-=======
-	GRPCAddr       *net.TCPAddr
-	LibP2PAddr     *net.TCPAddr
-	Telemetry      *Telemetry
-	Network        *network.Config
-	DataDir        string
-	Seal           bool
-	PriceLimit     uint64
-	MaxSlots       uint64
-	SecretsManager *secrets.SecretsManagerConfig
-	JSONRPC        *JSONRPC
-	RestoreFile    *string
-	BlockTime      uint64
-}
-
-// DefaultConfig returns the default config for JSON-RPC, GRPC (ports) and Networking
-func DefaultConfig() *Config {
-	return &Config{
-		GRPCAddr:       &net.TCPAddr{IP: net.ParseIP("127.0.0.1"), Port: DefaultGRPCPort},
-		Network:        network.DefaultConfig(),
-		Telemetry:      &Telemetry{PrometheusAddr: nil},
-		SecretsManager: nil,
-		JSONRPC: &JSONRPC{
-			JSONRPCAddr:              &net.TCPAddr{IP: net.ParseIP("127.0.0.1"), Port: DefaultJSONRPCPort},
-			AccessControlAllowOrigin: nil,
-		},
-		BlockTime: DefaultBlockTime,
-	}
->>>>>>> 9a37cdc4
 }
 
 // Telemetry holds the config details for metric services
