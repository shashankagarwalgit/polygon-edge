package server

import (
	"net"

	"github.com/0xPolygon/polygon-edge/chain"
	"github.com/0xPolygon/polygon-edge/network"
	"github.com/0xPolygon/polygon-edge/secrets"
)

const DefaultGRPCPort int = 9632
const DefaultJSONRPCPort int = 8545
const DefaultBlockTime = 2 // in seconds

// Config is used to parametrize the minimal client
type Config struct {
	Chain *chain.Chain

	GRPCAddr       *net.TCPAddr
	LibP2PAddr     *net.TCPAddr
	Telemetry      *Telemetry
	Network        *network.Config
	DataDir        string
	Seal           bool
	PriceLimit     uint64
	MaxSlots       uint64
	SecretsManager *secrets.SecretsManagerConfig
<<<<<<< HEAD
	JSONRPC        *JSONRPC
=======
	RestoreFile    *string
	BlockTime      uint64
>>>>>>> 43fb2a68
}

// DefaultConfig returns the default config for JSON-RPC, GRPC (ports) and Networking
func DefaultConfig() *Config {
	return &Config{
		GRPCAddr:       &net.TCPAddr{IP: net.ParseIP("127.0.0.1"), Port: DefaultGRPCPort},
		Network:        network.DefaultConfig(),
		Telemetry:      &Telemetry{PrometheusAddr: nil},
		SecretsManager: nil,
<<<<<<< HEAD
		JSONRPC: &JSONRPC{
			JSONRPCAddr:              &net.TCPAddr{IP: net.ParseIP("127.0.0.1"), Port: DefaultJSONRPCPort},
			AccessControlAllowOrigin: nil,
		},
=======
		BlockTime:      DefaultBlockTime,
>>>>>>> 43fb2a68
	}
}

// Telemetry holds the config details for metric services
type Telemetry struct {
	PrometheusAddr *net.TCPAddr
}

// JSONRPC holds the config details for the JSON-RPC server
type JSONRPC struct {
	JSONRPCAddr              *net.TCPAddr
	AccessControlAllowOrigin []string
}<|MERGE_RESOLUTION|>--- conflicted
+++ resolved
@@ -25,12 +25,9 @@
 	PriceLimit     uint64
 	MaxSlots       uint64
 	SecretsManager *secrets.SecretsManagerConfig
-<<<<<<< HEAD
 	JSONRPC        *JSONRPC
-=======
 	RestoreFile    *string
 	BlockTime      uint64
->>>>>>> 43fb2a68
 }
 
 // DefaultConfig returns the default config for JSON-RPC, GRPC (ports) and Networking
@@ -40,14 +37,11 @@
 		Network:        network.DefaultConfig(),
 		Telemetry:      &Telemetry{PrometheusAddr: nil},
 		SecretsManager: nil,
-<<<<<<< HEAD
 		JSONRPC: &JSONRPC{
 			JSONRPCAddr:              &net.TCPAddr{IP: net.ParseIP("127.0.0.1"), Port: DefaultJSONRPCPort},
 			AccessControlAllowOrigin: nil,
 		},
-=======
 		BlockTime:      DefaultBlockTime,
->>>>>>> 43fb2a68
 	}
 }
 
