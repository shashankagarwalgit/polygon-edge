
![Banner](.github/banner.jpg)

## Polygon Edge

Polygon Edge is a modular and extensible framework for building Ethereum-compatible blockchain networks.

This repository is the first implementation of Polygon Edge, written in Golang. Other implementations, written in other programming languages might be introduced in the future. If you would like to contribute to this or any future implementation, please reach out to [Polygon team](mailto:contact@polygon.technology).

To find out more about Polygon, visit the [official website](https://polygon.technology/).

WARNING: This is a work in progress so architectural changes may happen in the future. The code has not been audited yet, so please contact [Polygon team](mailto:contact@polygon.technology) if you would like to use it in production.

## Documentation 📝

If you'd like to learn more about the Polygon Edge, how it works and how you can use it for your project,
please check out the **[Polygon Edge Documentation](https://sdk-docs.polygon.technology)**.

<<<<<<< HEAD
There, you will find the most up to date information regarding potential features, as well as future roadmaps for the SDK.

---

Copyright 2022 Polygon Technology

Licensed under the Apache License, Version 2.0 (the "License");
you may not use this file except in compliance with the License.
You may obtain a copy of the License at

       http://www.apache.org/licenses/LICENSE-2.0

Unless required by applicable law or agreed to in writing, software
distributed under the License is distributed on an "AS IS" BASIS,
WITHOUT WARRANTIES OR CONDITIONS OF ANY KIND, either express or implied.
See the License for the specific language governing permissions and
limitations under the License.
=======
There, you will find the most up to date information regarding potential features, as well as future roadmaps for the Edge.
>>>>>>> 83771622
<|MERGE_RESOLUTION|>--- conflicted
+++ resolved
@@ -4,8 +4,6 @@
 ## Polygon Edge
 
 Polygon Edge is a modular and extensible framework for building Ethereum-compatible blockchain networks.
-
-This repository is the first implementation of Polygon Edge, written in Golang. Other implementations, written in other programming languages might be introduced in the future. If you would like to contribute to this or any future implementation, please reach out to [Polygon team](mailto:contact@polygon.technology).
 
 To find out more about Polygon, visit the [official website](https://polygon.technology/).
 
@@ -15,9 +13,6 @@
 
 If you'd like to learn more about the Polygon Edge, how it works and how you can use it for your project,
 please check out the **[Polygon Edge Documentation](https://sdk-docs.polygon.technology)**.
-
-<<<<<<< HEAD
-There, you will find the most up to date information regarding potential features, as well as future roadmaps for the SDK.
 
 ---
 
@@ -33,7 +28,4 @@
 distributed under the License is distributed on an "AS IS" BASIS,
 WITHOUT WARRANTIES OR CONDITIONS OF ANY KIND, either express or implied.
 See the License for the specific language governing permissions and
-limitations under the License.
-=======
-There, you will find the most up to date information regarding potential features, as well as future roadmaps for the Edge.
->>>>>>> 83771622
+limitations under the License.