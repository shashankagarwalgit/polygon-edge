
![Banner](.github/banner.jpg)

## Polygon Edge

Polygon Edge is a modular and extensible framework for building Ethereum-compatible blockchain networks.

This repository is the first implementation of Polygon Edge, written in Golang. Other implementations, written in other programming languages might be introduced in the future. If you would like to contribute to this or any future implementation, please reach out to [Polygon team](mailto:contact@polygon.technology).

To find out more about Polygon, visit the [official website](https://polygon.technology/).

WARNING: This is a work in progress so architectural changes may happen in the future. The code has not been audited yet, so please contact [Polygon team](mailto:contact@polygon.technology) if you would like to use it in production.

## Documentation 📝

If you'd like to learn more about the Polygon Edge, how it works and how you can use it for your project,
please check out the **[Polygon Edge Documentation](https://sdk-docs.polygon.technology)**.

<<<<<<< HEAD
There, you will find the most up to date information regarding potential features, as well as future roadmaps for the SDK.

---

Copyright 2022 Polygon Technology

Licensed under the Apache License, Version 2.0 (the "License");
you may not use this file except in compliance with the License.
You may obtain a copy of the License at

       http://www.apache.org/licenses/LICENSE-2.0

Unless required by applicable law or agreed to in writing, software
distributed under the License is distributed on an "AS IS" BASIS,
WITHOUT WARRANTIES OR CONDITIONS OF ANY KIND, either express or implied.
See the License for the specific language governing permissions and
limitations under the License.
=======
There, you will find the most up to date information regarding potential features, as well as future roadmaps for the Edge.
>>>>>>> 83771622
<|MERGE_RESOLUTION|>--- conflicted
+++ resolved
@@ -16,7 +16,6 @@
 If you'd like to learn more about the Polygon Edge, how it works and how you can use it for your project,
 please check out the **[Polygon Edge Documentation](https://sdk-docs.polygon.technology)**.
 
-<<<<<<< HEAD
 There, you will find the most up to date information regarding potential features, as well as future roadmaps for the SDK.
 
 ---
@@ -34,6 +33,3 @@
 WITHOUT WARRANTIES OR CONDITIONS OF ANY KIND, either express or implied.
 See the License for the specific language governing permissions and
 limitations under the License.
-=======
-There, you will find the most up to date information regarding potential features, as well as future roadmaps for the Edge.
->>>>>>> 83771622
