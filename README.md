--- conflicted
+++ resolved
@@ -16,70 +16,4 @@
 If you'd like to learn more about the Polygon SDK, how it works and how you can use it for your project,
 please check out the **[Polygon SDK Documentation](https://polygon-sdk.3327.io)**.
 
-<<<<<<< HEAD
-```
-$ go run main.go monitor --address localhost:20000
-```
-
-## Ibft
-
-Init some data folders for ibft
-
-```
-$ go run main.go ibft init --data-dir test-chain-1
-$ Done!
-$ go run main.go ibft init --data-dir test-chain-2
-$ Done!
-$ go run main.go ibft init --data-dir test-chain-3
-$ Done!
-```
-
-Generate an ibft genesis file with the previous accounts as validators
-
-```
-$ go run main.go genesis --ibft --ibft-validators-prefix-path test-chain-
-```
-
-Run all the clients.
-
-```
-$ go run main.go server --data-dir ./test-chain-1 --chain genesis.json --grpc :10000 --libp2p :10001 --jsonrpc :10002 --seal
-```
-
-```
-$ go run main.go server --data-dir ./test-chain-2 --chain genesis.json --grpc :20000 --libp2p :20001 --jsonrpc :20002 --seal
-```
-
-```
-$ go run main.go server --data-dir ./test-chain-3 --chain genesis.json --grpc :30000 --libp2p :30001 --jsonrpc :30002 --seal
-```
-
-## Send a transaction using the CLI
-
-Create a genesis file with a premined account
-
-```
-$ go run main.go genesis --premine 0x1010101010101010101010101010101010101010
-```
-
-Start polygon-sdk in dev mode:
-
-```
-$ go run main.go server --chain genesis.json --dev --log-level debug
-```
-
-We can query the balance of the premined account:
-
-```
-$ curl -X POST --data '{"jsonrpc":"2.0","method":"eth_getTransactionCount","params":["0x1010101010101010101010101010101010101010", "latest"],"id":1}' localhost:8545
-{"id":1,"result":"0x100000000000000000000000000"}
-```
-
-Send a transfer transaction:
-
-```
-$ go run main.go txpool add --nonce 0 --from 0x1010101010101010101010101010101010101010 --to 0x0000000000000000000000000000000000000010 --value 0x100
-```
-=======
-There, you will find the most up to date information regarding potential features, as well as future roadmaps for the SDK.
->>>>>>> a2cb0a1a
+There, you will find the most up to date information regarding potential features, as well as future roadmaps for the SDK.