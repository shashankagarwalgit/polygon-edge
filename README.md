
![Banner](.github/banner.jpg)

## Polygon Edge

Polygon Edge is a modular and extensible framework for building Ethereum-compatible blockchain networks.

To find out more about Polygon, visit the [official website](https://polygon.technology/).

WARNING: This is a work in progress so architectural changes may happen in the future. The code has not been audited yet, so please contact [Polygon team](mailto:contact@polygon.technology) if you would like to use it in production.

## Documentation 📝

If you'd like to learn more about the Polygon Edge, how it works and how you can use it for your project,
please check out the **[Polygon Edge Documentation](https://sdk-docs.polygon.technology)**.

<<<<<<< HEAD
=======
There, you will find the most up to date information regarding potential features, as well as future roadmaps for the SDK.

>>>>>>> 24bf6029
---

Copyright 2022 Polygon Technology

Licensed under the Apache License, Version 2.0 (the "License");
you may not use this file except in compliance with the License.
You may obtain a copy of the License at

       http://www.apache.org/licenses/LICENSE-2.0

Unless required by applicable law or agreed to in writing, software
distributed under the License is distributed on an "AS IS" BASIS,
WITHOUT WARRANTIES OR CONDITIONS OF ANY KIND, either express or implied.
See the License for the specific language governing permissions and
<<<<<<< HEAD
limitations under the License.
=======
limitations under the License.
>>>>>>> 24bf6029
<|MERGE_RESOLUTION|>--- conflicted
+++ resolved
@@ -7,18 +7,13 @@
 
 To find out more about Polygon, visit the [official website](https://polygon.technology/).
 
-WARNING: This is a work in progress so architectural changes may happen in the future. The code has not been audited yet, so please contact [Polygon team](mailto:contact@polygon.technology) if you would like to use it in production.
+WARNING: This is a work in progress so architectural changes may happen in the future. The code has not been audited yet, so please contact [Polygon Edge team](mailto:edge@polygon.technology) if you would like to use it in production.
 
 ## Documentation 📝
 
 If you'd like to learn more about the Polygon Edge, how it works and how you can use it for your project,
 please check out the **[Polygon Edge Documentation](https://sdk-docs.polygon.technology)**.
 
-<<<<<<< HEAD
-=======
-There, you will find the most up to date information regarding potential features, as well as future roadmaps for the SDK.
-
->>>>>>> 24bf6029
 ---
 
 Copyright 2022 Polygon Technology
@@ -33,8 +28,4 @@
 distributed under the License is distributed on an "AS IS" BASIS,
 WITHOUT WARRANTIES OR CONDITIONS OF ANY KIND, either express or implied.
 See the License for the specific language governing permissions and
-<<<<<<< HEAD
-limitations under the License.
-=======
-limitations under the License.
->>>>>>> 24bf6029
+limitations under the License.