package framework

import (
	"bytes"
	"encoding/hex"
	"fmt"
	"io"
<<<<<<< HEAD
	"io/ioutil"
=======
	"math/big"
>>>>>>> 40ba1410
	"os"
	"os/exec"
	"path"
	"path/filepath"
	"regexp"
	"strconv"
	"strings"
	"sync"
	"testing"
	"time"

	"github.com/0xPolygon/polygon-edge/command/genesis"
	"github.com/0xPolygon/polygon-edge/command/rootchain/helper"
	"github.com/0xPolygon/polygon-edge/helper/common"
	"github.com/0xPolygon/polygon-edge/txrelayer"
	"github.com/0xPolygon/polygon-edge/types"
	"github.com/stretchr/testify/require"
	"github.com/umbracle/ethgo"
	"github.com/umbracle/ethgo/abi"
	"github.com/umbracle/ethgo/jsonrpc"
	"github.com/umbracle/ethgo/wallet"
)

const (
	// envE2ETestsEnabled signal whether the e2e tests will run
	envE2ETestsEnabled = "E2E_TESTS"

	// envLogsEnabled signal whether the output of the nodes get piped to a log file
	envLogsEnabled = "E2E_LOGS"

	// envLogLevel specifies log level of each node
	envLogLevel = "E2E_LOG_LEVEL"

	// envStdoutEnabled signal whether the output of the nodes get piped to stdout
	envStdoutEnabled = "E2E_STDOUT"

	// envE2ETestsType used just to display type of test if skipped
	envE2ETestsType = "E2E_TESTS_TYPE"
)

const (
	// prefix for validator directory
	defaultValidatorPrefix = "test-chain-"
)

var startTime int64

func init() {
	startTime = time.Now().UnixMilli()
}

func resolveBinary() string {
	bin := os.Getenv("EDGE_BINARY")
	if bin != "" {
		return bin
	}
	// fallback
	return "polygon-edge"
}

type TestClusterConfig struct {
	t *testing.T

	Name              string
	Premine           []string // address[:amount]
	PremineValidators []string // address:[amount]
	HasBridge         bool
	BootnodeCount     int
	NonValidatorCount int
	WithLogs          bool
	WithStdout        bool
	LogsDir           string
	TmpDir            string
	BlockGasLimit     uint64
	ValidatorPrefix   string
	Binary            string
	ValidatorSetSize  uint64
	EpochSize         int
	EpochReward       int
	SecretsCallback   func([]types.Address, *TestClusterConfig)

	ContractDeployerAllowListAdmin   []types.Address
	ContractDeployerAllowListEnabled []types.Address

	NumBlockConfirmations uint64

	InitialTrieDB    string
	InitialStateRoot types.Hash

	logsDirOnce sync.Once
}

func (c *TestClusterConfig) Dir(name string) string {
	return filepath.Join(c.TmpDir, name)
}

func (c *TestClusterConfig) GetStdout(name string, custom ...io.Writer) io.Writer {
	writers := []io.Writer{}

	if c.WithLogs {
		c.logsDirOnce.Do(func() {
			c.initLogsDir()
		})

		f, err := os.OpenFile(filepath.Join(c.LogsDir, name+".log"), os.O_RDWR|os.O_APPEND|os.O_CREATE, 0600)
		if err != nil {
			c.t.Fatal(err)
		}

		writers = append(writers, f)

		c.t.Cleanup(func() {
			err = f.Close()
			if err != nil {
				c.t.Logf("Failed to close file. Error: %s", err)
			}
		})
	}

	if c.WithStdout {
		writers = append(writers, os.Stdout)
	}

	if len(custom) > 0 {
		writers = append(writers, custom...)
	}

	if len(writers) == 0 {
		return io.Discard
	}

	return io.MultiWriter(writers...)
}

func (c *TestClusterConfig) initLogsDir() {
	logsDir := path.Join("../..", fmt.Sprintf("e2e-logs-%d", startTime), c.t.Name())

	if err := common.CreateDirSafe(logsDir, 0750); err != nil {
		c.t.Fatal(err)
	}

	c.t.Logf("logs enabled for e2e test: %s", logsDir)
	c.LogsDir = logsDir
}

type TestCluster struct {
	Config      *TestClusterConfig
	Servers     []*TestServer
	Bridge      *TestBridge
	initialPort int64

	once         sync.Once
	failCh       chan struct{}
	executionErr error

	sendTxnLock sync.Mutex
}

type ClusterOption func(*TestClusterConfig)

func WithPremine(addresses ...types.Address) ClusterOption {
	return func(h *TestClusterConfig) {
		for _, a := range addresses {
			h.Premine = append(h.Premine, a.String())
		}
	}
}

func WithSecretsCallback(fn func([]types.Address, *TestClusterConfig)) ClusterOption {
	return func(h *TestClusterConfig) {
		h.SecretsCallback = fn
	}
}

func WithBridge() ClusterOption {
	return func(h *TestClusterConfig) {
		h.HasBridge = true
	}
}

func WithNonValidators(num int) ClusterOption {
	return func(h *TestClusterConfig) {
		h.NonValidatorCount = num
	}
}

func WithValidatorSnapshot(validatorsLen uint64) ClusterOption {
	return func(h *TestClusterConfig) {
		h.ValidatorSetSize = validatorsLen
	}
}

func WithGenesisState(databasePath string, stateRoot types.Hash) ClusterOption {
	return func(h *TestClusterConfig) {
		h.InitialTrieDB = databasePath
		h.InitialStateRoot = stateRoot
	}
}

func WithBootnodeCount(cnt int) ClusterOption {
	return func(h *TestClusterConfig) {
		h.BootnodeCount = cnt
	}
}

func WithEpochSize(epochSize int) ClusterOption {
	return func(h *TestClusterConfig) {
		h.EpochSize = epochSize
	}
}

func WithEpochReward(epochReward int) ClusterOption {
	return func(h *TestClusterConfig) {
		h.EpochReward = epochReward
	}
}

func WithBlockGasLimit(blockGasLimit uint64) ClusterOption {
	return func(h *TestClusterConfig) {
		h.BlockGasLimit = blockGasLimit
	}
}

func WithNumBlockConfirmations(numBlockConfirmations uint64) ClusterOption {
	return func(h *TestClusterConfig) {
		h.NumBlockConfirmations = numBlockConfirmations
	}
}

func WithContractDeployerAllowListAdmin(addr types.Address) ClusterOption {
	return func(h *TestClusterConfig) {
		h.ContractDeployerAllowListAdmin = append(h.ContractDeployerAllowListAdmin, addr)
	}
}

func WithContractDeployerAllowListEnabled(addr types.Address) ClusterOption {
	return func(h *TestClusterConfig) {
		h.ContractDeployerAllowListEnabled = append(h.ContractDeployerAllowListEnabled, addr)
	}
}

func isTrueEnv(e string) bool {
	return strings.ToLower(os.Getenv(e)) == "true"
}

func NewTestCluster(t *testing.T, validatorsCount int, opts ...ClusterOption) *TestCluster {
	t.Helper()

	var err error

	config := &TestClusterConfig{
		t:                 t,
		WithLogs:          isTrueEnv(envLogsEnabled),
		WithStdout:        isTrueEnv(envStdoutEnabled),
		Binary:            resolveBinary(),
		EpochSize:         10,
		EpochReward:       1,
		BlockGasLimit:     1e7, // 10M
		PremineValidators: []string{},
	}

	if config.ValidatorPrefix == "" {
		config.ValidatorPrefix = defaultValidatorPrefix
	}

	for _, opt := range opts {
		opt(config)
	}

	if !isTrueEnv(envE2ETestsEnabled) {
		testType := os.Getenv(envE2ETestsType)
		if testType == "" {
			testType = "integration"
		}

		t.Skip(fmt.Sprintf("%s tests are disabled.", testType))
	}

	config.TmpDir, err = os.MkdirTemp("/tmp", "e2e-polybft-")
	require.NoError(t, err)

	cluster := &TestCluster{
		Servers:     []*TestServer{},
		Config:      config,
		initialPort: 30300,
		failCh:      make(chan struct{}),
		once:        sync.Once{},
	}

	{
		// run init accounts
		addresses, err := cluster.InitSecrets(cluster.Config.ValidatorPrefix, validatorsCount)
		require.NoError(t, err)

		if cluster.Config.SecretsCallback != nil {
			cluster.Config.SecretsCallback(addresses, cluster.Config)
		}
	}

	manifestPath := path.Join(config.TmpDir, "manifest.json")
	args := []string{
		"manifest",
		"--path", manifestPath,
		"--validators-path", config.TmpDir,
		"--validators-prefix", cluster.Config.ValidatorPrefix,
	}

	// premine validators
	for _, premineValidator := range cluster.Config.PremineValidators {
		args = append(args, "--premine-validators", premineValidator)
	}

	// run manifest file creation
	require.NoError(t, cluster.cmdRun(args...))

	if cluster.Config.HasBridge {
		// start bridge
		cluster.Bridge, err = NewTestBridge(t, cluster.Config)
		require.NoError(t, err)
	}

	// in case no validators are specified in opts, all nodes will be validators
	if cluster.Config.ValidatorSetSize == 0 {
		cluster.Config.ValidatorSetSize = uint64(validatorsCount)
	}

	if cluster.Config.HasBridge {
		err := cluster.Bridge.deployRootchainContracts(manifestPath)
		require.NoError(t, err)

		err = cluster.Bridge.fundRootchainValidators()
		require.NoError(t, err)
	}

	{
		// run genesis configuration population
		args := []string{
			"genesis",
			"--manifest", manifestPath,
			"--consensus", "polybft",
			"--dir", path.Join(config.TmpDir, "genesis.json"),
			"--block-gas-limit", strconv.FormatUint(cluster.Config.BlockGasLimit, 10),
			"--epoch-size", strconv.Itoa(cluster.Config.EpochSize),
			"--epoch-reward", strconv.Itoa(cluster.Config.EpochReward),
			"--premine", "0x0000000000000000000000000000000000000000",
			"--trieroot", cluster.Config.InitialStateRoot.String(),
		}

		if len(cluster.Config.Premine) != 0 {
			for _, premine := range cluster.Config.Premine {
				args = append(args, "--premine", premine)
			}
		}

		if cluster.Config.HasBridge {
			rootchainIP, err := helper.ReadRootchainIP()
			require.NoError(t, err)
			args = append(args, "--bridge-json-rpc", rootchainIP)
		}

		validators, err := genesis.ReadValidatorsByPrefix(
			cluster.Config.TmpDir, cluster.Config.ValidatorPrefix)
		require.NoError(t, err)

		if cluster.Config.BootnodeCount > 0 {
			bootNodesCnt := cluster.Config.BootnodeCount
			if len(validators) < bootNodesCnt {
				bootNodesCnt = len(validators)
			}

			for i := 0; i < bootNodesCnt; i++ {
				args = append(args, "--bootnode", validators[i].MultiAddr)
			}
		}

		if cluster.Config.ValidatorSetSize > 0 {
			args = append(args, "--validator-set-size", fmt.Sprint(cluster.Config.ValidatorSetSize))
		}

		if len(cluster.Config.ContractDeployerAllowListAdmin) != 0 {
			args = append(args, "--contract-deployer-allow-list-admin",
				strings.Join(sliceAddressToSliceString(cluster.Config.ContractDeployerAllowListAdmin), ","))
		}

		if len(cluster.Config.ContractDeployerAllowListEnabled) != 0 {
			args = append(args, "--contract-deployer-allow-list-enabled",
				strings.Join(sliceAddressToSliceString(cluster.Config.ContractDeployerAllowListEnabled), ","))
		}

		// run cmd init-genesis with all the arguments
		err = cluster.cmdRun(args...)
		require.NoError(t, err)
	}

	for i := 1; i <= int(cluster.Config.ValidatorSetSize); i++ {
		cluster.InitTestServer(t, i, true, cluster.Config.HasBridge && i == 1 /* relayer */)
	}

	for i := 1; i <= cluster.Config.NonValidatorCount; i++ {
		offsetIndex := i + int(cluster.Config.ValidatorSetSize)
		cluster.InitTestServer(t, offsetIndex, false, false /* relayer */)
	}

	return cluster
}

func (c *TestCluster) InitTestServer(t *testing.T, i int, isValidator bool, relayer bool) {
	t.Helper()

	logLevel := os.Getenv(envLogLevel)

	dataDir := c.Config.Dir(c.Config.ValidatorPrefix + strconv.Itoa(i))
	if c.Config.InitialTrieDB != "" {
		err := CopyDir(c.Config.InitialTrieDB, filepath.Join(dataDir, "trie"))
		if err != nil {
			t.Fatal(err)
		}
	}

	srv := NewTestServer(t, c.Config, func(config *TestServerConfig) {
		config.DataDir = dataDir
		config.Seal = isValidator
		config.Chain = c.Config.Dir("genesis.json")
		config.P2PPort = c.getOpenPort()
		config.LogLevel = logLevel
		config.Relayer = relayer
		config.NumBlockConfirmations = c.Config.NumBlockConfirmations
	})

	// watch the server for stop signals. It is important to fix the specific
	// 'node' reference since 'TestServer' creates a new one if restarted.
	go func(node *node) {
		<-node.Wait()

		if !node.ExitResult().Signaled {
			c.Fail(fmt.Errorf("server at dir '%s' has stopped unexpectedly", dataDir))
		}
	}(srv.node)

	c.Servers = append(c.Servers, srv)
}

func (c *TestCluster) cmdRun(args ...string) error {
	return runCommand(c.Config.Binary, args, c.Config.GetStdout(args[0]))
}

func (c *TestCluster) Fail(err error) {
	c.once.Do(func() {
		c.executionErr = err
		close(c.failCh)
	})
}

func (c *TestCluster) Stop() {
	if c.Bridge != nil {
		c.Bridge.Stop()
	}

	for _, srv := range c.Servers {
		if srv.isRunning() {
			srv.Stop()
		}
	}
}

func (c *TestCluster) Stats(t *testing.T) {
	t.Helper()

	for index, i := range c.Servers {
		if !i.isRunning() {
			continue
		}

		num, err := i.JSONRPC().Eth().BlockNumber()
		t.Log("Stats node", index, "err", err, "block", num, "validator", i.config.Seal)
	}
}

func (c *TestCluster) WaitUntil(timeout, pollFrequency time.Duration, handler func() bool) error {
	timer := time.NewTimer(timeout)
	defer timer.Stop()

	for {
		select {
		case <-timer.C:
			return fmt.Errorf("timeout")
		case <-c.failCh:
			return c.executionErr
		case <-time.After(pollFrequency):
		}

		if handler() {
			return nil
		}
	}
}

func (c *TestCluster) WaitForReady(t *testing.T) {
	t.Helper()

	require.NoError(t, c.WaitForBlock(3, 1*time.Minute))
}

func (c *TestCluster) WaitForBlock(n uint64, timeout time.Duration) error {
	timer := time.NewTimer(timeout)

	ok := false
	for !ok {
		select {
		case <-timer.C:
			return fmt.Errorf("wait for block timeout")
		case <-time.After(2 * time.Second):
		}

		ok = true

		for _, i := range c.Servers {
			if !i.isRunning() {
				continue
			}

			num, err := i.JSONRPC().Eth().BlockNumber()

			if err != nil || num < n {
				ok = false

				break
			}
		}
	}

	return nil
}

// WaitForGeneric waits until all running servers returns true from fn callback or timeout defined by dur occurs
func (c *TestCluster) WaitForGeneric(dur time.Duration, fn func(*TestServer) bool) error {
	return c.WaitUntil(dur, 2*time.Second, func() bool {
		for _, srv := range c.Servers {
			// query only running servers
			if srv.isRunning() && !fn(srv) {
				return false
			}
		}

		return true
	})
}

func (c *TestCluster) getOpenPort() int64 {
	c.initialPort++

	return c.initialPort
}

// runCommand executes command with given arguments
func runCommand(binary string, args []string, stdout io.Writer) error {
	var stdErr bytes.Buffer

	cmd := exec.Command(binary, args...)
	cmd.Stderr = &stdErr
	cmd.Stdout = stdout

	if err := cmd.Run(); err != nil {
		if stdErr.Len() > 0 {
			return fmt.Errorf("failed to execute command: %s", stdErr.String())
		}

		return fmt.Errorf("failed to execute command: %w", err)
	}

	if stdErr.Len() > 0 {
		return fmt.Errorf("error during command execution: %s", stdErr.String())
	}

	return nil
}

// RunEdgeCommand - calls a command line edge function
func RunEdgeCommand(args []string, stdout io.Writer) error {
	return runCommand(resolveBinary(), args, stdout)
}

// InitSecrets initializes account(s) secrets with given prefix.
// (secrets are being stored in the temp directory created by given e2e test execution)
func (c *TestCluster) InitSecrets(prefix string, count int) ([]types.Address, error) {
	var b bytes.Buffer

	args := []string{
		"polybft-secrets",
		"--data-dir", path.Join(c.Config.TmpDir, prefix),
		"--num", strconv.Itoa(count),
		"--insecure",
	}
	stdOut := c.Config.GetStdout("polybft-secrets", &b)

	if err := runCommand(c.Config.Binary, args, stdOut); err != nil {
		return nil, err
	}

	re := regexp.MustCompile("\\(address\\) = 0x([a-fA-F0-9]+)")
	parsed := re.FindAllStringSubmatch(b.String(), -1)
	result := make([]types.Address, len(parsed))

	for i, v := range parsed {
		result[i] = types.StringToAddress(v[1])
	}

	return result, nil
}

<<<<<<< HEAD
func CopyDir(source, destination string) error {
	err := os.Mkdir(destination, 0755)
	if err != nil {
		return err
	}

	err = filepath.Walk(source, func(path string, info os.FileInfo, err error) error {
		relPath := strings.Replace(path, source, "", 1)
		if relPath == "" {
			return nil
		}

		data, err := ioutil.ReadFile(filepath.Join(source, relPath))
		if err != nil {
			return err
		}

		return ioutil.WriteFile(filepath.Join(destination, relPath), data, 0600)
	})

	return err
=======
func (c *TestCluster) ExistsCode(t *testing.T, addr ethgo.Address) bool {
	t.Helper()

	client, err := jsonrpc.NewClient(c.Servers[0].JSONRPCAddr())
	require.NoError(t, err)

	code, err := client.Eth().GetCode(addr, ethgo.Latest)
	if err != nil {
		return false
	}

	return code != "0x"
}

func (c *TestCluster) Call(t *testing.T, to types.Address, method *abi.Method,
	args ...interface{}) map[string]interface{} {
	t.Helper()

	client, err := jsonrpc.NewClient(c.Servers[0].JSONRPCAddr())
	require.NoError(t, err)

	input, err := method.Encode(args)
	require.NoError(t, err)

	toAddr := ethgo.Address(to)

	msg := &ethgo.CallMsg{
		To:   &toAddr,
		Data: input,
	}
	resp, err := client.Eth().Call(msg, ethgo.Latest)
	require.NoError(t, err)

	data, err := hex.DecodeString(resp[2:])
	require.NoError(t, err)

	output, err := method.Decode(data)
	require.NoError(t, err)

	return output
}

func (c *TestCluster) Deploy(t *testing.T, sender ethgo.Key, bytecode []byte) *TestTxn {
	t.Helper()

	return c.SendTxn(t, sender, &ethgo.Transaction{Input: bytecode})
}

func (c *TestCluster) Transfer(t *testing.T, sender ethgo.Key, target types.Address, value *big.Int) *TestTxn {
	t.Helper()

	targetAddr := ethgo.Address(target)

	return c.SendTxn(t, sender, &ethgo.Transaction{To: &targetAddr, Value: value})
}

func (c *TestCluster) MethodTxn(t *testing.T, sender ethgo.Key, target types.Address, input []byte) *TestTxn {
	t.Helper()

	targetAddr := ethgo.Address(target)

	return c.SendTxn(t, sender, &ethgo.Transaction{To: &targetAddr, Input: input})
}

// SendTxn sends a transaction
func (c *TestCluster) SendTxn(t *testing.T, sender ethgo.Key, txn *ethgo.Transaction) *TestTxn {
	t.Helper()

	// since we might use get nonce to query the latest nonce and that value is only
	// updated if the transaction is on the pool, it is recommended to lock the whole
	// execution in case we send multiple transactions from the same account and we expect
	// to get a sequential nonce order.
	c.sendTxnLock.Lock()
	defer c.sendTxnLock.Unlock()

	client, err := jsonrpc.NewClient(c.Servers[0].JSONRPCAddr())
	require.NoError(t, err)

	// initialize transaction values if not set
	if txn.Nonce == 0 {
		nonce, err := client.Eth().GetNonce(sender.Address(), ethgo.Latest)
		require.NoError(t, err)

		txn.Nonce = nonce
	}

	if txn.GasPrice == 0 {
		txn.GasPrice = txrelayer.DefaultGasPrice
	}

	if txn.Gas == 0 {
		txn.Gas = txrelayer.DefaultGasLimit
	}

	chainID, err := client.Eth().ChainID()
	require.NoError(t, err)

	signer := wallet.NewEIP155Signer(chainID.Uint64())
	signedTxn, err := signer.SignTx(txn, sender)
	require.NoError(t, err)

	txnRaw, err := signedTxn.MarshalRLPTo(nil)
	require.NoError(t, err)

	hash, err := client.Eth().SendRawTransaction(txnRaw)
	require.NoError(t, err)

	tTxn := &TestTxn{
		client: client.Eth(),
		txn:    txn,
		hash:   hash,
	}

	return tTxn
}

type TestTxn struct {
	client  *jsonrpc.Eth
	hash    ethgo.Hash
	txn     *ethgo.Transaction
	receipt *ethgo.Receipt
}

// Txn returns the raw transaction that was sent
func (t *TestTxn) Txn() *ethgo.Transaction {
	return t.txn
}

// Receipt returns the receipt of the transaction
func (t *TestTxn) Receipt() *ethgo.Receipt {
	return t.receipt
}

// Succeed returns whether the transaction succeed and it was not reverted
func (t *TestTxn) Succeed() bool {
	return t.receipt.Status == uint64(types.ReceiptSuccess)
}

// Failed returns whether the transaction failed
func (t *TestTxn) Failed() bool {
	return t.receipt.Status == uint64(types.ReceiptFailed)
}

// Reverted returns whether the transaction failed and was reverted consuming
// all the gas from the call
func (t *TestTxn) Reverted() bool {
	return t.receipt.Status == uint64(types.ReceiptFailed) && t.txn.Gas == t.receipt.GasUsed
}

// Wait waits for the transaction to be executed
func (t *TestTxn) Wait() error {
	tt := time.NewTimer(1 * time.Minute)

	for {
		select {
		case <-time.After(100 * time.Millisecond):
			receipt, err := t.client.GetTransactionReceipt(t.hash)
			if err != nil {
				if err.Error() != "not found" {
					return err
				}
			}

			if receipt != nil {
				t.receipt = receipt

				return nil
			}

		case <-tt.C:
			return fmt.Errorf("timeout")
		}
	}
}

func sliceAddressToSliceString(addrs []types.Address) []string {
	res := make([]string, len(addrs))
	for indx, addr := range addrs {
		res[indx] = addr.String()
	}

	return res
>>>>>>> 40ba1410
}<|MERGE_RESOLUTION|>--- conflicted
+++ resolved
@@ -5,11 +5,8 @@
 	"encoding/hex"
 	"fmt"
 	"io"
-<<<<<<< HEAD
 	"io/ioutil"
-=======
 	"math/big"
->>>>>>> 40ba1410
 	"os"
 	"os/exec"
 	"path"
@@ -620,29 +617,6 @@
 	return result, nil
 }
 
-<<<<<<< HEAD
-func CopyDir(source, destination string) error {
-	err := os.Mkdir(destination, 0755)
-	if err != nil {
-		return err
-	}
-
-	err = filepath.Walk(source, func(path string, info os.FileInfo, err error) error {
-		relPath := strings.Replace(path, source, "", 1)
-		if relPath == "" {
-			return nil
-		}
-
-		data, err := ioutil.ReadFile(filepath.Join(source, relPath))
-		if err != nil {
-			return err
-		}
-
-		return ioutil.WriteFile(filepath.Join(destination, relPath), data, 0600)
-	})
-
-	return err
-=======
 func (c *TestCluster) ExistsCode(t *testing.T, addr ethgo.Address) bool {
 	t.Helper()
 
@@ -825,5 +799,27 @@
 	}
 
 	return res
->>>>>>> 40ba1410
+}
+
+func CopyDir(source, destination string) error {
+	err := os.Mkdir(destination, 0755)
+	if err != nil {
+		return err
+	}
+
+	err = filepath.Walk(source, func(path string, info os.FileInfo, err error) error {
+		relPath := strings.Replace(path, source, "", 1)
+		if relPath == "" {
+			return nil
+		}
+
+		data, err := ioutil.ReadFile(filepath.Join(source, relPath))
+		if err != nil {
+			return err
+		}
+
+		return ioutil.WriteFile(filepath.Join(destination, relPath), data, 0600)
+	})
+
+	return err
 }