package e2e

import (
	"crypto/tls"
	"fmt"
	"math/big"
	"net/http"
	"testing"
	"time"

	"github.com/stretchr/testify/require"
	"github.com/umbracle/ethgo"

	"github.com/0xPolygon/polygon-edge/consensus/polybft"
	"github.com/0xPolygon/polygon-edge/consensus/polybft/contractsapi"
	"github.com/0xPolygon/polygon-edge/crypto"
	"github.com/0xPolygon/polygon-edge/e2e-polybft/framework"
	"github.com/0xPolygon/polygon-edge/helper/tests"
	"github.com/0xPolygon/polygon-edge/jsonrpc"
	"github.com/0xPolygon/polygon-edge/txrelayer"
	"github.com/0xPolygon/polygon-edge/types"
)

var (
	one = big.NewInt(1)
)

func TestE2E_JsonRPC(t *testing.T) {
	const epochSize = uint64(5)

	preminedAcct, err := crypto.GenerateECDSAKey()
	require.NoError(t, err)

	cluster := framework.NewTestCluster(t, 4,
		framework.WithEpochSize(int(epochSize)),
		framework.WithPremine(preminedAcct.Address()),
		framework.WithBurnContract(&polybft.BurnContractInfo{BlockNumber: 0, Address: types.ZeroAddress}),
		framework.WithHTTPS(),
		framework.WithTLSCertificate("/etc/ssl/certs/localhost.pem", "/etc/ssl/private/localhost.key"),
	)
	defer cluster.Stop()

	cluster.WaitForReady(t)

	ethClient, err := jsonrpc.NewEthClient(cluster.Servers[0].JSONRPCAddr())
	require.NoError(t, err)

	t.Run("eth_blockNumber", func(t *testing.T) {
		require.NoError(t, cluster.WaitForBlock(epochSize, 15*time.Second))

		blockNumber, err := ethClient.BlockNumber()
		require.NoError(t, err)
		require.GreaterOrEqual(t, blockNumber, epochSize)

		require.NoError(t, cluster.WaitForBlock(blockNumber+1, 5*time.Second))

		blockNumber, err = ethClient.BlockNumber()
		require.NoError(t, err)
		require.GreaterOrEqual(t, blockNumber, epochSize)
	})

	t.Run("eth_getBlock", func(t *testing.T) {
		blockByNumber, err := ethClient.GetBlockByNumber(jsonrpc.BlockNumber(epochSize), false)
		require.NoError(t, err)
		require.NotNil(t, blockByNumber)
		require.Equal(t, epochSize, blockByNumber.Number())
		require.Empty(t, len(blockByNumber.Transactions)) // since we did not ask for the full block

		blockByNumber, err = ethClient.GetBlockByNumber(jsonrpc.BlockNumber(epochSize), true)
		require.NoError(t, err)
		require.Equal(t, epochSize, blockByNumber.Number())
		// since we asked for the full block, and epoch ending block has a transaction
		require.Equal(t, 1, len(blockByNumber.Transactions))

		blockByHash, err := ethClient.GetBlockByHash(blockByNumber.Hash(), false)
		require.NoError(t, err)
		require.NotNil(t, blockByHash)
		require.Equal(t, epochSize, blockByHash.Number())
		require.Equal(t, blockByNumber.Hash(), blockByHash.Hash())

		blockByHash, err = ethClient.GetBlockByHash(blockByNumber.Hash(), true)
		require.NoError(t, err)
		require.Equal(t, blockByNumber.Hash(), blockByHash.Hash())
		// since we asked for the full block, and epoch ending block has a transaction
		require.Equal(t, 1, len(blockByHash.Transactions))

		// get latest block
		latestBlock, err := ethClient.GetBlockByNumber(jsonrpc.LatestBlockNumber, false)
		require.NoError(t, err)
		require.NotNil(t, latestBlock)
		require.GreaterOrEqual(t, latestBlock.Number(), epochSize)

		// get pending block
		pendingBlock, err := ethClient.GetBlockByNumber(jsonrpc.PendingBlockNumber, false)
		require.NoError(t, err)
		require.NotNil(t, pendingBlock)
		require.GreaterOrEqual(t, pendingBlock.Number(), latestBlock.Number())

		// get earliest block
		earliestBlock, err := ethClient.GetBlockByNumber(jsonrpc.EarliestBlockNumber, false)
		require.NoError(t, err)
		require.NotNil(t, earliestBlock)
		require.Equal(t, uint64(0), earliestBlock.Number())
	})

	t.Run("eth_getCode", func(t *testing.T) {
		deployTxn := cluster.Deploy(t, preminedAcct, contractsapi.TestSimple.Bytecode)
		require.True(t, deployTxn.Succeed())

		target := types.Address(deployTxn.Receipt().ContractAddress)

		code, err := ethClient.GetCode(target, jsonrpc.LatestBlockNumberOrHash)
		require.NoError(t, err)
		require.NotEmpty(t, code)
	})

	t.Run("eth_getStorageAt", func(t *testing.T) {
		key1, err := crypto.GenerateECDSAKey()
		require.NoError(t, err)

		txn := cluster.Transfer(t, preminedAcct, key1.Address(), ethgo.Ether(1))
		require.True(t, txn.Succeed())

		txn = cluster.Deploy(t, key1, contractsapi.TestSimple.Bytecode)
		require.True(t, txn.Succeed())

		target := types.Address(txn.Receipt().ContractAddress)

		resp, err := ethClient.GetStorageAt(target, types.Hash{}, jsonrpc.LatestBlockNumberOrHash)
		require.NoError(t, err)
		require.Equal(t, "0x0000000000000000000000000000000000000000000000000000000000000000", resp.String())

		setValueFn := contractsapi.TestSimple.Abi.GetMethod("setValue")

		newVal := big.NewInt(1)

		input, err := setValueFn.Encode([]interface{}{newVal})
		require.NoError(t, err)

		txn = cluster.SendTxn(t, key1, types.NewTx(types.NewLegacyTx(types.WithInput(input), types.WithTo(&target))))
		require.True(t, txn.Succeed())

		resp, err = ethClient.GetStorageAt(target, types.Hash{}, jsonrpc.LatestBlockNumberOrHash)
		require.NoError(t, err)
		require.Equal(t, "0x0000000000000000000000000000000000000000000000000000000000000001", resp.String())
	})

	t.Run("eth_getTransactionByHash and eth_getTransactionReceipt", func(t *testing.T) {
		txn := cluster.Transfer(t, preminedAcct, types.StringToAddress("0xDEADBEEF"), one)
		require.True(t, txn.Succeed())

		ethTxn, err := ethClient.GetTransactionByHash(types.Hash(txn.Receipt().TransactionHash))
		require.NoError(t, err)

		require.Equal(t, ethTxn.From(), preminedAcct.Address())

		receipt, err := ethClient.GetTransactionReceipt(ethTxn.Hash())
		require.NoError(t, err)
		require.NotNil(t, receipt)
		require.Equal(t, ethTxn.Hash(), types.Hash(receipt.TransactionHash))
	})

	t.Run("eth_getTransactionCount", func(t *testing.T) {
		nonce, err := ethClient.GetNonce(preminedAcct.Address(), jsonrpc.LatestBlockNumberOrHash)
		require.NoError(t, err)
		require.GreaterOrEqual(t, nonce, uint64(0)) // since we used this account in previous tests

		txn := cluster.Transfer(t, preminedAcct, types.StringToAddress("0xDEADBEEF"), one)
		require.True(t, txn.Succeed())

		newNonce, err := ethClient.GetNonce(preminedAcct.Address(), jsonrpc.LatestBlockNumberOrHash)
		require.NoError(t, err)
		require.Equal(t, nonce+1, newNonce)
	})

	t.Run("eth_getBalance", func(t *testing.T) {
		balance, err := ethClient.GetBalance(preminedAcct.Address(), jsonrpc.LatestBlockNumberOrHash)
		require.NoError(t, err)
		require.True(t, balance.Cmp(big.NewInt(0)) >= 0)

		receiver := types.StringToAddress("0xDEADFFFF")

		tokens := ethgo.Ether(1)

		txn := cluster.Transfer(t, preminedAcct, receiver, tokens)
		require.True(t, txn.Succeed())

		newBalance, err := ethClient.GetBalance(receiver, jsonrpc.LatestBlockNumberOrHash)
		require.NoError(t, err)
		require.Equal(t, tokens, newBalance)
	})

	t.Run("eth_estimateGas", func(t *testing.T) {
		deployTxn := cluster.Deploy(t, preminedAcct, contractsapi.TestSimple.Bytecode)
		require.True(t, deployTxn.Succeed())

		target := types.Address(deployTxn.Receipt().ContractAddress)
		input := contractsapi.TestSimple.Abi.GetMethod("getValue").ID()

		estimatedGas, err := ethClient.EstimateGas(&jsonrpc.CallMsg{
			From: preminedAcct.Address(),
			To:   &target,
			Data: input,
		})
		require.NoError(t, err)
		require.GreaterOrEqual(t, estimatedGas, uint64(0))
	})

	t.Run("eth_gasPrice", func(t *testing.T) {
		gasPrice, err := ethClient.GasPrice()
		require.NoError(t, err)
		require.Greater(t, gasPrice, uint64(0)) // london fork is enabled, so gas price should be greater than 0
	})

	t.Run("eth_call", func(t *testing.T) {
		deployTxn := cluster.Deploy(t, preminedAcct, contractsapi.TestSimple.Bytecode)
		require.True(t, deployTxn.Succeed())

		target := types.Address(deployTxn.Receipt().ContractAddress)
		input := contractsapi.TestSimple.Abi.GetMethod("getValue").ID()

		acctZeroBalance, err := crypto.GenerateECDSAKey()
		require.NoError(t, err)

<<<<<<< HEAD
		resp, err := newEthClient.Call(&bladeRPC.CallMsg{
			From: acctZeroBalance.Address(),
=======
		resp, err := ethClient.Call(&jsonrpc.CallMsg{
			From: types.Address(acctZeroBalance.Address()),
>>>>>>> 2d06e795
			To:   &target,
			Data: input,
		}, jsonrpc.LatestBlockNumber, nil)
		require.NoError(t, err)
		require.Equal(t, "0x0000000000000000000000000000000000000000000000000000000000000000", resp)
	})

	t.Run("eth_chainID", func(t *testing.T) {
		chainID, err := ethClient.ChainID()
		require.NoError(t, err)
		require.Equal(t, big.NewInt(100), chainID) // default chainID
	})

	t.Run("eth_maxPriorityFeePerGas", func(t *testing.T) {
		maxPriorityFeePerGas, err := ethClient.MaxPriorityFeePerGas()
		require.NoError(t, err)
		// london fork is enabled, so maxPriorityFeePerGas should be greater than 0
		require.True(t, maxPriorityFeePerGas.Cmp(big.NewInt(0)) > 0)
	})

	t.Run("eth_sendRawTransaction", func(t *testing.T) {
		receiver := types.StringToAddress("0xDEADFFFF")
		tokenAmount := ethgo.Ether(1)

		chainID, err := ethClient.ChainID()
		require.NoError(t, err)

		gasPrice, err := ethClient.GasPrice()
		require.NoError(t, err)

		newAccountKey, newAccountAddr := tests.GenerateKeyAndAddr(t)

		transferTxn := cluster.Transfer(t, preminedAcct, newAccountAddr, tokenAmount)
		require.True(t, transferTxn.Succeed())

		newAccountBalance, err := ethClient.GetBalance(newAccountAddr, jsonrpc.LatestBlockNumberOrHash)
		require.NoError(t, err)
		require.Equal(t, tokenAmount, newAccountBalance)

		txn := types.NewTx(
			types.NewLegacyTx(
				types.WithNonce(0),
				types.WithFrom(newAccountAddr),
				types.WithTo(&receiver),
				types.WithValue(ethgo.Gwei(1)),
				types.WithGas(21000),
				types.WithGasPrice(new(big.Int).SetUint64(gasPrice)),
			))

		signedTxn, err := crypto.NewLondonSigner(chainID.Uint64()).SignTx(txn, newAccountKey)
		require.NoError(t, err)

		data := signedTxn.MarshalRLPTo(nil)

		hash, err := ethClient.SendRawTransaction(data)
		require.NoError(t, err)
		require.NotEqual(t, types.ZeroHash, hash)
	})

	t.Run("eth_getHeaderByNumber", func(t *testing.T) {
		key1, err := crypto.GenerateECDSAKey()
		require.NoError(t, err)

		txn := cluster.Transfer(t, preminedAcct, key1.Address(), one)
		require.True(t, txn.Succeed())
		txReceipt := txn.Receipt()

		header, err := ethClient.GetHeaderByNumber(jsonrpc.BlockNumber(txReceipt.BlockNumber))
		require.NoError(t, err)

		require.Equal(t, txReceipt.BlockNumber, header.Number)
		require.Equal(t, txReceipt.BlockHash, ethgo.Hash(header.Hash))
	})

	t.Run("eth_getHeaderByHash", func(t *testing.T) {
		key1, err := crypto.GenerateECDSAKey()
		require.NoError(t, err)

		txn := cluster.Transfer(t, preminedAcct, key1.Address(), one)
		require.True(t, txn.Succeed())
		txReceipt := txn.Receipt()

		header, err := ethClient.GetHeaderByHash(types.Hash(txReceipt.BlockHash))
		require.NoError(t, err)

		require.Equal(t, txReceipt.BlockNumber, header.Number)
		require.Equal(t, types.Hash(txReceipt.BlockHash), header.Hash)
	})

	t.Run("eth_getBlockReceipts", func(t *testing.T) {
		txn := cluster.Transfer(t, preminedAcct, types.StringToAddress("0xDEADBEEF"), one)
		require.True(t, txn.Succeed())
		receipt := txn.Receipt()

		receipts, err := ethClient.GetBlockReceipts(jsonrpc.BlockNumber(receipt.BlockNumber))

		require.NoError(t, err)
		require.NotNil(t, receipts)
		require.NotEqual(t, 0, len(receipts))

		require.Equal(t, receipts[0].BlockNumber, receipt.BlockNumber)
		require.Equal(t, receipts[0].BlockHash, receipt.BlockHash)
	})

	t.Run("eth_createAccessList", func(t *testing.T) {
		deployTxn := cluster.Deploy(t, preminedAcct, contractsapi.TestSimple.Bytecode)
		require.True(t, deployTxn.Succeed())
		contractAddr := types.Address(deployTxn.Receipt().ContractAddress)

		setValueFn := contractsapi.TestSimple.Abi.GetMethod("setValue")

		inputValue, err := setValueFn.Encode([]interface{}{big.NewInt(20)})
		require.NoError(t, err)

		tx := types.NewTx(
			types.NewDynamicFeeTx(
				types.WithFrom(preminedAcct.Address()),
				types.WithTo(&contractAddr),
				types.WithInput(inputValue),
			))
		msg := txrelayer.ConvertTxnToCallMsg(tx)

		aclResult, err := ethClient.CreateAccessList(msg, jsonrpc.LatestBlockNumberOrHash)
		require.NoError(t, err)
		require.NotNil(t, aclResult)

		require.NoError(t, aclResult.Error)
		require.NotEmpty(t, aclResult.Accesslist)
		require.Greater(t, aclResult.GasUsed, uint64(0))

		foundContractAddr := false

		for _, accessEntry := range aclResult.Accesslist {
			if accessEntry.Address == contractAddr {
				require.Len(t, accessEntry.StorageKeys, 1)
				require.Equal(t, accessEntry.StorageKeys[0], types.ZeroHash)

				foundContractAddr = true

				break
			}
		}

		require.True(t, foundContractAddr, fmt.Sprintf("contract address %s was not found in the access list", contractAddr))
	})
}

func TestE2E_JsonRPCSelfSignedTLS(t *testing.T) {
	cluster := framework.NewTestCluster(t, 4,
		framework.WithHTTPS(),
	)
	defer cluster.Stop()

	// Wait for endpoint to start, can't use cluster.WaitForReady because server certificate is not trusted by client
	time.Sleep(1 * time.Second)

	addr := cluster.Servers[0].JSONRPCAddr()
	tr := &http.Transport{
		TLSClientConfig: &tls.Config{InsecureSkipVerify: true},
	}
	client := &http.Client{Transport: tr}
	_, err := client.Get(addr)
	require.NoError(t, err)

	// This will fail with certificate signed by unknown authority error
	client = &http.Client{}
	_, err = client.Get(addr)
	require.Error(t, err)
	require.ErrorContains(t, err, "x509: certificate signed by unknown authority")
}<|MERGE_RESOLUTION|>--- conflicted
+++ resolved
@@ -222,13 +222,8 @@
 		acctZeroBalance, err := crypto.GenerateECDSAKey()
 		require.NoError(t, err)
 
-<<<<<<< HEAD
-		resp, err := newEthClient.Call(&bladeRPC.CallMsg{
+		resp, err := ethClient.Call(&jsonrpc.CallMsg{
 			From: acctZeroBalance.Address(),
-=======
-		resp, err := ethClient.Call(&jsonrpc.CallMsg{
-			From: types.Address(acctZeroBalance.Address()),
->>>>>>> 2d06e795
 			To:   &target,
 			Data: input,
 		}, jsonrpc.LatestBlockNumber, nil)
