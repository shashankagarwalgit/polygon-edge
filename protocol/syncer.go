package protocol

import (
	"context"
	"errors"
	"fmt"
	"math"
	"math/big"
	"sync"
	"time"

	"github.com/0xPolygon/polygon-sdk/blockchain"
	"github.com/0xPolygon/polygon-sdk/helper/progress"
	"github.com/0xPolygon/polygon-sdk/network"
	libp2pGrpc "github.com/0xPolygon/polygon-sdk/network/grpc"
	"github.com/0xPolygon/polygon-sdk/protocol/proto"
	"github.com/0xPolygon/polygon-sdk/types"
	"github.com/hashicorp/go-hclog"
	"github.com/libp2p/go-libp2p-core/peer"
	"google.golang.org/grpc"
	"google.golang.org/grpc/connectivity"
	any "google.golang.org/protobuf/types/known/anypb"
	empty "google.golang.org/protobuf/types/known/emptypb"
)

const (
	maxEnqueueSize = 50
	popTimeout     = 10 * time.Second
)

var (
	ErrLoadLocalGenesisFailed = errors.New("failed to read local genesis")
	ErrMismatchGenesis        = errors.New("genesis does not match")
	ErrCommonAncestorNotFound = errors.New("header is nil")
	ErrForkNotFound           = errors.New("fork not found")
	ErrPopTimeout             = errors.New("timeout")
	ErrConnectionClosed       = errors.New("connection closed")
)

// SyncPeer is a representation of the peer the node is syncing with
type SyncPeer struct {
	peer   peer.ID
	conn   *grpc.ClientConn
	client proto.V1Client

	status     *Status
	statusLock sync.RWMutex

	enqueueLock sync.Mutex
	enqueue     []*types.Block
	enqueueCh   chan struct{}
}

// Number returns the latest peer block height
func (s *SyncPeer) Number() uint64 {
	s.statusLock.RLock()
	defer s.statusLock.RUnlock()

	return s.status.Number
}

// IsClosed returns whether peer's connectivity has been closed
func (s *SyncPeer) IsClosed() bool {
	return s.conn.GetState() == connectivity.Shutdown
}

// purgeBlocks purges the cache of broadcasted blocks the node has written so far
// from the SyncPeer
func (s *SyncPeer) purgeBlocks(lastSeen types.Hash) {
	s.enqueueLock.Lock()
	defer s.enqueueLock.Unlock()

	indx := -1

	for i, b := range s.enqueue {
		if b.Hash() == lastSeen {
			indx = i
		}
	}

	if indx != -1 {
		s.enqueue = s.enqueue[indx+1:]
	}
}

// popBlock pops a block from the block queue [BLOCKING]
func (s *SyncPeer) popBlock(timeout time.Duration) (b *types.Block, err error) {
	timeoutCh := time.After(timeout)

	for {
		if !s.IsClosed() {
			s.enqueueLock.Lock()
			if len(s.enqueue) != 0 {
				b, s.enqueue = s.enqueue[0], s.enqueue[1:]
				s.enqueueLock.Unlock()

				return
			}

			s.enqueueLock.Unlock()
			select {
			case <-s.enqueueCh:
			case <-timeoutCh:
				return nil, ErrPopTimeout
			}
		} else {
			return nil, ErrConnectionClosed
		}
	}
}

// appendBlock adds a new block to the block queue
func (s *SyncPeer) appendBlock(b *types.Block) {
	s.enqueueLock.Lock()
	defer s.enqueueLock.Unlock()

	if len(s.enqueue) == maxEnqueueSize {
		// pop first element
		s.enqueue = s.enqueue[1:]
	}
	// append to the end
	s.enqueue = append(s.enqueue, b)

	select {
	case s.enqueueCh <- struct{}{}:
	default:
	}
}

func (s *SyncPeer) updateStatus(status *Status) {
	s.statusLock.Lock()
	defer s.statusLock.Unlock()

	s.status = status
}

// Status defines the up to date information regarding the peer
type Status struct {
	Difficulty *big.Int   // Current difficulty
	Hash       types.Hash // Latest block hash
	Number     uint64     // Latest block number
}

// Copy creates a copy of the status
func (s *Status) Copy() *Status {
	ss := new(Status)
	ss.Hash = s.Hash
	ss.Number = s.Number
	ss.Difficulty = new(big.Int).Set(s.Difficulty)

	return ss
}

// toProto converts a Status object to a proto.V1Status
func (s *Status) toProto() *proto.V1Status {
	return &proto.V1Status{
		Number:     s.Number,
		Hash:       s.Hash.String(),
		Difficulty: s.Difficulty.String(),
	}
}

// fromProto converts a proto.V1Status to a Status object
func fromProto(status *proto.V1Status) (*Status, error) {
	diff, ok := new(big.Int).SetString(status.Difficulty, 10)
	if !ok {
		return nil, fmt.Errorf("failed to parse difficulty: %s", status.Difficulty)
	}

	return &Status{
		Number:     status.Number,
		Hash:       types.StringToHash(status.Hash),
		Difficulty: diff,
	}, nil
}

// statusFromProto extracts a Status object from a passed in proto.V1Status
func statusFromProto(p *proto.V1Status) (*Status, error) {
	s := new(Status)
	if err := s.Hash.UnmarshalText([]byte(p.Hash)); err != nil {
		return nil, err
	}

	s.Number = p.Number

	diff, ok := new(big.Int).SetString(p.Difficulty, 10)
	if !ok {
		return nil, fmt.Errorf("failed to decode difficulty")
	}

	s.Difficulty = diff

	return s, nil
}

<<<<<<< HEAD
=======
type progressionWrapper struct {
	// progression is a reference to the ongoing batch sync.
	// Nil if no batch sync is currently in progress
	progression *Progression

	// stopCh is the channel for receiving stop signals
	// in progression tracking
	stopCh chan struct{}

	lock sync.RWMutex
}

// startProgression initializes the progression tracking
func (pw *progressionWrapper) startProgression(
	startingBlock uint64,
	subscription blockchain.Subscription,
) {
	pw.lock.Lock()
	defer pw.lock.Unlock()

	pw.progression = &Progression{
		StartingBlock: startingBlock,
	}

	go pw.runUpdateLoop(subscription)
}

// runUpdateLoop starts the blockchain event monitoring loop and
// updates the currently written block in the batch sync
func (pw *progressionWrapper) runUpdateLoop(subscription blockchain.Subscription) {
	eventCh := subscription.GetEventCh()

	for {
		select {
		case event := <-eventCh:
			if event.Type == blockchain.EventFork {
				continue
			}

			if len(event.NewChain) == 0 {
				continue
			}

			pw.updateCurrentProgression(event.NewChain[0].Number)
		case <-pw.stopCh:
			subscription.Close()

			return
		}
	}
}

// stopProgression stops the progression tracking
func (pw *progressionWrapper) stopProgression() {
	pw.stopCh <- struct{}{}

	pw.lock.Lock()
	defer pw.lock.Unlock()

	pw.progression = nil
}

// updateCurrentProgression sets the currently written block in the bulk sync
func (pw *progressionWrapper) updateCurrentProgression(currentBlock uint64) {
	pw.lock.Lock()
	defer pw.lock.Unlock()

	pw.progression.CurrentBlock = currentBlock
}

// updateHighestProgression sets the highest-known target block in the bulk sync
func (pw *progressionWrapper) updateHighestProgression(highestBlock uint64) {
	pw.lock.Lock()
	defer pw.lock.Unlock()

	pw.progression.HighestBlock = highestBlock
}

// getProgression returns the latest sync progression
func (pw *progressionWrapper) getProgression() *Progression {
	pw.lock.RLock()
	defer pw.lock.RUnlock()

	return pw.progression
}

// Progression defines the status of the sync
// progression of the node
type Progression struct {
	// StartingBlock is the initial block that the node is starting
	// the sync from. It is reset after every sync batch
	StartingBlock uint64

	// CurrentBlock is the last written block from the sync batch
	CurrentBlock uint64

	// HighestBlock is the target block in the sync batch
	HighestBlock uint64
}

>>>>>>> 91295560
// Syncer is a sync protocol
type Syncer struct {
	logger     hclog.Logger
	blockchain blockchainShim

	peers sync.Map // Maps peer.ID -> SyncPeer

	serviceV1 *serviceV1
	stopCh    chan struct{}

	status     *Status
	statusLock sync.Mutex

	server *network.Server

	syncProgression *progress.ProgressionWrapper
}

// NewSyncer creates a new Syncer instance
func NewSyncer(logger hclog.Logger, server *network.Server, blockchain blockchainShim) *Syncer {
	s := &Syncer{
		logger:          logger.Named("syncer"),
		stopCh:          make(chan struct{}),
		blockchain:      blockchain,
		server:          server,
		syncProgression: progress.NewProgressionWrapper(progress.ChainSyncBulk),
	}

	return s
}

// GetSyncProgression returns the latest sync progression, if any
func (s *Syncer) GetSyncProgression() *progress.Progression {
	return s.syncProgression.GetProgression()
}

// syncCurrentStatus taps into the blockchain event steam and updates the Syncer.status field
func (s *Syncer) syncCurrentStatus() {
	sub := s.blockchain.SubscribeEvents()
	eventCh := sub.GetEventCh()

	// watch the subscription and notify
	for {
		select {
		case evnt := <-eventCh:
			if evnt.Type == blockchain.EventFork {
				// we do not want to notify forks
				continue
			}

			if len(evnt.NewChain) == 0 {
				// this should not happen
				continue
			}

			status := &Status{
				Difficulty: evnt.Difficulty,
				Hash:       evnt.NewChain[0].Hash,
				Number:     evnt.NewChain[0].Number,
			}

			s.statusLock.Lock()
			s.status = status
			s.statusLock.Unlock()

		case <-s.stopCh:
			sub.Close()

			return
		}
	}
}

const syncerV1 = "/syncer/0.1"

// enqueueBlock adds the specific block to the peerID queue
func (s *Syncer) enqueueBlock(peerID peer.ID, b *types.Block) {
	s.logger.Debug("enqueue block", "peer", peerID, "number", b.Number(), "hash", b.Hash())

	peer, ok := s.peers.Load(peerID)
	if ok {
		peer.(*SyncPeer).appendBlock(b)
	}
}

func (s *Syncer) updatePeerStatus(peerID peer.ID, status *Status) {
	s.logger.Debug(
		"update peer status",
		"peer",
		peerID,
		"latest block number",
		status.Number,
		"latest block hash",
		status.Hash, "difficulty",
		status.Difficulty,
	)

	if peer, ok := s.peers.Load(peerID); ok {
		peer.(*SyncPeer).updateStatus(status)
	}
}

// Broadcast broadcasts a block to all peers
func (s *Syncer) Broadcast(b *types.Block) {
	// Get the chain difficulty associated with block
	td, ok := s.blockchain.GetTD(b.Hash())
	if !ok {
		// not supposed to happen
		s.logger.Error("total difficulty not found", "block number", b.Number())

		return
	}

	// broadcast the new block to all the peers
	req := &proto.NotifyReq{
		Status: &proto.V1Status{
			Hash:       b.Hash().String(),
			Number:     b.Number(),
			Difficulty: td.String(),
		},
		Raw: &any.Any{
			Value: b.MarshalRLP(),
		},
	}

	s.peers.Range(func(peerID, peer interface{}) bool {
		if _, err := peer.(*SyncPeer).client.Notify(context.Background(), req); err != nil {
			s.logger.Error("failed to notify", "err", err)
		}

		return true
	})
}

// Start starts the syncer protocol
func (s *Syncer) Start() {
	s.serviceV1 = &serviceV1{syncer: s, logger: hclog.NewNullLogger(), store: s.blockchain}

	// Get the current status of the syncer
	currentHeader := s.blockchain.Header()
	diff, _ := s.blockchain.GetTD(currentHeader.Hash)

	s.status = &Status{
		Hash:       currentHeader.Hash,
		Number:     currentHeader.Number,
		Difficulty: diff,
	}

	// Run the blockchain event listener loop
	go s.syncCurrentStatus()

	// Register the grpc protocol for syncer
	grpcStream := libp2pGrpc.NewGrpcStream()
	proto.RegisterV1Server(grpcStream.GrpcServer(), s.serviceV1)
	grpcStream.Serve()
	s.server.Register(syncerV1, grpcStream)

	s.setupPeers()

	go s.handlePeerEvent()
}

// setupPeers adds connected peers as syncer peers
func (s *Syncer) setupPeers() {
	for _, p := range s.server.Peers() {
		if addErr := s.AddPeer(p.Info.ID); addErr != nil {
			s.logger.Error(fmt.Sprintf("Error when adding peer [%s], %v", p.Info.ID, addErr))
		}
	}
}

// handlePeerEvent subscribes network event and adds/deletes peer from syncer
func (s *Syncer) handlePeerEvent() {
	updateCh, err := s.server.SubscribeCh()
	if err != nil {
		s.logger.Error("failed to subscribe", "err", err)

		return
	}

	go func() {
		for {
			evnt, ok := <-updateCh
			if !ok {
				return
			}

			switch evnt.Type {
			case network.PeerConnected:
				if err := s.AddPeer(evnt.PeerID); err != nil {
					s.logger.Error("failed to add peer", "err", err)
				}
			case network.PeerDisconnected:
				if err := s.DeletePeer(evnt.PeerID); err != nil {
					s.logger.Error("failed to delete user", "err", err)
				}
			}
		}
	}()
}

// BestPeer returns the best peer by difficulty (if any)
func (s *Syncer) BestPeer() *SyncPeer {
	var bestPeer *SyncPeer

	var bestTd *big.Int

	s.peers.Range(func(peerID, peer interface{}) bool {
		status := peer.(*SyncPeer).status
		if bestPeer == nil || status.Difficulty.Cmp(bestTd) > 0 {
			var correctAssertion bool

			bestPeer, correctAssertion = peer.(*SyncPeer)
			if !correctAssertion {
				return false
			}

			bestTd = status.Difficulty
		}

		return true
	})

	if bestPeer == nil {
		return nil
	}

	curDiff := s.blockchain.CurrentTD()
	if bestTd.Cmp(curDiff) <= 0 {
		return nil
	}

	return bestPeer
}

// AddPeer establishes new connection with the given peer
func (s *Syncer) AddPeer(peerID peer.ID) error {
	if _, ok := s.peers.Load(peerID); ok {
		// already connected
		return nil
	}

	stream, err := s.server.NewStream(syncerV1, peerID)
	if err != nil {
		return fmt.Errorf("failed to open a stream, err %w", err)
	}

	conn := libp2pGrpc.WrapClient(stream)

	// watch for changes of the other node first
	clt := proto.NewV1Client(conn)

	rawStatus, err := clt.GetCurrent(context.Background(), &empty.Empty{})
	if err != nil {
		return err
	}

	status, err := statusFromProto(rawStatus)

	if err != nil {
		return err
	}

	s.peers.Store(peerID, &SyncPeer{
		peer:      peerID,
		conn:      conn,
		client:    clt,
		status:    status,
		enqueueCh: make(chan struct{}),
	})

	return nil
}

// DeletePeer deletes a peer from syncer
func (s *Syncer) DeletePeer(peerID peer.ID) error {
	p, ok := s.peers.LoadAndDelete(peerID)
	if ok {
		if err := p.(*SyncPeer).conn.Close(); err != nil {
			return err
		}

		close(p.(*SyncPeer).enqueueCh)
	}

	return nil
}

// findCommonAncestor returns the common ancestor header and fork
func (s *Syncer) findCommonAncestor(clt proto.V1Client, status *Status) (*types.Header, *types.Header, error) {
	h := s.blockchain.Header()

	min := uint64(0) // genesis
	max := h.Number

	targetHeight := status.Number

	if heightNumber := targetHeight; max > heightNumber {
		max = heightNumber
	}

	var header *types.Header

	for min <= max {
		m := uint64(math.Floor(float64(min+max) / 2))

		if m == 0 {
			// our common ancestor is the genesis
			genesis, ok := s.blockchain.GetHeaderByNumber(0)
			if !ok {
				return nil, nil, ErrLoadLocalGenesisFailed
			}

			header = genesis

			break
		}

		found, err := getHeader(clt, &m, nil)
		if err != nil {
			return nil, nil, err
		}

		if found == nil {
			// peer does not have the m peer, search in lower bounds
			max = m - 1
		} else {
			expectedHeader, ok := s.blockchain.GetHeaderByNumber(m)
			if !ok {
				return nil, nil, fmt.Errorf("cannot find the header %d in local chain", m)
			}
			if expectedHeader.Hash == found.Hash {
				header = found
				min = m + 1
			} else {
				if m == 0 {
					return nil, nil, ErrMismatchGenesis
				}
				max = m - 1
			}
		}
	}

	if header == nil {
		return nil, nil, ErrCommonAncestorNotFound
	}

	// get the block fork
	forkNum := header.Number + 1
	fork, err := getHeader(clt, &forkNum, nil)

	if err != nil {
		return nil, nil, fmt.Errorf("failed to get fork at num %d", header.Number)
	}

	if fork == nil {
		return nil, nil, ErrForkNotFound
	}

	return header, fork, nil
}

// WatchSyncWithPeer subscribes and adds peer's latest block
func (s *Syncer) WatchSyncWithPeer(p *SyncPeer, handler func(b *types.Block) bool) {
	// purge from the cache of broadcasted blocks all the ones we have written so far
	header := s.blockchain.Header()
	p.purgeBlocks(header.Hash)

	// listen and enqueue the messages
	for {
		if p.IsClosed() {
			s.logger.Info("Connection to a peer has closed already", "id", p.peer)

			break
		}

		b, err := p.popBlock(popTimeout)
		if err != nil {
			s.logSyncPeerPopBlockError(err, p)

			break
		}

		if err := s.blockchain.WriteBlock(b); err != nil {
			s.logger.Error("failed to write block", "err", err)

			break
		}

		if handler(b) {
			break
		}
	}
}

func (s *Syncer) logSyncPeerPopBlockError(err error, peer *SyncPeer) {
	if errors.Is(err, ErrPopTimeout) {
		msg := "failed to pop block within %ds from peer: id=%s, please check if all the validators are running"
		s.logger.Warn(fmt.Sprintf(msg, int(popTimeout.Seconds()), peer.peer))
	} else {
		s.logger.Info("failed to pop block from peer", "id", peer.peer, "err", err)
	}
}

// BulkSyncWithPeer finds common ancestor with a peer and syncs block until latest block
func (s *Syncer) BulkSyncWithPeer(p *SyncPeer, newBlockHandler func(block *types.Block)) error {
	// find the common ancestor
	ancestor, fork, err := s.findCommonAncestor(p.client, p.status)
	if err != nil {
		return err
	}

	// find in batches
	s.logger.Debug("fork found", "ancestor", ancestor.Number)

	startBlock := fork

	var lastTarget uint64

	// Create a blockchain subscription for the sync progression and start tracking
	s.syncProgression.StartProgression(startBlock.Number, s.blockchain.SubscribeEvents())

	// Stop monitoring the sync progression upon exit
	defer s.syncProgression.StopProgression()

	// sync up to the current known header
	for {
		// update target
		target := p.status.Number
<<<<<<< HEAD
		s.syncProgression.UpdateHighestProgression(target)
=======
		s.syncProgression.updateHighestProgression(target)

>>>>>>> 91295560
		if target == lastTarget {
			// there are no more changes to pull for now
			break
		}

		for {
			s.logger.Debug("sync up to block", "from", startBlock.Number, "to", target)

			// start to synchronize with it
			sk := &skeleton{
				span: 10,
				num:  5,
			}

			if err := sk.build(p.client, startBlock.Hash); err != nil {
				return fmt.Errorf("failed to build skeleton: %w", err)
			}

			// fill skeleton
			for indx := range sk.slots {
				sk.fillSlot(uint64(indx), p.client) //nolint
			}

			// sync the data
			for _, slot := range sk.slots {
				for _, block := range slot.blocks {
					if err := s.blockchain.WriteBlock(block); err != nil {
						return fmt.Errorf("failed to write bulk sync blocks: %w", err)
					}

					newBlockHandler(block)
				}
			}

			// try to get the next block
			startBlock = sk.LastHeader()

			if startBlock.Number >= target {
				break
			}
		}

		lastTarget = target
	}

	return nil
}

func getHeader(clt proto.V1Client, num *uint64, hash *types.Hash) (*types.Header, error) {
	req := &proto.GetHeadersRequest{}
	if num != nil {
		req.Number = int64(*num)
	}

	if hash != nil {
		req.Hash = (*hash).String()
	}

	resp, err := clt.GetHeaders(context.Background(), req)
	if err != nil {
		return nil, err
	}

	if len(resp.Objs) == 0 {
		return nil, nil
	}

	if len(resp.Objs) != 1 {
		return nil, fmt.Errorf("unexpected more than 1 result")
	}

	header := &types.Header{}

	if err := header.UnmarshalRLP(resp.Objs[0].Spec.Value); err != nil {
		return nil, err
	}

	return header, nil
}<|MERGE_RESOLUTION|>--- conflicted
+++ resolved
@@ -193,109 +193,6 @@
 	return s, nil
 }
 
-<<<<<<< HEAD
-=======
-type progressionWrapper struct {
-	// progression is a reference to the ongoing batch sync.
-	// Nil if no batch sync is currently in progress
-	progression *Progression
-
-	// stopCh is the channel for receiving stop signals
-	// in progression tracking
-	stopCh chan struct{}
-
-	lock sync.RWMutex
-}
-
-// startProgression initializes the progression tracking
-func (pw *progressionWrapper) startProgression(
-	startingBlock uint64,
-	subscription blockchain.Subscription,
-) {
-	pw.lock.Lock()
-	defer pw.lock.Unlock()
-
-	pw.progression = &Progression{
-		StartingBlock: startingBlock,
-	}
-
-	go pw.runUpdateLoop(subscription)
-}
-
-// runUpdateLoop starts the blockchain event monitoring loop and
-// updates the currently written block in the batch sync
-func (pw *progressionWrapper) runUpdateLoop(subscription blockchain.Subscription) {
-	eventCh := subscription.GetEventCh()
-
-	for {
-		select {
-		case event := <-eventCh:
-			if event.Type == blockchain.EventFork {
-				continue
-			}
-
-			if len(event.NewChain) == 0 {
-				continue
-			}
-
-			pw.updateCurrentProgression(event.NewChain[0].Number)
-		case <-pw.stopCh:
-			subscription.Close()
-
-			return
-		}
-	}
-}
-
-// stopProgression stops the progression tracking
-func (pw *progressionWrapper) stopProgression() {
-	pw.stopCh <- struct{}{}
-
-	pw.lock.Lock()
-	defer pw.lock.Unlock()
-
-	pw.progression = nil
-}
-
-// updateCurrentProgression sets the currently written block in the bulk sync
-func (pw *progressionWrapper) updateCurrentProgression(currentBlock uint64) {
-	pw.lock.Lock()
-	defer pw.lock.Unlock()
-
-	pw.progression.CurrentBlock = currentBlock
-}
-
-// updateHighestProgression sets the highest-known target block in the bulk sync
-func (pw *progressionWrapper) updateHighestProgression(highestBlock uint64) {
-	pw.lock.Lock()
-	defer pw.lock.Unlock()
-
-	pw.progression.HighestBlock = highestBlock
-}
-
-// getProgression returns the latest sync progression
-func (pw *progressionWrapper) getProgression() *Progression {
-	pw.lock.RLock()
-	defer pw.lock.RUnlock()
-
-	return pw.progression
-}
-
-// Progression defines the status of the sync
-// progression of the node
-type Progression struct {
-	// StartingBlock is the initial block that the node is starting
-	// the sync from. It is reset after every sync batch
-	StartingBlock uint64
-
-	// CurrentBlock is the last written block from the sync batch
-	CurrentBlock uint64
-
-	// HighestBlock is the target block in the sync batch
-	HighestBlock uint64
-}
-
->>>>>>> 91295560
 // Syncer is a sync protocol
 type Syncer struct {
 	logger     hclog.Logger
@@ -725,12 +622,9 @@
 	for {
 		// update target
 		target := p.status.Number
-<<<<<<< HEAD
+
 		s.syncProgression.UpdateHighestProgression(target)
-=======
-		s.syncProgression.updateHighestProgression(target)
-
->>>>>>> 91295560
+
 		if target == lastTarget {
 			// there are no more changes to pull for now
 			break
