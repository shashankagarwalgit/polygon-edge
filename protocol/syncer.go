package protocol

import (
	"context"
	"errors"
	"fmt"
	"math"
	"math/big"
	"sync"
	"time"

	"github.com/0xPolygon/polygon-sdk/blockchain"
	"github.com/0xPolygon/polygon-sdk/network"
	libp2pGrpc "github.com/0xPolygon/polygon-sdk/network/grpc"
	"github.com/0xPolygon/polygon-sdk/protocol/proto"
	"github.com/0xPolygon/polygon-sdk/types"
	"github.com/hashicorp/go-hclog"
	"github.com/libp2p/go-libp2p-core/peer"
	"google.golang.org/grpc"
	"google.golang.org/grpc/connectivity"
	any "google.golang.org/protobuf/types/known/anypb"
	empty "google.golang.org/protobuf/types/known/emptypb"
)

const (
	maxEnqueueSize = 50
	popTimeout     = time.Second * 10
)

var (
	ErrLoadLocalGenesisFailed = errors.New("failed to read local genesis")
	ErrMismatchGenesis        = errors.New("genesis does not match?")
	ErrCommonAncestorNotFound = errors.New("header is nil")
	ErrForkNotFound           = errors.New("fork not found")
	ErrPopTimeout             = errors.New("timeout")
	ErrConnectionClosed       = errors.New("connection closed")
)

// syncPeer is a representation of the peer the node is syncing with
type syncPeer struct {
	peer   peer.ID
	conn   *grpc.ClientConn
	client proto.V1Client

	status     *Status
	statusLock sync.RWMutex

	enqueueLock sync.Mutex
	enqueue     []*types.Block
	enqueueCh   chan struct{}
}

// Number returns the latest peer block height
func (s *syncPeer) Number() uint64 {
	s.statusLock.RLock()
	defer s.statusLock.RUnlock()

	return s.status.Number
}

// IsClosed returns whether peer's connectivity has been closed
func (s *syncPeer) IsClosed() bool {
	return s.conn.GetState() == connectivity.Shutdown
}

// purgeBlocks purges the cache of broadcasted blocks the node has written so far
// from the syncPeer
func (s *syncPeer) purgeBlocks(lastSeen types.Hash) {
	s.enqueueLock.Lock()
	defer s.enqueueLock.Unlock()

	indx := -1
	for i, b := range s.enqueue {
		if b.Hash() == lastSeen {
			indx = i
		}
	}
	if indx != -1 {
		s.enqueue = s.enqueue[indx+1:]
	}
}

// popBlock pops a block from the block queue [BLOCKING]
func (s *syncPeer) popBlock(timeout time.Duration) (b *types.Block, err error) {
	timeoutCh := time.After(timeout)
	for {
<<<<<<< HEAD
		if !s.IsClosed() {
			s.enqueueLock.Lock()
			if len(s.enqueue) != 0 {
				b, s.enqueue = s.enqueue[0], s.enqueue[1:]
				s.enqueueLock.Unlock()
				return
			}
=======

		s.enqueueLock.Lock()
		if len(s.enqueue) != 0 {
			b, s.enqueue = s.enqueue[0], s.enqueue[1:]
>>>>>>> 8e75cdfb
			s.enqueueLock.Unlock()
			select {
			case <-s.enqueueCh:
			case <-timeoutCh:
				return nil, ErrPopTimeout
			}

		} else {
			return nil, ErrConnectionClosed
		}

	}

}

// appendBlock adds a new block to the block queue
func (s *syncPeer) appendBlock(b *types.Block) {
	s.enqueueLock.Lock()
	defer s.enqueueLock.Unlock()

	if len(s.enqueue) == maxEnqueueSize {
		// pop first element
		s.enqueue = s.enqueue[1:]
	}
	// append to the end
	s.enqueue = append(s.enqueue, b)

	select {
	case s.enqueueCh <- struct{}{}:
	default:
	}
}

func (s *syncPeer) updateStatus(status *Status) {
	s.statusLock.Lock()
	defer s.statusLock.Unlock()

	s.status = status
}

// Status defines the up to date information regarding the peer
type Status struct {
	Difficulty *big.Int   // Current difficulty
	Hash       types.Hash // Latest block hash
	Number     uint64     // Latest block number
}

// Copy creates a copy of the status
func (s *Status) Copy() *Status {
	ss := new(Status)
	ss.Hash = s.Hash
	ss.Number = s.Number
	ss.Difficulty = new(big.Int).Set(s.Difficulty)

	return ss
}

// toProto converts a Status object to a proto.V1Status
func (s *Status) toProto() *proto.V1Status {
	return &proto.V1Status{
		Number:     s.Number,
		Hash:       s.Hash.String(),
		Difficulty: s.Difficulty.String(),
	}
}

// fromProto converts a proto.V1Status to a Status object
func fromProto(status *proto.V1Status) (*Status, error) {
	diff, ok := new(big.Int).SetString(status.Difficulty, 10)
	if !ok {
		return nil, fmt.Errorf("failed to parse difficulty: %s", status.Difficulty)
	}

	return &Status{
		Number:     status.Number,
		Hash:       types.StringToHash(status.Hash),
		Difficulty: diff,
	}, nil
}

// statusFromProto extracts a Status object from a passed in proto.V1Status
func statusFromProto(p *proto.V1Status) (*Status, error) {
	s := new(Status)
	if err := s.Hash.UnmarshalText([]byte(p.Hash)); err != nil {
		return nil, err
	}
	s.Number = p.Number

	diff, ok := new(big.Int).SetString(p.Difficulty, 10)
	if !ok {
		return nil, fmt.Errorf("failed to decode difficulty")
	}
	s.Difficulty = diff

	return s, nil
}

// Syncer is a sync protocol
type Syncer struct {
	logger     hclog.Logger
	blockchain blockchainShim

	peers sync.Map // Maps peer.ID -> syncPeer

	serviceV1 *serviceV1
	stopCh    chan struct{}

	status     *Status
	statusLock sync.Mutex

	server *network.Server
}

// NewSyncer creates a new Syncer instance
func NewSyncer(logger hclog.Logger, server *network.Server, blockchain blockchainShim) *Syncer {
	s := &Syncer{
		logger:     logger.Named("syncer"),
		stopCh:     make(chan struct{}),
		blockchain: blockchain,
		server:     server,
	}

	return s
}

// syncCurrentStatus taps into the blockchain event steam and updates the Syncer.status field
func (s *Syncer) syncCurrentStatus() {
	// Get the current status of the syncer
	currentHeader := s.blockchain.Header()
	diff, _ := s.blockchain.GetTD(currentHeader.Hash)

	s.status = &Status{
		Hash:       currentHeader.Hash,
		Number:     currentHeader.Number,
		Difficulty: diff,
	}

	sub := s.blockchain.SubscribeEvents()
	eventCh := sub.GetEventCh()

	// watch the subscription and notify
	for {
		select {
		case evnt := <-eventCh:
			if evnt.Type == blockchain.EventFork {
				// we do not want to notify forks
				continue
			}
			if len(evnt.NewChain) == 0 {
				// this should not happen
				continue
			}

			status := &Status{
				Difficulty: evnt.Difficulty,
				Hash:       evnt.NewChain[0].Hash,
				Number:     evnt.NewChain[0].Number,
			}

			s.statusLock.Lock()
			s.status = status
			s.statusLock.Unlock()

		case <-s.stopCh:
			sub.Close()
			return
		}
	}

}

const syncerV1 = "/syncer/0.1"

// enqueueBlock adds the specific block to the peerID queue
func (s *Syncer) enqueueBlock(peerID peer.ID, b *types.Block) {
	s.logger.Debug("enqueue block", "peer", peerID, "number", b.Number(), "hash", b.Hash())

	peer, ok := s.peers.Load(peerID)
	if ok {
		peer.(*syncPeer).appendBlock(b)
	}
}

func (s *Syncer) updatePeerStatus(peerID peer.ID, status *Status) {
	s.logger.Debug(
		"update peer status",
		"peer",
		peerID,
		"latest block number",
		status.Number,
		"latest block hash",
		status.Hash, "difficulty",
		status.Difficulty,
	)

	if peer, ok := s.peers.Load(peerID); ok {
		peer.(*syncPeer).updateStatus(status)
	}
}

// Broadcast broadcasts a block to all peers
func (s *Syncer) Broadcast(b *types.Block) {
	// diff is number in ibft
	diff := new(big.Int).SetUint64(b.Header.Difficulty)

	// broadcast the new block to all the peers
	req := &proto.NotifyReq{
		Status: &proto.V1Status{
			Hash:       b.Hash().String(),
			Number:     b.Number(),
			Difficulty: diff.String(),
		},
		Raw: &any.Any{
			Value: b.MarshalRLP(),
		},
	}

	s.peers.Range(func(peerID, peer interface{}) bool {
		if _, err := peer.(*syncPeer).client.Notify(context.Background(), req); err != nil {
			s.logger.Error("failed to notify", "err", err)
		}

		return true
	})
}

// Start starts the syncer protocol
func (s *Syncer) Start() {
	s.serviceV1 = &serviceV1{syncer: s, logger: hclog.NewNullLogger(), store: s.blockchain}

	// Run the blockchain event listener loop
	go s.syncCurrentStatus()

	// Register the grpc protocol for syncer
	grpcStream := libp2pGrpc.NewGrpcStream()
	proto.RegisterV1Server(grpcStream.GrpcServer(), s.serviceV1)
	grpcStream.Serve()

	s.server.Register(syncerV1, grpcStream)

	updateCh, err := s.server.SubscribeCh()
	if err != nil {
		s.logger.Error("failed to subscribe", "err", err)
		return
	}

	go func() {
		for {
			evnt, ok := <-updateCh
			if !ok {
				return
			}

			switch evnt.Type {
			case network.PeerEventConnected:
				stream, err := s.server.NewStream(syncerV1, evnt.PeerID)
				if err != nil {
					s.logger.Error("failed to open a stream", "err", err)
					continue
				}
				if err := s.HandleNewPeer(evnt.PeerID, libp2pGrpc.WrapClient(stream)); err != nil {
					s.logger.Error("failed to handle user", "err", err)
				}

			case network.PeerEventDisconnected:
				if err := s.DeletePeer(evnt.PeerID); err != nil {
					s.logger.Error("failed to delete user", "err", err)
				}
			}
		}
	}()
}

// BestPeer returns the best peer by difficulty (if any)
func (s *Syncer) BestPeer() *syncPeer {
	var bestPeer *syncPeer
	var bestTd *big.Int

	s.peers.Range(func(peerID, peer interface{}) bool {
		status := peer.(*syncPeer).status
		if bestPeer == nil || status.Difficulty.Cmp(bestTd) > 0 {
			bestPeer, bestTd = peer.(*syncPeer), status.Difficulty
		}

		return true
	})

	if bestPeer == nil {
		return nil
	}

	curDiff := s.blockchain.CurrentTD()

	if bestTd.Cmp(curDiff) <= 0 {
		return nil
	}

	return bestPeer
}

// HandleNewPeer is a helper method that is used to handle new user connections within the Syncer
func (s *Syncer) HandleNewPeer(peerID peer.ID, conn *grpc.ClientConn) error {
	// watch for changes of the other node first
	clt := proto.NewV1Client(conn)

	rawStatus, err := clt.GetCurrent(context.Background(), &empty.Empty{})
	if err != nil {
		return err
	}
	status, err := statusFromProto(rawStatus)
	if err != nil {
		return err
	}

	s.peers.Store(peerID, &syncPeer{
		peer:      peerID,
		conn:      conn,
		client:    clt,
		status:    status,
		enqueueCh: make(chan struct{}),
	})

	return nil
}

func (s *Syncer) DeletePeer(peerID peer.ID) error {
	p, ok := s.peers.LoadAndDelete(peerID)
	if ok {
		if err := p.(*syncPeer).conn.Close(); err != nil {
			return err
		}
		close(p.(*syncPeer).enqueueCh)
	}

	return nil
}

// findCommonAncestor returns the common ancestor header and fork
func (s *Syncer) findCommonAncestor(clt proto.V1Client, status *Status) (*types.Header, *types.Header, error) {
	h := s.blockchain.Header()

	min := uint64(0) // genesis
	max := h.Number

	targetHeight := status.Number

	if heightNumber := targetHeight; max > heightNumber {
		max = heightNumber
	}

	var header *types.Header
	for min <= max {
		m := uint64(math.Floor(float64(min+max) / 2))

		if m == 0 {
			// our common ancestor is the genesis
			genesis, ok := s.blockchain.GetHeaderByNumber(0)
			if !ok {
				return nil, nil, ErrLoadLocalGenesisFailed
			}
			header = genesis
			break
		}

		found, err := getHeader(clt, &m, nil)
		if err != nil {
			return nil, nil, err
		}
		if found == nil {
			// peer does not have the m peer, search in lower bounds
			max = m - 1
		} else {
			expectedHeader, ok := s.blockchain.GetHeaderByNumber(m)
			if !ok {
				return nil, nil, fmt.Errorf("cannot find the header %d in local chain", m)
			}
			if expectedHeader.Hash == found.Hash {
				header = found
				min = m + 1
			} else {
				if m == 0 {
					return nil, nil, ErrMismatchGenesis
				}
				max = m - 1
			}
		}
	}

	if header == nil {
		return nil, nil, ErrCommonAncestorNotFound
	}

	// get the block fork
	forkNum := header.Number + 1
	fork, err := getHeader(clt, &forkNum, nil)
	if err != nil {
		return nil, nil, fmt.Errorf("failed to get fork at num %d", header.Number)
	}
	if fork == nil {
		return nil, nil, ErrForkNotFound
	}

	return header, fork, nil
}

func (s *Syncer) WatchSyncWithPeer(p *syncPeer, handler func(b *types.Block) bool) {
	// purge from the cache of broadcasted blocks all the ones we have written so far
	header := s.blockchain.Header()
	p.purgeBlocks(header.Hash)

	// listen and enqueue the messages
	for {
		if p.IsClosed() {
			s.logger.Info("Connection to a peer has closed already", "id", p.peer)
			break
		}
		b, err := p.popBlock(popTimeout)
		if err != nil {
			s.logger.Error("failed to pop block", "err", err)
			break
		}
		if err := s.blockchain.WriteBlocks([]*types.Block{b}); err != nil {
			s.logger.Error("failed to write block", "err", err)
			break
		}
		if handler(b) {
			break
		}
	}
}

func (s *Syncer) BulkSyncWithPeer(p *syncPeer) error {
	// find the common ancestor
	ancestor, fork, err := s.findCommonAncestor(p.client, p.status)
	if err != nil {
		return err
	}

	// find in batches
	s.logger.Debug("fork found", "ancestor", ancestor.Number)

	startBlock := fork

	var lastTarget uint64

	// sync up to the current known header
	for {
		// update target
		target := p.status.Number
		if target == lastTarget {
			// there are no more changes to pull for now
			break
		}

		for {
			s.logger.Debug("sync up to block", "from", startBlock.Number, "to", target)

			// start to synchronize with it
			sk := &skeleton{
				span: 10,
				num:  5,
			}

			if err := sk.build(p.client, startBlock.Hash); err != nil {
				return fmt.Errorf("failed to build skeleton: %v", err)
			}

			// fill skeleton
			for indx := range sk.slots {
				sk.fillSlot(uint64(indx), p.client) //nolint
			}

			// sync the data
			for _, slot := range sk.slots {
				if err := s.blockchain.WriteBlocks(slot.blocks); err != nil {
					return fmt.Errorf("failed to write bulk sync blocks: %v", err)
				}
			}

			// try to get the next block
			startBlock = sk.LastHeader()

			if startBlock.Number >= uint64(target) {
				break
			}
		}

		lastTarget = target
	}
	return nil
}

func getHeader(clt proto.V1Client, num *uint64, hash *types.Hash) (*types.Header, error) {
	req := &proto.GetHeadersRequest{}
	if num != nil {
		req.Number = int64(*num)
	}
	if hash != nil {
		req.Hash = (*hash).String()
	}

	resp, err := clt.GetHeaders(context.Background(), req)
	if err != nil {
		return nil, err
	}
	if len(resp.Objs) == 0 {
		return nil, nil
	}
	if len(resp.Objs) != 1 {
		return nil, fmt.Errorf("unexpected more than 1 result")
	}
	header := &types.Header{}
	if err := header.UnmarshalRLP(resp.Objs[0].Spec.Value); err != nil {
		return nil, err
	}
	return header, nil
}<|MERGE_RESOLUTION|>--- conflicted
+++ resolved
@@ -84,7 +84,7 @@
 func (s *syncPeer) popBlock(timeout time.Duration) (b *types.Block, err error) {
 	timeoutCh := time.After(timeout)
 	for {
-<<<<<<< HEAD
+
 		if !s.IsClosed() {
 			s.enqueueLock.Lock()
 			if len(s.enqueue) != 0 {
@@ -92,12 +92,7 @@
 				s.enqueueLock.Unlock()
 				return
 			}
-=======
-
-		s.enqueueLock.Lock()
-		if len(s.enqueue) != 0 {
-			b, s.enqueue = s.enqueue[0], s.enqueue[1:]
->>>>>>> 8e75cdfb
+
 			s.enqueueLock.Unlock()
 			select {
 			case <-s.enqueueCh:
