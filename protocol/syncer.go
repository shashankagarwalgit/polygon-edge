--- conflicted
+++ resolved
@@ -403,11 +403,8 @@
 		if err := p.(*syncPeer).conn.Close(); err != nil {
 			return err
 		}
-<<<<<<< HEAD
 		delete(s.peers, peerID)
 		close(p.enqueueCh)
-=======
->>>>>>> 098e0c0e
 	}
 
 	return nil
