--- conflicted
+++ resolved
@@ -337,13 +337,6 @@
 	grpcStream.Serve()
 	s.server.Register(syncerV1, grpcStream)
 
-<<<<<<< HEAD
-	if err := s.InitializePeers(); err != nil {
-		s.logger.Error("failed to initialize", "err", err)
-		return
-	}
-
-=======
 	s.setupPeers()
 	go s.handlePeerEvent()
 }
@@ -357,7 +350,6 @@
 
 // handlePeerEvent subscribes network event and adds/deletes peer from syncer
 func (s *Syncer) handlePeerEvent() {
->>>>>>> 518bdd8b
 	updateCh, err := s.server.SubscribeCh()
 	if err != nil {
 		s.logger.Error("failed to subscribe", "err", err)
@@ -385,20 +377,6 @@
 	}()
 }
 
-func (s *Syncer) InitializePeers() error {
-	for _, peer := range s.server.Peers() {
-		stream, err := s.server.NewStream(syncerV1, peer.Info.ID)
-		if err != nil {
-			s.logger.Error("failed to open a stream", "err", err)
-			continue
-		}
-		if err := s.HandleNewPeer(peer.Info.ID, libp2pGrpc.WrapClient(stream)); err != nil {
-			s.logger.Error("failed to handle user", "err", err)
-		}
-	}
-	return nil
-}
-
 // BestPeer returns the best peer by difficulty (if any)
 func (s *Syncer) BestPeer() *SyncPeer {
 	var bestPeer *SyncPeer
