package protocol

import (
	"context"
	"errors"
	"github.com/0xPolygon/polygon-edge/protocol/proto"
	"google.golang.org/protobuf/types/known/anypb"
	"math/big"
	"testing"
	"time"

	"github.com/0xPolygon/polygon-edge/blockchain"
	"github.com/0xPolygon/polygon-edge/helper/tests"
	"github.com/0xPolygon/polygon-edge/network"
	"github.com/0xPolygon/polygon-edge/types"
	"github.com/hashicorp/go-hclog"
	"github.com/stretchr/testify/assert"
)

// !! [Used only for testing] !!
// SyncBroadcast broadcasts a block to all peers [synchronous]/
func (s *Syncer) SyncBroadcast(b *types.Block) {
	// Get the chain difficulty associated with block
	td, ok := s.blockchain.GetTD(b.Hash())
	if !ok {
		// not supposed to happen
		s.logger.Error("total difficulty not found", "block number", b.Number())

		return
	}

	// broadcast the new block to all the peers
	req := &proto.NotifyReq{
		Status: &proto.V1Status{
			Hash:       b.Hash().String(),
			Number:     b.Number(),
			Difficulty: td.String(),
		},
		Raw: &anypb.Any{
			Value: b.MarshalRLP(),
		},
	}

	//	notify peers in the background
	s.notifyPeers(req)
}

func TestHandleNewPeer(t *testing.T) {
	t.Parallel()

	tests := []struct {
		name       string
		chain      blockchainShim
		peerChains []blockchainShim
	}{
		{
			name:  "should set peer's status",
			chain: NewRandomChain(t, 5),
			peerChains: []blockchainShim{
				NewRandomChain(t, 5),
				NewRandomChain(t, 10),
				NewRandomChain(t, 15),
			},
		},
	}

	for _, tt := range tests {
		tt := tt
		t.Run(tt.name, func(t *testing.T) {
			t.Parallel()

			syncer, peerSyncers := SetupSyncerNetwork(t, tt.chain, tt.peerChains)

			// Check peer's status in Syncer's peer list
			for _, peerSyncer := range peerSyncers {
				peer := getPeer(syncer, peerSyncer.server.AddrInfo().ID)
				assert.NotNil(t, peer, "syncer must have peer's status, but nil")

				// should receive latest status
				expectedStatus := GetCurrentStatus(peerSyncer.blockchain)
				assert.Equal(t, expectedStatus, peer.status)
			}
		})
	}
}

func TestDeletePeer(t *testing.T) {
	t.Parallel()

	tests := []struct {
		name                 string
		chain                blockchainShim
		peerChains           []blockchainShim
		numDisconnectedPeers int
	}{
		{
			name:  "should not have data in peers for disconnected peer",
			chain: NewRandomChain(t, 5),
			peerChains: []blockchainShim{
				NewRandomChain(t, 5),
				NewRandomChain(t, 10),
				NewRandomChain(t, 15),
			},
			numDisconnectedPeers: 2,
		},
	}

	for _, tt := range tests {
		tt := tt
		t.Run(tt.name, func(t *testing.T) {
			t.Parallel()

			syncer, peerSyncers := SetupSyncerNetwork(t, tt.chain, tt.peerChains)

			// disconnects from syncer
			for i := 0; i < tt.numDisconnectedPeers; i++ {
				peerSyncers[i].server.DisconnectFromPeer(syncer.server.AddrInfo().ID, "bye")
			}
			WaitUntilPeerConnected(t, syncer, len(tt.peerChains)-tt.numDisconnectedPeers, 10*time.Second)

			for idx, peerSyncer := range peerSyncers {
				shouldBeDeleted := idx < tt.numDisconnectedPeers
				peer := getPeer(syncer, peerSyncer.server.AddrInfo().ID)
				if shouldBeDeleted {
					assert.Nil(t, peer)
				} else {
					assert.NotNil(t, peer)
				}
			}
		})
	}
}

func TestBroadcast(t *testing.T) {
	t.Parallel()

	tests := []struct {
		name          string
		syncerHeaders []*types.Header
		peerHeaders   []*types.Header
		numNewBlocks  int
	}{
		{
			name:          "syncer should receive new block in peer",
			syncerHeaders: blockchain.NewTestHeadersWithSeed(nil, 5, 0),
			peerHeaders:   blockchain.NewTestHeadersWithSeed(nil, 10, 0),
			numNewBlocks:  5,
		},
	}

	for _, tt := range tests {
		tt := tt
		t.Run(tt.name, func(t *testing.T) {
			t.Parallel()

			chain, peerChain := NewMockBlockchain(tt.syncerHeaders), NewMockBlockchain(tt.peerHeaders)
			syncer, peerSyncers := SetupSyncerNetwork(t, chain, []blockchainShim{peerChain})
			peerSyncer := peerSyncers[0]

			newBlocks := GenerateNewBlocks(t, peerSyncer.blockchain, tt.numNewBlocks)

			for _, newBlock := range newBlocks {
				assert.NoError(t, peerSyncer.blockchain.VerifyFinalizedBlock(newBlock))
				assert.NoError(t, peerSyncer.blockchain.WriteBlock(newBlock))
			}

			for _, newBlock := range newBlocks {
				peerSyncer.SyncBroadcast(newBlock)
			}

			peer := getPeer(syncer, peerSyncer.server.AddrInfo().ID)
			assert.NotNil(t, peer)

			// Check peer's queue
			assert.Len(t, peer.enqueue, tt.numNewBlocks)
			for _, newBlock := range newBlocks {
				block, ok := TryPopBlock(t, syncer, peerSyncer.server.AddrInfo().ID, 10*time.Second)
				assert.True(t, ok, "syncer should be able to pop new block from peer %s", peerSyncer.server.AddrInfo().ID)
				assert.Equal(t, newBlock, block, "syncer should get the same block peer broadcasted")
			}

			// Check peer's status
			lastBlock := newBlocks[len(newBlocks)-1]
			assert.Equal(t, HeaderToStatus(lastBlock.Header), peer.status)
		})
	}
}

func TestBestPeer(t *testing.T) {
	t.Parallel()

	tests := []struct {
		name          string
		chain         blockchainShim
		peersChain    []blockchainShim
		found         bool
		bestPeerIndex int
	}{
		{
			name:  "should find the peer that has the longest chain",
			chain: NewRandomChain(t, 100),
			peersChain: []blockchainShim{
				NewRandomChain(t, 10),
				NewRandomChain(t, 1000),
				NewRandomChain(t, 100),
				NewRandomChain(t, 10),
			},
			found:         true,
			bestPeerIndex: 1,
		},
		{
			name:  "shouldn't find if all peer doesn't have longer chain than syncer's chain",
			chain: NewRandomChain(t, 1000),
			peersChain: []blockchainShim{
				NewRandomChain(t, 10),
				NewRandomChain(t, 10),
				NewRandomChain(t, 10),
			},
			found: false,
		},
	}

	for _, tt := range tests {
		tt := tt
		t.Run(tt.name, func(t *testing.T) {
			t.Parallel()

			syncer, peerSyncers := SetupSyncerNetwork(t, tt.chain, tt.peersChain)

			bestPeer := syncer.BestPeer()
			if tt.found {
				assert.NotNil(t, bestPeer, "syncer should find best peer, but not found")

				expectedBestPeer := peerSyncers[tt.bestPeerIndex]
				expectedBestPeerStatus := GetCurrentStatus(expectedBestPeer.blockchain)
				assert.Equal(t, expectedBestPeer.server.AddrInfo().ID.String(), bestPeer.peer.String())
				assert.Equal(t, expectedBestPeerStatus, bestPeer.status)
			} else {
				assert.Nil(t, bestPeer, "syncer shouldn't find best peer, but found")
			}
		})
	}
}

<<<<<<< HEAD
func TestFindCommonAncestor(t *testing.T) {
	t.Parallel()

	tests := []struct {
		name          string
		syncerHeaders []*types.Header
		peerHeaders   []*types.Header
		// result
		found       bool
		headerIndex int
		forkIndex   int
		err         error
	}{
		{
			name:          "should find common ancestor",
			syncerHeaders: blockchain.NewTestHeaderChainWithSeed(nil, 10, 0),
			peerHeaders:   blockchain.NewTestHeaderChainWithSeed(nil, 20, 0),
			found:         true,
			headerIndex:   9,
			forkIndex:     10,
			err:           nil,
		},
		{
			name:          "should return error if there is no fork",
			syncerHeaders: blockchain.NewTestHeaderChainWithSeed(nil, 11, 0),
			peerHeaders:   blockchain.NewTestHeaderChainWithSeed(nil, 10, 0),
			found:         false,
			err:           errors.New("fork not found"),
		},
	}

	for _, tt := range tests {
		tt := tt
		t.Run(tt.name, func(t *testing.T) {
			t.Parallel()

			chain, peerChain := blockchain.NewTestBlockchain(
				t,
				tt.syncerHeaders,
			), blockchain.NewTestBlockchain(t, tt.peerHeaders)
			syncer, peerSyncers := SetupSyncerNetwork(t, chain, []blockchainShim{peerChain})
			peerSyncer := peerSyncers[0]

			peer := getPeer(syncer, peerSyncer.server.AddrInfo().ID)
			assert.NotNil(t, peer)

			header, fork, err := syncer.findCommonAncestor(peer.client, peer.status)
			if tt.found {
				assert.Equal(t, tt.peerHeaders[tt.headerIndex], header)
				assert.Equal(t, tt.peerHeaders[tt.forkIndex], fork)
				assert.Nil(t, err)
			} else {
				assert.Nil(t, header)
				assert.Nil(t, fork)
				assert.Equal(t, tt.err, err)
			}
		})
	}
}

=======
>>>>>>> ba29ca15
func TestWatchSyncWithPeer(t *testing.T) {
	t.Parallel()

	tests := []struct {
		name           string
		headers        []*types.Header
		peerHeaders    []*types.Header
		numNewBlocks   int
		shouldSync     bool
		expectedHeight uint64
	}{
		{
			name:           "should sync until peer's latest block",
			headers:        blockchain.NewTestHeadersWithSeed(nil, 10, 0),
			peerHeaders:    blockchain.NewTestHeadersWithSeed(nil, 1, 0),
			numNewBlocks:   15,
			shouldSync:     true,
			expectedHeight: 15,
		},
		{
			name:           "shouldn't sync",
			headers:        blockchain.NewTestHeadersWithSeed(nil, 10, 0),
			peerHeaders:    blockchain.NewTestHeadersWithSeed(nil, 1, 0),
			numNewBlocks:   9,
			shouldSync:     false,
			expectedHeight: 9,
		},
	}

	for _, tt := range tests {
		tt := tt
		t.Run(tt.name, func(t *testing.T) {
			t.Parallel()

			chain, peerChain := NewMockBlockchain(tt.headers), NewMockBlockchain(tt.peerHeaders)

			syncer, peerSyncers := SetupSyncerNetwork(t, chain, []blockchainShim{peerChain})
			peerSyncer := peerSyncers[0]

			newBlocks := GenerateNewBlocks(t, peerChain, tt.numNewBlocks)

			for _, newBlock := range newBlocks {
				assert.NoError(t, peerSyncer.blockchain.VerifyFinalizedBlock(newBlock))
				assert.NoError(t, peerSyncer.blockchain.WriteBlock(newBlock))
			}

			for _, b := range newBlocks {
				peerSyncer.SyncBroadcast(b)
			}

			peer := getPeer(syncer, peerSyncer.server.AddrInfo().ID)
			assert.NotNil(t, peer)

			latestBlock := newBlocks[len(newBlocks)-1]
			startSyncTime := time.Now()
			endSyncTime := startSyncTime.Add(time.Second * 5)
			syncer.WatchSyncWithPeer(peer, func(b *types.Block) bool {
				if time.Now().After(endSyncTime) {
					// Timeout
					return true
				}
				// sync until latest block
				return b.Header.Number >= latestBlock.Header.Number
			}, 2)

			if tt.shouldSync {
				assert.Equal(t, HeaderToStatus(latestBlock.Header), syncer.status)
			}

			assert.Equal(t, tt.expectedHeight, syncer.status.Number)
		})
	}
}

func TestBulkSyncWithPeer(t *testing.T) {
	t.Parallel()

	tests := []struct {
		name        string
		headers     []*types.Header
		peerHeaders []*types.Header
		// result
		shouldSync    bool
		syncFromBlock int
	}{
		{
			name:          "should sync until peer's latest block",
			headers:       blockchain.NewTestHeadersWithSeed(nil, 10, 0),
			peerHeaders:   blockchain.NewTestHeadersWithSeed(nil, 30, 0),
			shouldSync:    true,
			syncFromBlock: 10,
		},
		{
			name:          "shouldn't sync if peer's latest block is behind",
			headers:       blockchain.NewTestHeadersWithSeed(nil, 20, 0),
			peerHeaders:   blockchain.NewTestHeadersWithSeed(nil, 10, 0),
			shouldSync:    false,
			syncFromBlock: 0,
		},
	}

	for _, tt := range tests {
		tt := tt
		t.Run(tt.name, func(t *testing.T) {
			t.Parallel()

			chain, peerChain := NewMockBlockchain(tt.headers), NewMockBlockchain(tt.peerHeaders)
			syncer, peerSyncers := SetupSyncerNetwork(t, chain, []blockchainShim{peerChain})
			peerSyncer := peerSyncers[0]
			var handledNewBlocks []*types.Block
			newBlocksHandler := func(block *types.Block) {
				handledNewBlocks = append(handledNewBlocks, block)
			}

			peer := getPeer(syncer, peerSyncer.server.AddrInfo().ID)
			assert.NotNil(t, peer)

			err := syncer.BulkSyncWithPeer(peer, newBlocksHandler)
			assert.NoError(t, err)
			WaitUntilProcessedAllEvents(t, syncer, 10*time.Second)

			var expectedStatus *Status
			if tt.shouldSync {
				expectedStatus = HeaderToStatus(tt.peerHeaders[len(tt.peerHeaders)-1])
				assert.Equal(t, handledNewBlocks, peerChain.blocks[tt.syncFromBlock:], "not all blocks are handled")
				assert.Equal(t, peerChain.blocks, chain.blocks, "chain is not synced")
			} else {
				expectedStatus = HeaderToStatus(tt.headers[len(tt.headers)-1])
				assert.NotEqual(t, handledNewBlocks, peerChain.blocks[tt.syncFromBlock:])
				assert.NotEqual(t, peerChain.blocks, chain.blocks)
			}
			assert.Equal(t, expectedStatus, syncer.status)
		})
	}
}

func TestSyncer_GetSyncProgression(t *testing.T) {
	initialChainSize := 10
	targetChainSize := 1000

	existingChain := blockchain.NewTestHeadersWithSeed(nil, initialChainSize, 0)
	syncerChain := NewMockBlockchain(existingChain)
	syncer := CreateSyncer(t, syncerChain, nil)

	syncHeaders := blockchain.NewTestHeadersWithSeed(nil, targetChainSize, 0)
	syncBlocks := blockchain.HeadersToBlocks(syncHeaders)

	syncer.syncProgression.StartProgression(uint64(initialChainSize), syncerChain.SubscribeEvents())

	if syncer.GetSyncProgression() == nil {
		t.Fatalf("Unable to start progression")
	}

	assert.Equal(t, uint64(initialChainSize), syncer.syncProgression.GetProgression().StartingBlock)

	syncer.syncProgression.UpdateHighestProgression(uint64(targetChainSize))

	assert.Equal(t, uint64(targetChainSize), syncer.syncProgression.GetProgression().HighestBlock)

	writeErr := syncerChain.WriteBlocks(syncBlocks[initialChainSize+1:])

	assert.NoError(t, writeErr)

	WaitUntilProgressionUpdated(t, syncer, 15*time.Second, uint64(targetChainSize-1))
	assert.Equal(t, uint64(targetChainSize-1), syncer.syncProgression.GetProgression().CurrentBlock)

	syncer.syncProgression.StopProgression()
}

type mockBlockStore struct {
	blocks       []*types.Block
	subscription *blockchain.MockSubscription
	td           *big.Int
}

func (m *mockBlockStore) CalculateGasLimit(number uint64) (uint64, error) {
	panic("implement me")
}

func newMockBlockStore() *mockBlockStore {
	bs := &mockBlockStore{
		blocks:       make([]*types.Block, 0),
		subscription: blockchain.NewMockSubscription(),
		td:           big.NewInt(1),
	}

	return bs
}

func (m *mockBlockStore) Header() *types.Header {
	return m.blocks[len(m.blocks)-1].Header
}
func (m *mockBlockStore) GetHeaderByNumber(n uint64) (*types.Header, bool) {
	b, ok := m.GetBlockByNumber(n, false)
	if !ok {
		return nil, false
	}

	return b.Header, true
}
func (m *mockBlockStore) GetBlockByNumber(blockNumber uint64, full bool) (*types.Block, bool) {
	for _, b := range m.blocks {
		if b.Number() == blockNumber {
			return b, true
		}
	}

	return nil, false
}
func (m *mockBlockStore) SubscribeEvents() blockchain.Subscription {
	return m.subscription
}
func (m *mockBlockStore) GetReceiptsByHash(types.Hash) ([]*types.Receipt, error) {
	return nil, nil
}

func (m *mockBlockStore) GetHeaderByHash(hash types.Hash) (*types.Header, bool) {
	for _, b := range m.blocks {
		header := b.Header.ComputeHash()
		if header.Hash == hash {
			return header, true
		}
	}

	return nil, true
}
func (m *mockBlockStore) GetBodyByHash(hash types.Hash) (*types.Body, bool) {
	for _, b := range m.blocks {
		if b.Hash() == hash {
			return b.Body(), true
		}
	}

	return nil, true
}

func (m *mockBlockStore) WriteBlocks(blocks []*types.Block) error {
	for _, block := range blocks {
		if writeErr := m.WriteBlock(block); writeErr != nil {
			return writeErr
		}
	}

	return nil
}

func (m *mockBlockStore) VerifyFinalizedBlock(block *types.Block) error {
	return nil
}

func (m *mockBlockStore) WriteBlock(block *types.Block) error {
	m.td.Add(m.td, big.NewInt(int64(block.Header.Difficulty)))
	m.blocks = append(m.blocks, block)

	return nil
}

func (m *mockBlockStore) CurrentTD() *big.Int {
	return m.td
}

func (m *mockBlockStore) GetTD(hash types.Hash) (*big.Int, bool) {
	return m.td, false
}

func createGenesisBlock() []*types.Block {
	blocks := make([]*types.Block, 0)
	genesis := &types.Header{Difficulty: 1, Number: 0}
	genesis.ComputeHash()

	b := &types.Block{
		Header: genesis,
	}
	blocks = append(blocks, b)

	return blocks
}

func createBlockStores(count int) (bStore []*mockBlockStore) {
	bStore = make([]*mockBlockStore, count)
	for i := 0; i < count; i++ {
		bStore[i] = newMockBlockStore()
	}

	return
}

// createNetworkServers is a helper function for generating network servers
func createNetworkServers(t *testing.T, count int, conf func(c *network.Config)) []*network.Server {
	t.Helper()

	networkServers := make([]*network.Server, count)

	for indx := 0; indx < count; indx++ {
		server, createErr := network.CreateServer(&network.CreateServerParams{ConfigCallback: conf})
		if createErr != nil {
			t.Fatalf("Unable to create network servers, %v", createErr)
		}

		networkServers[indx] = server
	}

	return networkServers
}

// createSyncers is a helper function for generating syncers. Servers and BlockStores should be at least the length
// of count
func createSyncers(count int, servers []*network.Server, blockStores []*mockBlockStore) []*Syncer {
	syncers := make([]*Syncer, count)

	for indx := 0; indx < count; indx++ {
		syncers[indx] = NewSyncer(hclog.NewNullLogger(), servers[indx], blockStores[indx])
	}

	return syncers
}

// numSyncPeers returns the number of sync peers
func numSyncPeers(syncer *Syncer) int64 {
	num := 0

	syncer.peers.Range(func(key, value interface{}) bool {
		num++

		return true
	})

	return int64(num)
}

// WaitUntilSyncPeersNumber waits until the number of sync peers reaches a certain number, otherwise it times out
func WaitUntilSyncPeersNumber(ctx context.Context, syncer *Syncer, requiredNum int64) (int64, error) {
	res, err := tests.RetryUntilTimeout(ctx, func() (interface{}, bool) {
		numPeers := numSyncPeers(syncer)
		if numPeers == requiredNum {
			return numPeers, false
		}

		return nil, true
	})

	if err != nil {
		return 0, err
	}

	resVal, ok := res.(int64)
	if !ok {
		return 0, errors.New("invalid type assert")
	}

	return resVal, nil
}

func TestSyncer_PeerDisconnected(t *testing.T) {
	conf := func(c *network.Config) {
		c.MaxInboundPeers = 4
		c.MaxOutboundPeers = 4
		c.NoDiscover = true
	}
	blocks := createGenesisBlock()

	// Create three servers
	servers := createNetworkServers(t, 3, conf)

	// Create the block stores
	blockStores := createBlockStores(3)

	for _, blockStore := range blockStores {
		assert.NoError(t, blockStore.WriteBlocks(blocks))
	}

	// Create the syncers
	syncers := createSyncers(3, servers, blockStores)

	// Start the syncers
	for _, syncer := range syncers {
		syncer.Start()
	}

	joinErrors := network.MeshJoin(servers...)
	if len(joinErrors) != 0 {
		t.Fatalf("Unable to join servers [%d], %v", len(joinErrors), joinErrors)
	}

	// wait until gossip protocol builds the mesh network
	// (https://github.com/libp2p/specs/blob/master/pubsub/gossipsub/gossipsub-v1.0.md)
	waitCtx, cancelWait := context.WithTimeout(context.Background(), time.Second*10)
	defer cancelWait()

	numPeers, err := WaitUntilSyncPeersNumber(waitCtx, syncers[1], 2)
	if err != nil {
		t.Fatalf("Unable to add sync peers, %v", err)
	}
	// Make sure the number of peers is correct
	// -1 to exclude the current node
	assert.Equal(t, int64(len(servers)-1), numPeers)

	// Disconnect peer2
	peerToDisconnect := servers[2].AddrInfo().ID
	servers[1].DisconnectFromPeer(peerToDisconnect, "testing")

	waitCtx, cancelWait = context.WithTimeout(context.Background(), time.Second*10)
	defer cancelWait()

	numPeers, err = WaitUntilSyncPeersNumber(waitCtx, syncers[1], 1)

	if err != nil {
		t.Fatalf("Unable to disconnect sync peers, %v", err)
	}
	// Make sure a single peer disconnected
	// Additional -1 to exclude the current node
	assert.Equal(t, int64(len(servers)-2), numPeers)

	// server1 syncer should have disconnected from server2 peer
	_, found := syncers[1].peers.Load(peerToDisconnect)

	// Make sure that the disconnected peer is not in the
	// reference node's sync peer map
	assert.False(t, found)
}

func TestVerifyNotifyRequest(t *testing.T) {
	t.Parallel()

	testTable := []struct {
		name        string
		request     *proto.NotifyReq
		expectedErr error
	}{
		{
			"Valid notify request",
			&proto.NotifyReq{
				Status: &proto.V1Status{},
				Raw:    &anypb.Any{},
			},
			nil,
		},
		{
			"No notify request",
			nil,
			errMalformedNotifyRequest,
		},
		{
			"No notify body",
			&proto.NotifyReq{
				Status: &proto.V1Status{},
				Raw:    nil,
			},
			errMalformedNotifyBody,
		},
		{
			"No notify status",
			&proto.NotifyReq{
				Status: nil,
				Raw:    &anypb.Any{},
			},
			errMalformedNotifyStatus,
		},
	}

	for _, testCase := range testTable {
		testCase := testCase
		t.Run(testCase.name, func(t *testing.T) {
			t.Parallel()

			assert.ErrorIs(
				t,
				verifyNotifyRequest(testCase.request),
				testCase.expectedErr,
			)
		})
	}
}

func TestVerifyHeadersResponse(t *testing.T) {
	t.Parallel()

	testTable := []struct {
		name        string
		response    *proto.Response_Component
		expectedErr error
	}{
		{
			"Valid headers response",
			&proto.Response_Component{
				Spec: &anypb.Any{},
			},
			nil,
		},
		{
			"No headers response",
			nil,
			errMalformedHeadersResponse,
		},
		{
			"No headers data",
			&proto.Response_Component{
				Spec: nil,
			},
			errMalformedHeadersBody,
		},
	}

	for _, testCase := range testTable {
		testCase := testCase
		t.Run(testCase.name, func(t *testing.T) {
			t.Parallel()

			assert.ErrorIs(
				t,
				verifyHeadersResponse(testCase.response),
				testCase.expectedErr,
			)
		})
	}
}<|MERGE_RESOLUTION|>--- conflicted
+++ resolved
@@ -242,69 +242,6 @@
 	}
 }
 
-<<<<<<< HEAD
-func TestFindCommonAncestor(t *testing.T) {
-	t.Parallel()
-
-	tests := []struct {
-		name          string
-		syncerHeaders []*types.Header
-		peerHeaders   []*types.Header
-		// result
-		found       bool
-		headerIndex int
-		forkIndex   int
-		err         error
-	}{
-		{
-			name:          "should find common ancestor",
-			syncerHeaders: blockchain.NewTestHeaderChainWithSeed(nil, 10, 0),
-			peerHeaders:   blockchain.NewTestHeaderChainWithSeed(nil, 20, 0),
-			found:         true,
-			headerIndex:   9,
-			forkIndex:     10,
-			err:           nil,
-		},
-		{
-			name:          "should return error if there is no fork",
-			syncerHeaders: blockchain.NewTestHeaderChainWithSeed(nil, 11, 0),
-			peerHeaders:   blockchain.NewTestHeaderChainWithSeed(nil, 10, 0),
-			found:         false,
-			err:           errors.New("fork not found"),
-		},
-	}
-
-	for _, tt := range tests {
-		tt := tt
-		t.Run(tt.name, func(t *testing.T) {
-			t.Parallel()
-
-			chain, peerChain := blockchain.NewTestBlockchain(
-				t,
-				tt.syncerHeaders,
-			), blockchain.NewTestBlockchain(t, tt.peerHeaders)
-			syncer, peerSyncers := SetupSyncerNetwork(t, chain, []blockchainShim{peerChain})
-			peerSyncer := peerSyncers[0]
-
-			peer := getPeer(syncer, peerSyncer.server.AddrInfo().ID)
-			assert.NotNil(t, peer)
-
-			header, fork, err := syncer.findCommonAncestor(peer.client, peer.status)
-			if tt.found {
-				assert.Equal(t, tt.peerHeaders[tt.headerIndex], header)
-				assert.Equal(t, tt.peerHeaders[tt.forkIndex], fork)
-				assert.Nil(t, err)
-			} else {
-				assert.Nil(t, header)
-				assert.Nil(t, fork)
-				assert.Equal(t, tt.err, err)
-			}
-		})
-	}
-}
-
-=======
->>>>>>> ba29ca15
 func TestWatchSyncWithPeer(t *testing.T) {
 	t.Parallel()
 
