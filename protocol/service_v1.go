--- conflicted
+++ resolved
@@ -30,13 +30,10 @@
 }
 
 var (
-<<<<<<< HEAD
-	errInvalidHeadersRequest = errors.New("invalid headers request")
-=======
+	errInvalidHeadersRequest  = errors.New("invalid headers request")
 	errMalformedNotifyRequest = errors.New("malformed notify request")
 	errMalformedNotifyBody    = errors.New("malformed notify body")
 	errMalformedNotifyStatus  = errors.New("malformed notify status")
->>>>>>> d3002b4b
 )
 
 func (s *serviceV1) Notify(ctx context.Context, req *proto.NotifyReq) (*empty.Empty, error) {
