#!/usr/bin/env bash

function downloadInstallSubmodules() {
  if [ -z "$(ls -A core-contracts)" ]
  then
    make download-submodules
    cd core-contracts && npm install && npm run compile && cd -
  fi
}

function initIbftConsensus() {
  echo "Running with ibft consensus"
  ./polygon-edge secrets init --insecure --data-dir test-chain- --num 4

  node1_id=$(./polygon-edge secrets output --data-dir test-chain-1 | grep Node | head -n 1 | awk -F ' ' '{print $4}')
  node2_id=$(./polygon-edge secrets output --data-dir test-chain-2 | grep Node | head -n 1 | awk -F ' ' '{print $4}')

  genesis_params="--consensus ibft --ibft-validators-prefix-path test-chain- \
    --bootnode /ip4/127.0.0.1/tcp/30301/p2p/$node1_id \
    --bootnode /ip4/127.0.0.1/tcp/30302/p2p/$node2_id"
}

function initPolybftConsensus() {
  echo "Running with polybft consensus"
  genesis_params="--consensus polybft"

  address1=$(./polygon-edge polybft-secrets --insecure --data-dir test-chain-1 | grep Public | head -n 1 | awk -F ' ' '{print $5}')
  address2=$(./polygon-edge polybft-secrets --insecure --data-dir test-chain-2 | grep Public | head -n 1 | awk -F ' ' '{print $5}')
  address3=$(./polygon-edge polybft-secrets --insecure --data-dir test-chain-3 | grep Public | head -n 1 | awk -F ' ' '{print $5}')
  address4=$(./polygon-edge polybft-secrets --insecure --data-dir test-chain-4 | grep Public | head -n 1 | awk -F ' ' '{print $5}')
}

function createGenesis() {
  ./polygon-edge genesis $genesis_params \
    --block-gas-limit 10000000 \
    --premine 0x85da99c8a7c2c95964c8efd687e95e632fc533d6:1000000000000000000000 \
    --premine 0x0000000000000000000000000000000000000000 \
    --epoch-size 10 \
    --burn-contract 0:0x0000000000000000000000000000000000000000 \
    --reward-wallet 0xDEADBEEF:1000000
}

function initRootchain() {
  echo "Initializing rootchain"

  if [ "$1" == "write-logs" ]; then
    echo "Writing rootchain server logs to the file..."
    ./polygon-edge rootchain server 2>&1 | tee ./rootchain-server.log &
  else
    ./polygon-edge rootchain server >/dev/null &
  fi

  set +e
  t=1
  while [ $t -gt 0 ]; do
    nc -z 127.0.0.1 8545 </dev/null
    t=$?
    sleep 1
  done
  set -e

  ./polygon-edge polybft stake-manager-deploy \
    --jsonrpc http://127.0.0.1:8545 \
    --test

  stakeManagerAddr=$(cat genesis.json | jq -r '.params.engine.polybft.bridge.stakeManagerAddr')
  stakeToken=$(cat genesis.json | jq -r '.params.engine.polybft.bridge.stakeTokenAddr')

  ./polygon-edge rootchain deploy \
    --stake-manager ${stakeManagerAddr} \
    --stake-token ${stakeToken} \
    --test

  customSupernetManagerAddr=$(cat genesis.json | jq -r '.params.engine.polybft.bridge.customSupernetManagerAddr')
  supernetID=$(cat genesis.json | jq -r '.params.engine.polybft.supernetID')

  ./polygon-edge rootchain fund \
    --stake-token ${stakeToken} \
    --mint \
    --addresses ${address1},${address2},${address3},${address4} \
    --amounts 1000000000000000000000000,1000000000000000000000000,1000000000000000000000000,1000000000000000000000000

  ./polygon-edge polybft whitelist-validators \
    --addresses ${address1},${address2},${address3},${address4} \
    --supernet-manager ${customSupernetManagerAddr} \
    --private-key aa75e9a7d427efc732f8e4f1a5b7646adcc61fd5bae40f80d13c8419c9f43d6d \
    --jsonrpc http://127.0.0.1:8545

  counter=1
  while [ $counter -le 4 ]; do
    echo "Registering validator: ${counter}"

    ./polygon-edge polybft register-validator \
      --supernet-manager ${customSupernetManagerAddr} \
      --data-dir test-chain-${counter} \
      --jsonrpc http://127.0.0.1:8545

    ./polygon-edge polybft stake \
      --data-dir test-chain-${counter} \
      --amount 1000000000000000000000000 \
      --supernet-id ${supernetID} \
      --stake-manager ${stakeManagerAddr} \
      --stake-token ${stakeToken} \
      --jsonrpc http://127.0.0.1:8545

    ((counter++))
  done

  ./polygon-edge polybft supernet \
    --private-key aa75e9a7d427efc732f8e4f1a5b7646adcc61fd5bae40f80d13c8419c9f43d6d \
    --supernet-manager ${customSupernetManagerAddr} \
    --stake-manager ${stakeManagerAddr} \
    --finalize-genesis-set \
    --enable-staking \
    --jsonrpc http://127.0.0.1:8545
}

function startServerFromBinary() {
  if [ "$1" == "write-logs" ]; then
    echo "Writing validators logs to the files..."
    ./polygon-edge server --data-dir ./test-chain-1 --chain genesis.json \
      --grpc-address :10000 --libp2p :30301 --jsonrpc :10002 \
      --num-block-confirmations 2 --seal --log-level DEBUG 2>&1 | tee ./validator-1.log &
    ./polygon-edge server --data-dir ./test-chain-2 --chain genesis.json \
      --grpc-address :20000 --libp2p :30302 --jsonrpc :20002 \
      --num-block-confirmations 2 --seal --log-level DEBUG 2>&1 | tee ./validator-2.log &
    ./polygon-edge server --data-dir ./test-chain-3 --chain genesis.json \
      --grpc-address :30000 --libp2p :30303 --jsonrpc :30002 \
      --num-block-confirmations 2 --seal --log-level DEBUG 2>&1 | tee ./validator-3.log &
    ./polygon-edge server --data-dir ./test-chain-4 --chain genesis.json \
      --grpc-address :40000 --libp2p :30304 --jsonrpc :40002 \
      --num-block-confirmations 2 --seal --log-level DEBUG 2>&1 | tee ./validator-4.log &
    wait
  else
    ./polygon-edge server --data-dir ./test-chain-1 --chain genesis.json \
      --grpc-address :10000 --libp2p :30301 --jsonrpc :10002 \
      --num-block-confirmations 2 --seal --log-level DEBUG &
    ./polygon-edge server --data-dir ./test-chain-2 --chain genesis.json \
      --grpc-address :20000 --libp2p :30302 --jsonrpc :20002 \
      --num-block-confirmations 2 --seal --log-level DEBUG &
    ./polygon-edge server --data-dir ./test-chain-3 --chain genesis.json \
      --grpc-address :30000 --libp2p :30303 --jsonrpc :30002 \
      --num-block-confirmations 2 --seal --log-level DEBUG &
    ./polygon-edge server --data-dir ./test-chain-4 --chain genesis.json \
      --grpc-address :40000 --libp2p :30304 --jsonrpc :40002 \
      --num-block-confirmations 2 --seal --log-level DEBUG &
    wait
  fi
}

function startServerFromDockerCompose() {
<<<<<<< HEAD
  downloadInstallSubmodules
  case "$1" in
  "ibft")
    docker-compose -f ./docker/local/docker-compose.yml up -d --build
    ;;
  "polybft")
    go run ./consensus/polybft/contractsapi/artifacts-gen/main.go
    EDGE_CONSENSUS=polybft docker-compose -f ./docker/local/docker-compose.yml up -d --build
    ;;
  esac
=======
  if [ "$1" != "polybft" ]
  then
    export EDGE_CONSENSUS="$1"
  fi

  docker-compose -f ./docker/local/docker-compose.yml up -d --build
>>>>>>> 62bed80d
}

function destroyDockerEnvironment() {
  docker-compose -f ./docker/local/docker-compose.yml down -v
}

function stopDockerEnvironment() {
  docker-compose -f ./docker/local/docker-compose.yml stop
}

set -e

# Reset test-dirs
rm -rf test-chain-*
rm -f genesis.json

# Build binary
go build -o polygon-edge .

# If --docker flag is set run docker environment otherwise run from binary
case "$2" in
"--docker")
  # cluster {consensus} --docker destroy
  if [ "$3" == "destroy" ]; then
    destroyDockerEnvironment
    echo "Docker $1 environment destroyed!"
    exit 0
  # cluster {consensus} --docker stop
  elif [ "$3" == "stop" ]; then
    stopDockerEnvironment
    echo "Docker $1 environment stoped!"
    exit 0
  fi

  # cluster {consensus} --docker
  echo "Running $1 docker environment..."
  startServerFromDockerCompose $1
  echo "Docker $1 environment deployed."
  exit 0
  ;;
# cluster {consensus}
*)
  echo "Running $1 environment from local binary..."
  # Initialize ibft or polybft consensus
  if [ "$1" == "ibft" ]; then
    # Initialize ibft consensus
    initIbftConsensus
    # Create genesis file and start the server from binary
    createGenesis
    startServerFromBinary $2
    exit 0
  elif [ "$1" == "polybft" ]; then
    # Initialize polybft consensus
    initPolybftConsensus
    # Create genesis file and start the server from binary
    createGenesis
    initRootchain $2
    startServerFromBinary $2
    exit 0
  else
    echo "Unsupported consensus mode. Supported modes are: ibft and polybft "
    exit 1
  fi
  ;;
esac<|MERGE_RESOLUTION|>--- conflicted
+++ resolved
@@ -149,25 +149,13 @@
 }
 
 function startServerFromDockerCompose() {
-<<<<<<< HEAD
   downloadInstallSubmodules
-  case "$1" in
-  "ibft")
-    docker-compose -f ./docker/local/docker-compose.yml up -d --build
-    ;;
-  "polybft")
-    go run ./consensus/polybft/contractsapi/artifacts-gen/main.go
-    EDGE_CONSENSUS=polybft docker-compose -f ./docker/local/docker-compose.yml up -d --build
-    ;;
-  esac
-=======
   if [ "$1" != "polybft" ]
   then
     export EDGE_CONSENSUS="$1"
   fi
 
   docker-compose -f ./docker/local/docker-compose.yml up -d --build
->>>>>>> 62bed80d
 }
 
 function destroyDockerEnvironment() {
