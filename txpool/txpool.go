package txpool

import (
	"container/heap"
	"errors"
	"fmt"
	"math/big"
	"sort"
	"sync"
	"sync/atomic"
	"time"

	"github.com/0xPolygon/polygon-sdk/blockchain"
	"github.com/0xPolygon/polygon-sdk/chain"
	"github.com/0xPolygon/polygon-sdk/network"
	"github.com/0xPolygon/polygon-sdk/state"
	"github.com/0xPolygon/polygon-sdk/txpool/proto"
	"github.com/0xPolygon/polygon-sdk/types"
	"github.com/golang/protobuf/ptypes/any"
	"github.com/hashicorp/go-hclog"
	"google.golang.org/grpc"
)

const (
	defaultIdlePeriod = 1 * time.Minute
	txSlotSize        = 32 * 1024  // 32kB
	txMaxSize         = 128 * 1024 //128Kb
)

var (
	ErrIntrinsicGas        = errors.New("intrinsic gas too low")
	ErrNegativeValue       = errors.New("negative value")
	ErrNonEncryptedTxn     = errors.New("non-encrypted transaction")
	ErrInvalidSender       = errors.New("invalid sender")
	ErrTxPoolOverflow      = errors.New("txpool is full")
	ErrUnderpriced         = errors.New("transaction underpriced")
	ErrNonceTooLow         = errors.New("nonce too low")
	ErrInsufficientFunds   = errors.New("insufficient funds for gas * price + value")
	ErrInvalidAccountState = errors.New("invalid account state")
	ErrAlreadyKnown        = errors.New("already known")
	// ErrOversizedData is returned if size of a transction is greater than the specified limit
	ErrOversizedData = errors.New("oversized data")
)

type TxOrigin = string

const (
	OriginAddTxn TxOrigin = "addTxn"
	OriginReorg  TxOrigin = "reorg"
	OriginGossip TxOrigin = "gossip"
)

var topicNameV1 = "txpool/0.1"

// store interface defines State helper methods the Txpool should have access to
type store interface {
	Header() *types.Header
	GetNonce(root types.Hash, addr types.Address) uint64
	GetBalance(root types.Hash, addr types.Address) (*big.Int, error)
	GetBlockByHash(types.Hash, bool) (*types.Block, bool)
}

type signer interface {
	Sender(tx *types.Transaction) (types.Address, error)
}

// TxPool is module that handles pending transactions.
//
// There are fundamentally 2 queues in the txpool module:
// - Account based transactions (accountQueues)
// - Global valid transactions, from any account (pendingQueue)
type TxPool struct {
	logger     hclog.Logger
	signer     signer
	forks      chain.ForksInTime
	store      store
	idlePeriod time.Duration

	// Unsorted min heap of transactions per account.
	// The heap is min nonce based
	accountQueuesLock sync.Mutex
	accountQueues     map[types.Address]*accountQueueWrapper

	// Max price heap for all transactions that are valid
	pendingQueue *txPriceHeap

	// Min price heap for all remote transactions
	remoteTxns *txPriceHeap

	// Number of used slots
	slots uint64

	// Maximum number of transaction slots for all accounts
	maxSlots uint64

	// Networking stack
	topic *network.Topic

	// Flag indicating if the current node is a sealer,
	// and should therefore gossip transactions
	sealing bool

	// Flag indicating if the current node is running in dev mode
	dev bool

	// Whether local transaction handling should be disabled
	noLocals bool

	// Addresses that should be treated as local
	locals *localAccounts

	// priceLimit is a lower threshold for gas price
	priceLimit uint64

	// Notification channel used so signal added transactions to the pool
	NotifyCh chan struct{}

	// Indicates which txpool operator commands should be implemented
	proto.UnimplementedTxnPoolOperatorServer
}

// NewTxPool creates a new pool for transactions
func NewTxPool(
	logger hclog.Logger,
	sealing bool,
	locals []types.Address,
	noLocals bool,
	priceLimit uint64,
	maxSlots uint64,
	forks chain.ForksInTime,
	store store,
	grpcServer *grpc.Server,
	network *network.Server,
) (*TxPool, error) {
	txPool := &TxPool{
		logger:        logger.Named("txpool"),
		store:         store,
		idlePeriod:    defaultIdlePeriod,
<<<<<<< HEAD
		accountQueues: make(map[types.Address]*accountQueueWrapper),
		pendingQueue:  newTxPriceHeap(),
=======
		accountQueues: make(map[types.Address]*txHeapWrapper),
		pendingQueue:  newMaxTxPriceHeap(),
		remoteTxns:    newMinTxPriceHeap(),
		slots:         0,
		maxSlots:      maxSlots,
>>>>>>> 2b21cabe
		sealing:       sealing,
		locals:        newLocalAccounts(locals),
		noLocals:      noLocals,
		priceLimit:    priceLimit,
		forks:         forks,
	}

	if network != nil {
		// subscribe to the gossip protocol
		topic, err := network.NewTopic(topicNameV1, &proto.Txn{})
		if err != nil {
			return nil, err
		}
		topic.Subscribe(txPool.handleGossipTxn)
		txPool.topic = topic
	}

	if grpcServer != nil {
		proto.RegisterTxnPoolOperatorServer(grpcServer, txPool)
	}
	return txPool, nil
}

// accountQueueWrapper is the account based queue lock map implementation
type accountQueueWrapper struct {
	lock         sync.RWMutex // lock for accessing the accountQueue
	writeLock    int32        // flag indicating whether a write lock is held
	accountQueue *txHeapWrapper
}

// lockAccountQueue returns the corresponding account queue wrapper object, or creates it
// if it doesn't exist in the account queue map
func (t *TxPool) lockAccountQueue(address types.Address, writer bool) *accountQueueWrapper {
	// Lock the global map
	t.accountQueuesLock.Lock()

	accountQueue, ok := t.accountQueues[address]
	if !ok {
		// Account queue is not initialized yet, initialize it
		stateRoot := t.store.Header().StateRoot

		// Initialize the account based transaction heap
		txnsQueue := newTxHeapWrapper()
		txnsQueue.nextNonce = t.store.GetNonce(stateRoot, address)

		accountQueue = &accountQueueWrapper{accountQueue: txnsQueue}
		t.accountQueues[address] = accountQueue
	}
	// Unlock the global map, since work is finished
	t.accountQueuesLock.Unlock()

	// Grab the lock for the specific account queue
	if writer {
		accountQueue.lock.Lock()
		atomic.StoreInt32(&accountQueue.writeLock, 1)
	} else {
		accountQueue.lock.RLock()
		atomic.StoreInt32(&accountQueue.writeLock, 0)
	}

	return accountQueue
}

// unlock releases the account specific transaction queue lock.
// Separated out into a function in case there needs to be additional teardown logic.
// Code calling unlock shouldn't need to know the type of lock for the lock (writer / reader) to unlock it
func (a *accountQueueWrapper) unlock() {
	// Grab the previous lock type and reset it
	if atomic.SwapInt32(&a.writeLock, 0) == 1 {
		a.lock.Unlock()
	} else {
		a.lock.RUnlock()
	}
}

// GetNonce returns the next nonce for the account, based on the txpool
func (t *TxPool) GetNonce(addr types.Address) (uint64, bool) {
	mux := t.lockAccountQueue(addr, false)
	defer mux.unlock()

	wrapper, ok := t.accountQueues[addr]
	if !ok {
		return 0, false
	}
	return wrapper.accountQueue.nextNonce, true
}

// NumAccountTxs Returns the number of transactions in the account specific queue
func (t *TxPool) NumAccountTxs(address types.Address) int {
	mux := t.lockAccountQueue(address, false)
	defer mux.unlock()

	return len(t.accountQueues[address].accountQueue.txs)
}

func (t *TxPool) AddSigner(s signer) {
	t.signer = s
}

func (t *TxPool) handleGossipTxn(obj interface{}) {
	if !t.sealing {
		return
	}

	raw := obj.(*proto.Txn)
	txn := new(types.Transaction)
	if err := txn.UnmarshalRLP(raw.Raw.Value); err != nil {
		t.logger.Error("failed to decode broadcasted txn", "err", err)
	} else {
		if err := t.addImpl(OriginGossip, txn); err != nil {
			t.logger.Error("failed to add broadcasted txn", "err", err)
		}
	}
}

// EnableDev enables dev mode for the txpool
func (t *TxPool) EnableDev() {
	t.dev = true
}

// AddTx adds a new transaction to the pool and broadcasts it if networking is enabled
func (t *TxPool) AddTx(tx *types.Transaction) error {
	if err := t.addImpl(OriginAddTxn, tx); err != nil {
		return err
	}

	// broadcast the transaction only if network is enabled
	// and we are not in dev mode
	if t.topic != nil && !t.dev {
		txn := &proto.Txn{
			Raw: &any.Any{
				Value: tx.MarshalRLP(),
			},
		}
		if err := t.topic.Publish(txn); err != nil {
			t.logger.Error("failed to topic txn", "err", err)
		}
	}

	if t.NotifyCh != nil {
		select {
		case t.NotifyCh <- struct{}{}:
		default:
		}
	}
	return nil
}

// addImpl validates the tx and adds it to the appropriate account transaction queue.
// Additionally, it updates the global valid transactions queue
func (t *TxPool) addImpl(origin TxOrigin, tx *types.Transaction) error {
	// Since this is a single point of inclusion for new transactions both
	// to the promoted queue and pending queue we use this point to calculate the hash
	tx.ComputeHash()

	// should treat as local in the following cases
	// (1) noLocals is false and Tx is local transaction
	// (2) from in tx is in locals addresses
	isLocal := (!t.noLocals && origin == OriginAddTxn) || t.locals.containsTxSender(t.signer, tx)
	err := t.validateTx(tx, isLocal)
	if err != nil {
		t.logger.Error("Discarding invalid transaction", "hash", tx.Hash, "err", err)
		return err
	}

	if t.slots+numSlots(tx) > t.maxSlots {
		if !isLocal && t.Underpriced(tx) {
			return ErrUnderpriced
		}

		dropped, success := t.Discard(t.slots-t.maxSlots+numSlots(tx), isLocal)
		if !isLocal && !success {
			return ErrTxPoolOverflow
		}
		for _, tx := range dropped {
			if queue, ok := t.accountQueues[tx.From]; ok {
				queue.Remove(tx.Hash)
			}
			t.pendingQueue.Delete(tx)
			t.decreaseSlots(numSlots(tx))
		}
	}

	t.logger.Debug("add txn", "ctx", origin, "hash", tx.Hash, "from", tx.From)

	mux := t.lockAccountQueue(tx.From, true)
	defer mux.unlock()

<<<<<<< HEAD
	wrapper := t.accountQueues[tx.From]
	wrapper.accountQueue.Add(tx)
=======
		// Initialize the account based transaction heap
		txnsQueue = newTxHeapWrapper()
		txnsQueue.nextNonce = t.store.GetNonce(stateRoot, tx.From)
		t.accountQueues[tx.From] = txnsQueue
	}
	txnsQueue.Add(tx)
	t.increaseSlots(numSlots(tx))
	if !isLocal {
		t.remoteTxns.Push(tx)
	}

	// Skip check of GasPrice in the future transactions created by same address when TxPool receives transaction by Gossip or Reorg
	if isLocal && !t.locals.containsAddr(tx.From) {
		t.locals.addAddr(tx.From)
	}

	// Skip check of GasPrice in the future transactions created by same address when TxPool receives transaction by Gossip or Reorg
	if isLocal && !t.locals.containsAddr(tx.From) {
		t.locals.addAddr(tx.From)
	}
>>>>>>> 2b21cabe

	for _, promoted := range wrapper.accountQueue.Promote() {
		if pushErr := t.pendingQueue.Push(promoted); pushErr != nil {
			t.logger.Error(fmt.Sprintf("Unable to promote transaction %s, %v", promoted.Hash.String(), pushErr))
		}
	}
	return nil
}

// DecreaseAccountNonce resets the nonce attached to an account whenever a transaction produce an error which is not
// recoverable, meaning the transaction will be discarded.
//
// Since any discarded transaction should not affect the world state, the nextNonce should be reset to the value
// it was set to before the transaction appeared.
func (t *TxPool) DecreaseAccountNonce(tx *types.Transaction) {
	if t.accountQueues[tx.From] != nil {
		txnsQueue := t.accountQueues[tx.From]
		txnsQueue.nextNonce -= 1
	}
}

// GetTxs gets both pending and queued transactions
func (t *TxPool) GetTxs() (map[types.Address]map[uint64]*types.Transaction, map[types.Address]map[uint64]*types.Transaction) {

	pendingTxs := make(map[types.Address]map[uint64]*types.Transaction)
	sortedPricedTxs := t.pendingQueue.index
	for _, sortedPricedTx := range sortedPricedTxs {
		if _, ok := pendingTxs[sortedPricedTx.from]; !ok {
			pendingTxs[sortedPricedTx.from] = make(map[uint64]*types.Transaction)
		}
		pendingTxs[sortedPricedTx.from][sortedPricedTx.tx.Nonce] = sortedPricedTx.tx
	}

	queuedTxs := make(map[types.Address]map[uint64]*types.Transaction)
	queue := t.accountQueues
	for addr, queuedTxn := range queue {
		mux := t.lockAccountQueue(addr, false)
		for _, tx := range queuedTxn.accountQueue.txs {
			if _, ok := queuedTxs[addr]; !ok {
				queuedTxs[addr] = make(map[uint64]*types.Transaction)
			}
			queuedTxs[addr][tx.Nonce] = tx
		}
		mux.unlock()
	}

	return pendingTxs, queuedTxs
}

// Length returns the size of the valid transactions in the txpool
func (t *TxPool) Length() uint64 {
	return t.pendingQueue.Length()
}

// Pop returns the max priced transaction from the
// valid transactions heap in txpool
func (t *TxPool) Pop() (*types.Transaction, func()) {
	txn := t.pendingQueue.Pop()
	if txn == nil {
		return nil, nil
	}

	slots := numSlots(txn.tx)
	// Subtracts tx slots
	t.decreaseSlots(slots)
	ret := func() {
		if pushErr := t.pendingQueue.Push(txn.tx); pushErr != nil {
			t.logger.Error(fmt.Sprintf("Unable to promote transaction %s, %v", txn.tx.Hash.String(), pushErr))
			return
		}
		t.increaseSlots(slots)
	}
	return txn.tx, ret
}

// ResetWithHeader does basic txpool housekeeping after a block write
func (t *TxPool) ResetWithHeader(h *types.Header) {
	evnt := &blockchain.Event{
		NewChain: []*types.Header{h},
	}
	t.ProcessEvent(evnt)
}

// ProcessEvent processes the blockchain event and resets the txpool accordingly
func (t *TxPool) ProcessEvent(evnt *blockchain.Event) {
	addTxns := map[types.Hash]*types.Transaction{}
	for _, evnt := range evnt.OldChain {
		// reinject these transactions on the pool
		block, ok := t.store.GetBlockByHash(evnt.Hash, true)
		if !ok {
			t.logger.Error("block not found on txn add", "hash", block.Hash())
		} else {
			for _, txn := range block.Transactions {
				addTxns[txn.Hash] = txn
			}
		}
	}

	delTxns := map[types.Hash]*types.Transaction{}
	for _, evnt := range evnt.NewChain {
		// remove these transactions from the pool
		block, ok := t.store.GetBlockByHash(evnt.Hash, true)
		if !ok {
			t.logger.Error("block not found on txn del", "hash", block.Hash())
		} else {
			for _, txn := range block.Transactions {
				delete(addTxns, txn.Hash)
				delTxns[txn.Hash] = txn
			}
		}
	}

	// try to include again the transactions in the pendingQueue list
	for _, txn := range addTxns {
		if err := t.addImpl(OriginReorg, txn); err != nil {
			t.logger.Error("failed to add txn", "err", err)
		}
	}

	// remove the mined transactions from the pendingQueue list
	for _, txn := range delTxns {
		t.decreaseSlots(numSlots(txn))
		t.pendingQueue.Delete(txn)
		t.remoteTxns.Delete(txn)
	}
}

// validateTx validates that the transaction conforms to specific constraints to be added to the txpool
func (t *TxPool) validateTx(tx *types.Transaction, isLocal bool) error {

	//Check the transaction size to overcome DOS Attacks
	if uint64(len(tx.MarshalRLP())) > txMaxSize {
		return ErrOversizedData
	}

	// Check if the transaction has a strictly positive value
	if tx.Value.Sign() < 0 {
		return ErrNegativeValue
	}

	if !t.dev && tx.From != types.ZeroAddress {
		// Only if we are in dev mode we can accept
		// a transaction without validation
		return ErrNonEncryptedTxn
	}

	// Check if the transaction is signed properly
	var signerErr error
	if tx.From == types.ZeroAddress {
		tx.From, signerErr = t.signer.Sender(tx)
		if signerErr != nil {
			return ErrInvalidSender
		}
	}

	// Reject non-local transactions whose Gas Price is under priceLimit
	if !isLocal && tx.GasPrice.Cmp(big.NewInt(int64(t.priceLimit))) < 0 {
		return ErrUnderpriced
	}

	// Grab the state root for the latest block
	stateRoot := t.store.Header().StateRoot

	// Check nonce ordering
	if t.store.GetNonce(stateRoot, tx.From) > tx.Nonce {
		return ErrNonceTooLow
	}

	accountBalance, balanceErr := t.store.GetBalance(stateRoot, tx.From)
	if balanceErr != nil {
		return ErrInvalidAccountState
	}

	// Check if the sender has enough funds to execute the transaction
	if accountBalance.Cmp(tx.Cost()) < 0 {
		return ErrInsufficientFunds
	}

	// Make sure the transaction doesn't exceed the block limit
	// TODO: Awaiting separate PR

	// Make sure the transaction has more gas than the basic transaction fee
	intrinsicGas, err := state.TransactionGasCost(tx, t.forks.Homestead, t.forks.Istanbul)
	if err != nil {
		return err
	}

	if tx.Gas < intrinsicGas {
		return ErrIntrinsicGas
	}

	return nil
}

// Underpriced checks whether given tx's price is less than any in remote transactions
func (t *TxPool) Underpriced(tx *types.Transaction) bool {
	lowestTx := t.remoteTxns.Pop()
	if lowestTx == nil {
		return false
	}
	// tx.GasPrice < lowestTx.Price
	underpriced := tx.GasPrice.Cmp(lowestTx.price) < 0
	t.remoteTxns.Push(lowestTx.tx)
	return underpriced
}

func (t *TxPool) Discard(slots uint64, force bool) ([]*types.Transaction, bool) {
	dropped := make([]*types.Transaction, 0)
	for t.remoteTxns.Length() > 0 && slots > 0 {
		tx := t.remoteTxns.Pop()
		dropped = append(dropped, tx.tx)

		txSlots := numSlots(tx.tx)
		if slots >= txSlots {
			slots -= txSlots
		} else {
			slots = 0
		}
	}

	// Put back if couldn't make required space
	if slots > 0 && !force {
		for _, tx := range dropped {
			t.remoteTxns.Push(tx)
		}
		return nil, false
	}
	return dropped, true
}

// increaseSlots increases number of taken slots
func (t *TxPool) increaseSlots(slots uint64) {
	atomic.AddUint64(&t.slots, slots)
}

// increaseSlots decreases number of taken slots
func (t *TxPool) decreaseSlots(slots uint64) {
	atomic.AddUint64(&t.slots, ^(slots - 1))
}

// txHeapWrapper is a wrapper object for account based transactions
type txHeapWrapper struct {
	// txs is the actual min heap (nonce ordered) for account transactions
	txs txHeap

	// nextNonce is a field indicating what should be the next
	// valid nonce for the account transaction
	nextNonce uint64
}

// newTxHeapWrapper creates a new account based tx heap
func newTxHeapWrapper() *txHeapWrapper {
	return &txHeapWrapper{
		txs: txHeap{},
	}
}

// Add adds a new tx onto the account based tx heap
func (t *txHeapWrapper) Add(tx *types.Transaction) {
	t.Push(tx)
}

// pruneLowNonceTx removes any transactions from the account tx queue
// that have a lower nonce than the current account nonce in state
func (t *txHeapWrapper) pruneLowNonceTx() {
	for {
		// Grab the min-nonce transaction from the heap
		tx := t.Peek()
		if tx == nil || tx.Nonce >= t.nextNonce {
			break
		}

		// Drop it from the heap
		t.Pop()
	}
}

// Promote promotes all the new valid transactions
func (t *txHeapWrapper) Promote() []*types.Transaction {
	// Remove elements lower than nonce
	t.pruneLowNonceTx()

	// Promote elements
	tx := t.Peek()
	if tx == nil || tx.Nonce != t.nextNonce {
		// Nothing to promote
		return nil
	}

	promote := []*types.Transaction{}
	higherNonceTxs := []*types.Transaction{}

	reinsertFunc := func() {
		// Reinsert the tx back to the account specific transaction queue
		for _, highNonceTx := range higherNonceTxs {
			t.Push(highNonceTx)
		}
	}

	for {
		promote = append(promote, tx)
		t.Pop()

		var nextTx *types.Transaction
		if nextTx = t.Peek(); nextTx == nil {
			break
		}

		if tx.Nonce+1 != nextTx.Nonce {
			// Tx that have a higher nonce are shelved for later
			// when they can actually be parsed
			higherNonceTxs = append(higherNonceTxs, nextTx)
			break
		}

		tx = nextTx
	}

	// Find the last transaction to be promoted
	lastTxn := promote[len(promote)-1]
	// Grab its nonce value and set it as the reference next nonce
	t.nextNonce = lastTxn.Nonce + 1

	reinsertFunc()

	return promote
}

// Peek returns the lowest nonce transaction in the account based heap
func (t *txHeapWrapper) Peek() *types.Transaction {
	return t.txs.Peek()
}

// Push adds a transaction to the account based heap
func (t *txHeapWrapper) Push(tx *types.Transaction) {
	// Check if the current transaction has a higher or equal nonce
	// than all the current transactions in the account based heap
	i := sort.Search(len(t.txs), func(i int) bool {
		return t.txs[0].Nonce >= tx.Nonce
	})

	// If sort.Search found something, it will return the index
	// of the first found element for which func(i int) was true
	if i < len(t.txs) && t.txs[i].Nonce == tx.Nonce {
		// i is an index corresponding to an element in the
		// account based heap, and the nonces match up, so this tx is discarded
		return
	}

	// All checks have passed, add the tx to the account based heap
	heap.Push(&t.txs, tx)
}

// Pop removes the min-nonce transaction from the account based heap
func (t *txHeapWrapper) Pop() *types.Transaction {
	res := heap.Pop(&t.txs)
	if res == nil {
		return nil
	}

	return res.(*types.Transaction)
}

// Remove removes the transaction with given hash
func (t *txHeapWrapper) Remove(hash types.Hash) bool {
	for i, tx := range t.txs {
		if tx.Hash == hash {
			t.txs = append(t.txs[:i], t.txs[i+1:]...)
			return true
		}
	}
	return false
}

// Account based heap implementation //
// The heap is min-nonce ordered //

type txHeap []*types.Transaction

// Required method definitions for the standard golang heap package

func (t *txHeap) Peek() *types.Transaction {
	if len(*t) == 0 {
		return nil
	}
	return (*t)[0]
}

func (t *txHeap) Len() int {
	return len(*t)
}

func (t *txHeap) Swap(i, j int) {
	(*t)[i], (*t)[j] = (*t)[j], (*t)[i]
}

func (t *txHeap) Less(i, j int) bool {
	return (*t)[i].Nonce < (*t)[j].Nonce
}

func (t *txHeap) Push(x interface{}) {
	(*t) = append((*t), x.(*types.Transaction))
}

func (t *txHeap) Pop() interface{} {
	old := *t
	n := len(old)
	x := old[n-1]
	*t = old[0 : n-1]
	return x
}

// Price based heap implementation //
type pricedTx struct {
	tx    *types.Transaction
	from  types.Address
	price *big.Int
	index int
}

// helper object for tx price heap
type txPriceHeap struct {
	lock  sync.Mutex
	index map[types.Hash]*pricedTx
	heap  heap.Interface
}

func (t *txPriceHeap) Length() uint64 {
	t.lock.Lock()
	defer t.lock.Unlock()

	return uint64(len(t.index))
}

func (t *txPriceHeap) Delete(tx *types.Transaction) {
	t.lock.Lock()
	defer t.lock.Unlock()

	if item, ok := t.index[tx.Hash]; ok {
		heap.Remove(t.heap, item.index)
		delete(t.index, tx.Hash)
	}
}

func (t *txPriceHeap) Push(tx *types.Transaction) error {
	t.lock.Lock()
	defer t.lock.Unlock()

	price := new(big.Int).Set(tx.GasPrice)

	if _, ok := t.index[tx.Hash]; ok {
		return ErrAlreadyKnown
	}

	pTx := &pricedTx{
		tx:    tx,
		from:  tx.From,
		price: price,
	}
	t.index[tx.Hash] = pTx
	heap.Push(t.heap, pTx)
	return nil
}

func (t *txPriceHeap) Pop() *pricedTx {
	t.lock.Lock()
	defer t.lock.Unlock()

	if len(t.index) == 0 {
		return nil
	}
	tx := heap.Pop(t.heap).(*pricedTx)
	delete(t.index, tx.tx.Hash)
	return tx
}

func (t *txPriceHeap) Contains(tx *types.Transaction) bool {
	_, ok := t.index[tx.Hash]
	return ok
}

// return new max-price ordered tx heap
func newMaxTxPriceHeap() *txPriceHeap {
	return &txPriceHeap{
		index: make(map[types.Hash]*pricedTx),
		heap:  newMaxTxPriceHeapImpl(),
	}
}

// return new min-price ordered tx heap
func newMinTxPriceHeap() *txPriceHeap {
	return &txPriceHeap{
		index: make(map[types.Hash]*pricedTx),
		heap:  newMinTxPriceHeapImpl(),
	}
}

// Required method definitions for the standard golang heap package
type txPriceHeapImplBase struct {
	txs []*pricedTx
}

func (t txPriceHeapImplBase) Len() int { return len(t.txs) }

func (t txPriceHeapImplBase) Swap(i, j int) {
	t.txs[i], t.txs[j] = t.txs[j], t.txs[i]
	t.txs[i].index = i
	t.txs[j].index = j
}

func (t *txPriceHeapImplBase) Push(x interface{}) {
	n := len(t.txs)
	job := x.(*pricedTx)
	job.index = n
	t.txs = append(t.txs, job)
}

func (t *txPriceHeapImplBase) Pop() interface{} {
	old := *t
	n := len(old.txs)
	job := old.txs[n-1]
	job.index = -1
	t.txs = old.txs[0 : n-1]
	return job
}

func (t txPriceHeapImplBase) Less(i, j int) bool {
	return i < j
}

// max price ordered tx heap implementation
type maxTxPriceHeapImpl struct {
	txPriceHeapImplBase
}

func newMaxTxPriceHeapImpl() heap.Interface {
	return &maxTxPriceHeapImpl{
		txPriceHeapImplBase: txPriceHeapImplBase{
			make([]*pricedTx, 0),
		},
	}
}

func (t maxTxPriceHeapImpl) Less(i, j int) bool {
	if t.txs[i].from == t.txs[j].from {
		return t.txs[i].tx.Nonce < t.txs[j].tx.Nonce
	}

	return t.txs[i].price.Cmp(t.txs[j].price) >= 0
}

type minTxPriceHeapImpl struct {
	txPriceHeapImplBase
}

// min price ordered tx heap implementation
func newMinTxPriceHeapImpl() heap.Interface {
	return &minTxPriceHeapImpl{
		txPriceHeapImplBase: txPriceHeapImplBase{
			make([]*pricedTx, 0),
		},
	}
}

func (t minTxPriceHeapImpl) Less(i, j int) bool {
	if t.txs[i].from == t.txs[j].from {
		return t.txs[i].tx.Nonce < t.txs[j].tx.Nonce
	}

	return t.txs[i].price.Cmp(t.txs[j].price) < 0
}

type localAccounts struct {
	accounts map[types.Address]bool
	mutex    sync.RWMutex
}

func newLocalAccounts(addrs []types.Address) *localAccounts {
	accounts := make(map[types.Address]bool, len(addrs))
	for _, addr := range addrs {
		accounts[addr] = true
	}
	return &localAccounts{
		accounts: accounts,
		mutex:    sync.RWMutex{},
	}
}

func (a *localAccounts) containsAddr(addr types.Address) bool {
	a.mutex.RLock()
	defer a.mutex.RUnlock()
	return a.accounts[addr]
}

func (a *localAccounts) containsTxSender(signer signer, tx *types.Transaction) bool {
	if addr, err := signer.Sender(tx); err == nil {
		return a.containsAddr(addr)
	}
	return false
}

func (a *localAccounts) addAddr(addr types.Address) {
	a.mutex.Lock()
	defer a.mutex.Unlock()
	a.accounts[addr] = true
}

// numSlots calculates the number of slots for given transaction
func numSlots(tx *types.Transaction) uint64 {
	return (tx.Size() + txSlotSize - 1) / txSlotSize
}<|MERGE_RESOLUTION|>--- conflicted
+++ resolved
@@ -136,16 +136,11 @@
 		logger:        logger.Named("txpool"),
 		store:         store,
 		idlePeriod:    defaultIdlePeriod,
-<<<<<<< HEAD
 		accountQueues: make(map[types.Address]*accountQueueWrapper),
-		pendingQueue:  newTxPriceHeap(),
-=======
-		accountQueues: make(map[types.Address]*txHeapWrapper),
 		pendingQueue:  newMaxTxPriceHeap(),
 		remoteTxns:    newMinTxPriceHeap(),
 		slots:         0,
 		maxSlots:      maxSlots,
->>>>>>> 2b21cabe
 		sealing:       sealing,
 		locals:        newLocalAccounts(locals),
 		noLocals:      noLocals,
@@ -321,9 +316,12 @@
 			return ErrTxPoolOverflow
 		}
 		for _, tx := range dropped {
-			if queue, ok := t.accountQueues[tx.From]; ok {
-				queue.Remove(tx.Hash)
+			mux := t.lockAccountQueue(tx.From, true)
+			if wrapper, ok := t.accountQueues[tx.From]; ok {
+				wrapper.accountQueue.Remove(tx.Hash)
 			}
+			mux.unlock()
+
 			t.pendingQueue.Delete(tx)
 			t.decreaseSlots(numSlots(tx))
 		}
@@ -334,16 +332,9 @@
 	mux := t.lockAccountQueue(tx.From, true)
 	defer mux.unlock()
 
-<<<<<<< HEAD
 	wrapper := t.accountQueues[tx.From]
 	wrapper.accountQueue.Add(tx)
-=======
-		// Initialize the account based transaction heap
-		txnsQueue = newTxHeapWrapper()
-		txnsQueue.nextNonce = t.store.GetNonce(stateRoot, tx.From)
-		t.accountQueues[tx.From] = txnsQueue
-	}
-	txnsQueue.Add(tx)
+
 	t.increaseSlots(numSlots(tx))
 	if !isLocal {
 		t.remoteTxns.Push(tx)
@@ -358,7 +349,6 @@
 	if isLocal && !t.locals.containsAddr(tx.From) {
 		t.locals.addAddr(tx.From)
 	}
->>>>>>> 2b21cabe
 
 	for _, promoted := range wrapper.accountQueue.Promote() {
 		if pushErr := t.pendingQueue.Push(promoted); pushErr != nil {
@@ -374,9 +364,12 @@
 // Since any discarded transaction should not affect the world state, the nextNonce should be reset to the value
 // it was set to before the transaction appeared.
 func (t *TxPool) DecreaseAccountNonce(tx *types.Transaction) {
-	if t.accountQueues[tx.From] != nil {
-		txnsQueue := t.accountQueues[tx.From]
-		txnsQueue.nextNonce -= 1
+	mux := t.lockAccountQueue(tx.From, true)
+	defer mux.unlock()
+
+	wrapper, ok := t.accountQueues[tx.From]
+	if ok {
+		wrapper.accountQueue.nextNonce -= 1
 	}
 }
 
