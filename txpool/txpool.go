--- conflicted
+++ resolved
@@ -165,12 +165,9 @@
 
 	// prometheus API
 	metrics *Metrics
-<<<<<<< HEAD
 
 	// Event manager for txpool events
 	eventManager *eventManager
-=======
->>>>>>> 1ff87c04
 
 	// indicates which txpool operator commands should be implemented
 	proto.UnimplementedTxnPoolOperatorServer
@@ -198,12 +195,9 @@
 		priceLimit:  config.PriceLimit,
 		sealing:     config.Sealing,
 	}
-<<<<<<< HEAD
 
 	// Attach the event manager
 	pool.eventManager = newEventManager(pool.logger)
-=======
->>>>>>> 1ff87c04
 
 	if network != nil {
 		// subscribe to the gossip protocol
@@ -251,11 +245,8 @@
 
 // Close shuts down the pool's main loop.
 func (p *TxPool) Close() {
+	p.eventManager.close()
 	p.shutdownCh <- struct{}{}
-<<<<<<< HEAD
-	p.eventManager.close()
-=======
->>>>>>> 1ff87c04
 }
 
 // SetSigner sets the signer the pool will use
@@ -350,7 +341,6 @@
 		p.executables.push(tx)
 	}
 }
-<<<<<<< HEAD
 
 // Drop removes the given (unrecoverable) transaction from
 // its associated promoted queue (account) and rolls
@@ -373,30 +363,6 @@
 	// update metrics
 	p.metrics.PendingTxs.Add(-1)
 
-=======
-
-// Drop removes the given (unrecoverable) transaction from
-// its associated promoted queue (account) and rolls
-// back the account's nextNonce.
-// Will update executables with the next primary
-// from that account (if any).
-func (p *TxPool) Drop(tx *types.Transaction) {
-	account := p.accounts.get(tx.From)
-
-	account.promoted.lock(true)
-	defer account.promoted.unlock()
-
-	// pop the top most promoted tx
-	account.promoted.pop()
-
-	// update state
-	p.index.remove(tx)
-	p.gauge.decrease(slotsRequired(tx))
-
-	// update metrics
-	p.metrics.PendingTxs.Add(-1)
-
->>>>>>> 1ff87c04
 	if tx.Nonce < account.getNonce() {
 		// rollback nonce
 		account.setNonce(tx.Nonce)
@@ -406,14 +372,11 @@
 	if tx := account.promoted.peek(); tx != nil {
 		p.executables.push(tx)
 	}
-<<<<<<< HEAD
 
 	p.eventManager.fireEvent(&proto.TxPoolEvent{
 		Type:   proto.EventType_DROPPED,
 		TxHash: tx.Hash.String(),
 	})
-=======
->>>>>>> 1ff87c04
 }
 
 // Demote removes the (recoverable) transaction from
@@ -423,7 +386,6 @@
 // from that account (if any).
 func (p *TxPool) Demote(tx *types.Transaction) {
 	account := p.accounts.get(tx.From)
-<<<<<<< HEAD
 
 	account.promoted.lock(true)
 	defer account.promoted.unlock()
@@ -434,31 +396,16 @@
 	// signal enqueue request [BLOCKING]
 	p.enqueueReqCh <- enqueueRequest{tx: tx, demoted: true}
 
-=======
-
-	account.promoted.lock(true)
-	defer account.promoted.unlock()
-
-	// drop the tx from account promoted
-	account.promoted.pop()
-
-	// signal enqueue request [BLOCKING]
-	p.enqueueReqCh <- enqueueRequest{tx: tx, demoted: true}
-
->>>>>>> 1ff87c04
 	// update executables
 	if tx := account.promoted.peek(); tx != nil {
 		p.executables.push(tx)
 	}
 
 	p.logger.Debug("demoted transaction", "hash", tx.Hash.String())
-<<<<<<< HEAD
 	p.eventManager.fireEvent(&proto.TxPoolEvent{
 		Type:   proto.EventType_DEMOTED,
 		TxHash: tx.Hash.String(),
 	})
-=======
->>>>>>> 1ff87c04
 }
 
 // ResetWithHeaders processes the transactions from the new
@@ -650,7 +597,6 @@
 	if !p.accounts.exists(tx.From) {
 		p.createAccountOnce(tx.From)
 	}
-<<<<<<< HEAD
 
 	// send request [BLOCKING]
 	p.enqueueReqCh <- enqueueRequest{tx: tx}
@@ -759,101 +705,6 @@
 	}
 }
 
-=======
-
-	// send request [BLOCKING]
-	p.enqueueReqCh <- enqueueRequest{tx: tx}
-
-	return nil
-}
-
-// handleEnqueueRequest attempts to enqueue the transaction
-// contained in the given request to the associated account.
-// If, afterwards, the account is eligible for promotion,
-// a promoteRequest is signaled.
-func (p *TxPool) handleEnqueueRequest(req enqueueRequest) {
-	tx := req.tx
-	addr := req.tx.From
-
-	// fetch account
-	account := p.accounts.get(addr)
-
-	// enqueue tx
-	if err := account.enqueue(tx, req.demoted); err != nil {
-		p.logger.Error("enqueue request", "err", err)
-
-		return
-	}
-
-	p.logger.Debug("enqueue request", "hash", tx.Hash.String())
-
-	// update lookup
-	p.index.add(tx)
-
-	// demoted transactions never decrease the gauge
-	if !req.demoted {
-		p.gauge.increase(slotsRequired(tx))
-	}
-
-	if tx.Nonce <= account.getNonce() {
-		// account queue is ready for promotion:
-		// 	1. New tx is matching nonce expected
-		// 	2. Demoted tx is eligible for promotion
-		p.promoteReqCh <- promoteRequest{account: addr} // BLOCKING
-	}
-}
-
-// handlePromoteRequest handles moving promotable transactions
-// of some account from enqueued to promoted. Can only be
-// invoked by handleEnqueueRequest or resetAccount.
-func (p *TxPool) handlePromoteRequest(req promoteRequest) {
-	addr := req.account
-	account := p.accounts.get(addr)
-
-	// promote enqueued txs
-	promoted := account.promote()
-	p.logger.Debug("promote request", "promoted", promoted, "addr", addr.String())
-
-	// update metrics
-	p.metrics.PendingTxs.Add(float64(promoted))
-}
-
-// addGossipTx handles receiving transactions
-// gossiped by the network.
-func (p *TxPool) addGossipTx(obj interface{}) {
-	if !p.sealing {
-		return
-	}
-
-	raw := obj.(*proto.Txn) // nolint:forcetypeassert
-	tx := new(types.Transaction)
-
-	// decode tx
-	if err := tx.UnmarshalRLP(raw.Raw.Value); err != nil {
-		p.logger.Error("failed to decode broadcasted tx", "err", err)
-
-		return
-	}
-
-	// add tx
-	if err := p.addTx(gossip, tx); err != nil {
-		p.logger.Error("failed to add broadcasted txn", "err", err)
-	}
-}
-
-// resetAccounts updates existing accounts with the new nonce.
-func (p *TxPool) resetAccounts(stateNonces map[types.Address]uint64) {
-	for addr, nonce := range stateNonces {
-		if !p.accounts.exists(addr) {
-			// unknown account
-			continue
-		}
-
-		p.resetAccount(addr, nonce)
-	}
-}
-
->>>>>>> 1ff87c04
 // resetAccount aligns the account's state with the given nonce,
 // pruning any present stale transaction. If, afterwards, the account
 // is eligible for promotion, a promoteRequest is signaled.
