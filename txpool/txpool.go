package txpool

import (
	"errors"
	"fmt"
	"math/big"
	"time"

	"github.com/golang/protobuf/ptypes/any"
	"github.com/hashicorp/go-hclog"
	"github.com/libp2p/go-libp2p-core/peer"
	"google.golang.org/grpc"

	"github.com/0xPolygon/polygon-edge/blockchain"
	"github.com/0xPolygon/polygon-edge/chain"
	"github.com/0xPolygon/polygon-edge/network"
	"github.com/0xPolygon/polygon-edge/state"
	"github.com/0xPolygon/polygon-edge/txpool/proto"
	"github.com/0xPolygon/polygon-edge/types"
)

const (
	txSlotSize  = 32 * 1024  // 32kB
	txMaxSize   = 128 * 1024 // 128Kb
	topicNameV1 = "txpool/0.1"

	// maximum allowed number of times an account
	// was excluded from block building (ibft.writeTransactions)
	maxAccountDemotions = uint(10)
<<<<<<< HEAD

	defaultMaxEnqueuedLimit = uint64(16)

	pruningCooldown = 5000 * time.Millisecond
=======
>>>>>>> e5e8b164
)

// errors
var (
	ErrIntrinsicGas            = errors.New("intrinsic gas too low")
	ErrBlockLimitExceeded      = errors.New("exceeds block gas limit")
	ErrNegativeValue           = errors.New("negative value")
	ErrExtractSignature        = errors.New("cannot extract signature")
	ErrInvalidSender           = errors.New("invalid sender")
	ErrTxPoolOverflow          = errors.New("txpool is full")
	ErrUnderpriced             = errors.New("transaction underpriced")
	ErrNonceTooLow             = errors.New("nonce too low")
	ErrInsufficientFunds       = errors.New("insufficient funds for gas * price + value")
	ErrInvalidAccountState     = errors.New("invalid account state")
	ErrAlreadyKnown            = errors.New("already known")
	ErrOversizedData           = errors.New("oversized data")
	ErrMaxEnqueuedLimitReached = errors.New("maximum number of enqueued transactions reached")
)

// indicates origin of a transaction
type txOrigin int

const (
	local  txOrigin = iota // json-RPC/gRPC endpoints
	gossip                 // gossip protocol
	reorg                  // legacy code
)

func (o txOrigin) String() (s string) {
	switch o {
	case local:
		s = "local"
	case gossip:
		s = "gossip"
	case reorg:
		s = "reorg"
	}

	return
}

// store interface defines State helper methods the TxPool should have access to
type store interface {
	Header() *types.Header
	GetNonce(root types.Hash, addr types.Address) uint64
	GetBalance(root types.Hash, addr types.Address) (*big.Int, error)
	GetBlockByHash(types.Hash, bool) (*types.Block, bool)
}

type signer interface {
	Sender(tx *types.Transaction) (types.Address, error)
}

type Config struct {
	PriceLimit         uint64
	MaxSlots           uint64
	MaxAccountEnqueued uint64
	Sealing            bool
}

/* All requests are passed to the main loop
through their designated channels. */

// An enqueueRequest is created for any transaction
// meant to be enqueued onto some account.
// This request is created for (new) transactions
// that passed validation in addTx.
type enqueueRequest struct {
	tx *types.Transaction
}

// A promoteRequest is created each time some account
// is eligible for promotion. This request is signaled
// on 2 occasions:
//
// 1. When an enqueued transaction's nonce is
// not greater than the expected (account's nextNonce).
// == nextNonce - transaction is expected (addTx)
// < nextNonce - transaction was demoted (Demote)
//
// 2. When an account's nextNonce is updated (during ResetWithHeader)
// and the first enqueued transaction matches the new nonce.
type promoteRequest struct {
	account types.Address
}

// TxPool is a module that handles pending transactions.
// All transactions are handled within their respective accounts.
// An account contains 2 queues a transaction needs to go through:
// - 1. Enqueued (entry point)
// - 2. Promoted (exit point)
// (both queues are min nonce ordered)
//
// When consensus needs to process promoted transactions,
// the pool generates a queue of "executable" transactions. These
// transactions are the first-in-line of some promoted queue,
// ready to be written to the state (primaries).
type TxPool struct {
	logger hclog.Logger
	signer signer
	forks  chain.ForksInTime
	store  store

	// map of all accounts registered by the pool
	accounts accountsMap

	// all the primaries sorted by max gas price
	executables *pricedQueue

	// lookup map keeping track of all
	// transactions present in the pool
	index lookupMap

	// networking stack
	topic *network.Topic

	// gauge for measuring pool capacity
	gauge slotGauge

	// priceLimit is a lower threshold for gas price
	priceLimit uint64

	// channels on which the pool's event loop
	// does dispatching/handling requests.
	enqueueReqCh chan enqueueRequest
	promoteReqCh chan promoteRequest
	pruneCh      chan struct{}

	// shutdown channel
	shutdownCh chan struct{}

	// flag indicating if the current node is a sealer,
	// and should therefore gossip transactions
	sealing bool

	// prometheus API
	metrics *Metrics

	// Event manager for txpool events
	eventManager *eventManager

	// indicates which txpool operator commands should be implemented
	proto.UnimplementedTxnPoolOperatorServer
}

// NewTxPool returns a new pool for processing incoming transactions.
func NewTxPool(
	logger hclog.Logger,
	forks chain.ForksInTime,
	store store,
	grpcServer *grpc.Server,
	network *network.Server,
	metrics *Metrics,
	config *Config,
) (*TxPool, error) {
	pool := &TxPool{
		logger:      logger.Named("txpool"),
		forks:       forks,
		store:       store,
		metrics:     metrics,
		executables: newPricedQueue(),
		accounts:    accountsMap{maxEnqueuedLimit: config.MaxAccountEnqueued},
		index:       lookupMap{all: make(map[types.Hash]*types.Transaction)},
		gauge:       slotGauge{height: 0, max: config.MaxSlots},
		priceLimit:  config.PriceLimit,
		sealing:     config.Sealing,

		//	main loop channels
		enqueueReqCh: make(chan enqueueRequest),
		promoteReqCh: make(chan promoteRequest),
		pruneCh:      make(chan struct{}),
		shutdownCh:   make(chan struct{}),
	}

	// Attach the event manager
	pool.eventManager = newEventManager(pool.logger)

	if network != nil {
		// subscribe to the gossip protocol
		topic, err := network.NewTopic(topicNameV1, &proto.Txn{})
		if err != nil {
			return nil, err
		}

		if subscribeErr := topic.Subscribe(pool.addGossipTx); subscribeErr != nil {
			return nil, fmt.Errorf("unable to subscribe to gossip topic, %w", subscribeErr)
		}

		pool.topic = topic
	}

	if grpcServer != nil {
		proto.RegisterTxnPoolOperatorServer(grpcServer, pool)
	}

	return pool, nil
}

// Start runs the pool's main loop in the background.
// On each request received, the appropriate handler
// is invoked in a separate goroutine.
func (p *TxPool) Start() {
	// set default value of txpool pending transactions gauge
	p.metrics.PendingTxs.Set(0)

	//	run the handler for high gauge level pruning
	go func() {
		for {
			select {
			case <-p.shutdownCh:
				return
			case <-p.pruneCh:
				p.pruneAccountsWithNonceHoles()
			}

			//	handler is in cooldown to avoid successive calls
			//	which could be just no-ops
			time.Sleep(pruningCooldown)
		}
	}()

	//	run the handler for the tx pipeline
	go func() {
		for {
			select {
			case <-p.shutdownCh:
				return
			case req := <-p.enqueueReqCh:
				go p.handleEnqueueRequest(req)
			case req := <-p.promoteReqCh:
				go p.handlePromoteRequest(req)
			}
		}
	}()
}

// Close shuts down the pool's main loop.
func (p *TxPool) Close() {
	p.eventManager.Close()
	p.shutdownCh <- struct{}{}
}

// SetSigner sets the signer the pool will use
// to validate a transaction's signature.
func (p *TxPool) SetSigner(s signer) {
	p.signer = s
}

// AddTx adds a new transaction to the pool (sent from json-RPC/gRPC endpoints)
// and broadcasts it to the network (if enabled).
func (p *TxPool) AddTx(tx *types.Transaction) error {
	if err := p.addTx(local, tx); err != nil {
		p.logger.Error("failed to add tx", "err", err)

		return err
	}

	// broadcast the transaction only if a topic
	// subscription is present
	if p.topic != nil {
		tx := &proto.Txn{
			Raw: &any.Any{
				Value: tx.MarshalRLP(),
			},
		}

		if err := p.topic.Publish(tx); err != nil {
			p.logger.Error("failed to topic tx", "err", err)
		}
	}

	return nil
}

// Prepare generates all the transactions
// ready for execution. (primaries)
func (p *TxPool) Prepare() {
	// clear from previous round
	if p.executables.length() != 0 {
		p.executables.clear()
	}

	// fetch primary from each account
	primaries := p.accounts.getPrimaries()

	// push primaries to the executables queue
	for _, tx := range primaries {
		p.executables.push(tx)
	}
}

// Peek returns the best-price selected
// transaction ready for execution.
func (p *TxPool) Peek() *types.Transaction {
	// Popping the executables queue
	// does not remove the actual tx
	// from the pool.
	// The executables queue just provides
	// insight into which account has the
	// highest priced tx (head of promoted queue)
	return p.executables.pop()
}

// Pop removes the given transaction from the
// associated promoted queue (account).
// Will update executables with the next primary
// from that account (if any).
func (p *TxPool) Pop(tx *types.Transaction) {
	// fetch the associated account
	account := p.accounts.get(tx.From)

	account.promoted.lock(true)
	defer account.promoted.unlock()

	// pop the top most promoted tx
	account.promoted.pop()

	// successfully popping an account resets its demotions count to 0
	account.demotions = 0

	// update state
	p.gauge.decrease(slotsRequired(tx))

	// update metrics
	p.metrics.PendingTxs.Add(-1)

	// update executables
	if tx := account.promoted.peek(); tx != nil {
		p.executables.push(tx)
	}
}

// Drop clears the entire account associated with the given transaction
// and reverts its next (expected) nonce.
func (p *TxPool) Drop(tx *types.Transaction) {
	// fetch associated account
	account := p.accounts.get(tx.From)

	account.promoted.lock(true)
	account.enqueued.lock(true)

	// num of all txs dropped
	droppedCount := 0

	// pool resource cleanup
	clearAccountQueue := func(txs []*types.Transaction) {
		p.index.remove(txs...)
		p.gauge.decrease(slotsRequired(txs...))

		// increase counter
		droppedCount += len(txs)
	}

	defer func() {
		account.enqueued.unlock()
		account.promoted.unlock()
	}()

	// rollback nonce
	nextNonce := tx.Nonce
	account.setNonce(nextNonce)

	// drop promoted
	dropped := account.promoted.clear()
	clearAccountQueue(dropped)

	// update metrics
	p.metrics.PendingTxs.Add(float64(-1 * len(dropped)))

	// drop enqueued
	dropped = account.enqueued.clear()
	clearAccountQueue(dropped)

	p.eventManager.signalEvent(proto.EventType_DROPPED, tx.Hash)
	p.logger.Debug("dropped account txs",
		"num", droppedCount,
		"next_nonce", nextNonce,
		"address", tx.From.String(),
	)
}

// Demote excludes an account from being further processed during block building
// due to a recoverable error. If an account has been demoted too many times (maxAccountDemotions),
// it is Dropped instead.
func (p *TxPool) Demote(tx *types.Transaction) {
	account := p.accounts.get(tx.From)
	if account.demotions == maxAccountDemotions {
		p.logger.Debug(
			"Demote: threshold reached - dropping account",
			"addr", tx.From.String(),
		)

		p.Drop(tx)

		// reset the demotions counter
		account.demotions = 0

		return
	}

	account.demotions++

	p.eventManager.signalEvent(proto.EventType_DEMOTED, tx.Hash)
}

// ResetWithHeaders processes the transactions from the new
// headers to sync the pool with the new state.
func (p *TxPool) ResetWithHeaders(headers ...*types.Header) {
	e := &blockchain.Event{
		NewChain: headers,
	}

	// process the txs in the event
	// to make sure the pool is up-to-date
	p.processEvent(e)
}

// processEvent collects the latest nonces for each account containted
// in the received event. Resets all known accounts with the new nonce.
func (p *TxPool) processEvent(event *blockchain.Event) {
	oldTxs := make(map[types.Hash]*types.Transaction)

	// Legacy reorg logic //
	for _, header := range event.OldChain {
		// transactions to be returned to the pool
		block, ok := p.store.GetBlockByHash(header.Hash, true)
		if !ok {
			continue
		}

		for _, tx := range block.Transactions {
			oldTxs[tx.Hash] = tx
		}
	}

	// Grab the latest state root now that the block has been inserted
	stateRoot := p.store.Header().StateRoot
	stateNonces := make(map[types.Address]uint64)

	// discover latest (next) nonces for all accounts
	for _, header := range event.NewChain {
		block, ok := p.store.GetBlockByHash(header.Hash, true)
		if !ok {
			p.logger.Error("could not find block in store", "hash", header.Hash.String())

			continue
		}

		// remove mined txs from the lookup map
		p.index.remove(block.Transactions...)

		// Extract latest nonces
		for _, tx := range block.Transactions {
			var err error

			addr := tx.From
			if addr == types.ZeroAddress {
				// From field is not set, extract the signer
				if addr, err = p.signer.Sender(tx); err != nil {
					p.logger.Error(
						fmt.Sprintf("unable to extract signer for transaction, %v", err),
					)

					continue
				}
			}

			// skip already processed accounts
			if _, processed := stateNonces[addr]; processed {
				continue
			}

			// fetch latest nonce from the state
			latestNonce := p.store.GetNonce(stateRoot, addr)

			// update the result map
			stateNonces[addr] = latestNonce

			// Legacy reorg logic //
			// Update the addTxns in case of reorgs
			delete(oldTxs, tx.Hash)
		}
	}

	// Legacy reorg logic //
	for _, tx := range oldTxs {
		if err := p.addTx(reorg, tx); err != nil {
			p.logger.Error("add tx", "err", err)
		}
	}

	if len(stateNonces) == 0 {
		return
	}

	// reset accounts with the new state
	p.resetAccounts(stateNonces)
}

// validateTx ensures the transaction conforms to specific
// constraints before entering the pool.
func (p *TxPool) validateTx(tx *types.Transaction) error {
	// Check the transaction size to overcome DOS Attacks
	if uint64(len(tx.MarshalRLP())) > txMaxSize {
		return ErrOversizedData
	}

	// Check if the transaction has a strictly positive value
	if tx.Value.Sign() < 0 {
		return ErrNegativeValue
	}

	// Check if the transaction is signed properly

	// Extract the sender
	from, signerErr := p.signer.Sender(tx)
	if signerErr != nil {
		return ErrExtractSignature
	}

	// If the from field is set, check that
	// it matches the signer
	if tx.From != types.ZeroAddress &&
		tx.From != from {
		return ErrInvalidSender
	}

	// If no address was set, update it
	if tx.From == types.ZeroAddress {
		tx.From = from
	}

	// Reject underpriced transactions
	if tx.IsUnderpriced(p.priceLimit) {
		return ErrUnderpriced
	}

	// Grab the state root for the latest block
	stateRoot := p.store.Header().StateRoot

	// Check nonce ordering
	if p.store.GetNonce(stateRoot, tx.From) > tx.Nonce {
		return ErrNonceTooLow
	}

	accountBalance, balanceErr := p.store.GetBalance(stateRoot, tx.From)
	if balanceErr != nil {
		return ErrInvalidAccountState
	}

	// Check if the sender has enough funds to execute the transaction
	if accountBalance.Cmp(tx.Cost()) < 0 {
		return ErrInsufficientFunds
	}

	// Make sure the transaction has more gas than the basic transaction fee
	intrinsicGas, err := state.TransactionGasCost(tx, p.forks.Homestead, p.forks.Istanbul)
	if err != nil {
		return err
	}

	if tx.Gas < intrinsicGas {
		return ErrIntrinsicGas
	}

	// Grab the block gas limit for the latest block
	latestBlockGasLimit := p.store.Header().GasLimit

	if tx.Gas > latestBlockGasLimit {
		return ErrBlockLimitExceeded
	}

	return nil
}

func (p *TxPool) signalPruning() {
	select {
	case p.pruneCh <- struct{}{}:
	default: //	pruning handler is active or in cooldown
	}
}

func (p *TxPool) pruneAccountsWithNonceHoles() {
	p.accounts.Range(
		func(_, value interface{}) bool {
			account, _ := value.(*account)

			account.enqueued.lock(true)
			defer account.enqueued.unlock()

			firstTx := account.enqueued.peek()

			if firstTx == nil {
				return true
			}

			if firstTx.Nonce == account.getNonce() {
				return true
			}

			removed := account.enqueued.clear()

			p.index.remove(removed...)
			p.gauge.decrease(slotsRequired(removed...))

			return true
		},
	)
}

// addTx is the main entry point to the pool
// for all new transactions. If the call is
// successful, an account is created for this address
// (only once) and an enqueueRequest is signaled.
func (p *TxPool) addTx(origin txOrigin, tx *types.Transaction) error {
	p.logger.Debug("add tx",
		"origin", origin.String(),
		"hash", tx.Hash.String(),
	)

	// validate incoming tx
	if err := p.validateTx(tx); err != nil {
		return err
	}

	if p.gauge.highPressure() {
		p.signalPruning()
	}

	// check for overflow
	if p.gauge.read()+slotsRequired(tx) > p.gauge.max {
		return ErrTxPoolOverflow
	}

	tx.ComputeHash()

	// add to index
	if ok := p.index.add(tx); !ok {
		return ErrAlreadyKnown
	}

	// initialize account for this address once
	if !p.accounts.exists(tx.From) {
		p.createAccountOnce(tx.From)
	}

	// send request [BLOCKING]
	p.enqueueReqCh <- enqueueRequest{tx: tx}
	p.eventManager.signalEvent(proto.EventType_ADDED, tx.Hash)

	return nil
}

// handleEnqueueRequest attempts to enqueue the transaction
// contained in the given request to the associated account.
// If, afterwards, the account is eligible for promotion,
// a promoteRequest is signaled.
func (p *TxPool) handleEnqueueRequest(req enqueueRequest) {
	tx := req.tx
	addr := req.tx.From

	// fetch account
	account := p.accounts.get(addr)

	// enqueue tx
	if err := account.enqueue(tx); err != nil {
		p.logger.Error("enqueue request", "err", err)

		p.index.remove(tx)

		return
	}

	p.logger.Debug("enqueue request", "hash", tx.Hash.String())

	p.gauge.increase(slotsRequired(tx))

	p.eventManager.signalEvent(proto.EventType_ENQUEUED, tx.Hash)

	if tx.Nonce > account.getNonce() {
		// don't signal promotion for
		// higher nonce txs
		return
	}

	p.promoteReqCh <- promoteRequest{account: addr} // BLOCKING
}

// handlePromoteRequest handles moving promotable transactions
// of some account from enqueued to promoted. Can only be
// invoked by handleEnqueueRequest or resetAccount.
func (p *TxPool) handlePromoteRequest(req promoteRequest) {
	addr := req.account
	account := p.accounts.get(addr)

	// promote enqueued txs
	promoted := account.promote()
	p.logger.Debug("promote request", "promoted", promoted, "addr", addr.String())

	// update metrics
	p.metrics.PendingTxs.Add(float64(len(promoted)))
	p.eventManager.signalEvent(proto.EventType_PROMOTED, toHash(promoted...)...)
}

// addGossipTx handles receiving transactions
// gossiped by the network.
func (p *TxPool) addGossipTx(obj interface{}, _ peer.ID) {
	if !p.sealing {
		return
	}

	raw, ok := obj.(*proto.Txn)
	if !ok {
		p.logger.Error("failed to cast gossiped message to txn")

		return
	}

	// Verify that the gossiped transaction message is not empty
	if raw == nil || raw.Raw == nil {
		p.logger.Error("malformed gossip transaction message received")

		return
	}

	tx := new(types.Transaction)

	// decode tx
	if err := tx.UnmarshalRLP(raw.Raw.Value); err != nil {
		p.logger.Error("failed to decode broadcast tx", "err", err)

		return
	}

	// add tx
	if err := p.addTx(gossip, tx); err != nil {
		if errors.Is(err, ErrAlreadyKnown) {
			p.logger.Debug("rejecting known tx (gossip)", "hash", tx.Hash.String())

			return
		}

		p.logger.Error("failed to add broadcast tx", "err", err, "hash", tx.Hash.String())
	}
}

// resetAccounts updates existing accounts with the new nonce and prunes stale transactions.
func (p *TxPool) resetAccounts(stateNonces map[types.Address]uint64) {
	var (
		allPrunedPromoted []*types.Transaction
		allPrunedEnqueued []*types.Transaction
	)

	// clear all accounts of stale txs
	for addr, newNonce := range stateNonces {
		if !p.accounts.exists(addr) {
			// no updates for this account
			continue
		}

		account := p.accounts.get(addr)
		prunedPromoted, prunedEnqueued := account.reset(newNonce, p.promoteReqCh)

		// append pruned
		allPrunedPromoted = append(allPrunedPromoted, prunedPromoted...)
		allPrunedEnqueued = append(allPrunedEnqueued, prunedEnqueued...)

		// new state for account -> demotions are reset to 0
		account.demotions = 0
	}

	// pool cleanup callback
	cleanup := func(stale ...*types.Transaction) {
		p.index.remove(stale...)
		p.gauge.decrease(slotsRequired(stale...))
	}

	// prune pool state
	if len(allPrunedPromoted) > 0 {
		cleanup(allPrunedPromoted...)
		p.eventManager.signalEvent(
			proto.EventType_PRUNED_PROMOTED,
			toHash(allPrunedPromoted...)...,
		)

		p.metrics.PendingTxs.Add(float64(-1 * len(allPrunedPromoted)))
	}

	if len(allPrunedEnqueued) > 0 {
		cleanup(allPrunedEnqueued...)
		p.eventManager.signalEvent(
			proto.EventType_PRUNED_ENQUEUED,
			toHash(allPrunedEnqueued...)...,
		)
	}
}

// createAccountOnce creates an account and
// ensures it is only initialized once.
func (p *TxPool) createAccountOnce(newAddr types.Address) *account {
	// fetch nonce from state
	stateRoot := p.store.Header().StateRoot
	stateNonce := p.store.GetNonce(stateRoot, newAddr)

	// initialize the account
	account := p.accounts.initOnce(newAddr, stateNonce)

	return account
}

// Length returns the total number of all promoted transactions.
func (p *TxPool) Length() uint64 {
	return p.accounts.promoted()
}

// toHash returns the hash(es) of given transaction(s)
func toHash(txs ...*types.Transaction) (hashes []types.Hash) {
	for _, tx := range txs {
		hashes = append(hashes, tx.Hash)
	}

	return
}<|MERGE_RESOLUTION|>--- conflicted
+++ resolved
@@ -27,13 +27,8 @@
 	// maximum allowed number of times an account
 	// was excluded from block building (ibft.writeTransactions)
 	maxAccountDemotions = uint(10)
-<<<<<<< HEAD
-
-	defaultMaxEnqueuedLimit = uint64(16)
 
 	pruningCooldown = 5000 * time.Millisecond
-=======
->>>>>>> e5e8b164
 )
 
 // errors
