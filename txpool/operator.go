package txpool

import (
	"context"
	"fmt"

	"github.com/0xPolygon/polygon-sdk/txpool/proto"
	"github.com/0xPolygon/polygon-sdk/types"
	empty "google.golang.org/protobuf/types/known/emptypb"
)

// Status implements the GRPC status endpoint. Returns the number of transactions in the pool
func (p *TxPool) Status(ctx context.Context, req *empty.Empty) (*proto.TxnPoolStatusResp, error) {
	p.LockPromoted(false)
	defer p.UnlockPromoted()

	resp := &proto.TxnPoolStatusResp{
		Length: p.promoted.length(),
	}

	return resp, nil
}

// AddTxn adds a local transaction to the pool
<<<<<<< HEAD
func (p *TxPool) AddTxn(ctx context.Context, raw *proto.AddTxnReq) (*empty.Empty, error) {
=======
func (t *TxPool) AddTxn(ctx context.Context, raw *proto.AddTxnReq) (*proto.AddTxnResp, error) {
>>>>>>> dc546ddc
	if raw.Raw == nil {
		return nil, fmt.Errorf("transaction's field raw is empty")
	}

	txn := new(types.Transaction)
	if err := txn.UnmarshalRLP(raw.Raw.Value); err != nil {
		return nil, err
	}

	if raw.From != "" {
		from := types.Address{}
		if err := from.UnmarshalText([]byte(raw.From)); err != nil {
			return nil, err
		}
		txn.From = from
	}

	if err := p.AddTx(txn); err != nil {
		return nil, err
	}

	return &proto.AddTxnResp{
		TxHash: txn.Hash.String(),
	}, nil
}

// Subscribe implements the operator endpoint. It subscribes to new events in the tx pool
func (p *TxPool) Subscribe(req *empty.Empty, stream proto.TxnPoolOperator_SubscribeServer) error {
	// TODO
	return nil
}<|MERGE_RESOLUTION|>--- conflicted
+++ resolved
@@ -22,11 +22,7 @@
 }
 
 // AddTxn adds a local transaction to the pool
-<<<<<<< HEAD
-func (p *TxPool) AddTxn(ctx context.Context, raw *proto.AddTxnReq) (*empty.Empty, error) {
-=======
 func (t *TxPool) AddTxn(ctx context.Context, raw *proto.AddTxnReq) (*proto.AddTxnResp, error) {
->>>>>>> dc546ddc
 	if raw.Raw == nil {
 		return nil, fmt.Errorf("transaction's field raw is empty")
 	}
