--- conflicted
+++ resolved
@@ -506,11 +506,8 @@
 }
 func TestTx_MaxSize(t *testing.T) {
 	pool, err := NewTxPool(hclog.NewNullLogger(), false, nil, false, defaultPriceLimit, defaultMaxSlots, forks.At(0), &mockStore{}, nil, nil)
-<<<<<<< HEAD
 	pool.EnableDev()
 	pool.AddSigner(&mockSigner{})
-=======
->>>>>>> ed4232e7
 	assert.NoError(t, err)
 	pool.EnableDev()
 	pool.AddSigner(&mockSigner{})
@@ -713,13 +710,8 @@
 		slots uint64
 	}{
 		{
-<<<<<<< HEAD
 			name:       "should add new tx when tx pool has enough space",
 			maxSlot:    5,
-=======
-			name:       "should add new tx when tx pool is empty",
-			maxSlot:    10,
->>>>>>> ed4232e7
 			initialTxs: nil,
 			input: addTx{
 				origin:   OriginAddTxn,
@@ -733,24 +725,15 @@
 			slots: 2,
 		},
 		{
-<<<<<<< HEAD
 			name:    "should reject new remote tx if txpool is full and the gas price is lower than any remote tx in the pool",
 			maxSlot: 4,
-=======
-			name:    "should reject remote tx if txpool is full and gas price is lower than any remote tx in the pool",
-			maxSlot: 3,
->>>>>>> ed4232e7
 			initialTxs: []addTx{
 				{
 					origin:   OriginGossip,
 					account:  accounts[0],
 					nonce:    0,
 					gasPrice: big.NewInt(5),
-<<<<<<< HEAD
 					slot:     3,
-=======
-					slot:     2,
->>>>>>> ed4232e7
 				},
 			},
 			input: addTx{
@@ -762,19 +745,11 @@
 			},
 			err:   ErrUnderpriced,
 			len:   1,
-<<<<<<< HEAD
 			slots: 3,
 		},
 		{
 			name:    "should reject new remote tx if txpool is full and failed to make space",
 			maxSlot: 4,
-=======
-			slots: 2,
-		},
-		{
-			name:    "should reject remote tx if txpool is full and failed to make space",
-			maxSlot: 3,
->>>>>>> ed4232e7
 			initialTxs: []addTx{
 				{
 					origin:   OriginAddTxn,
@@ -789,35 +764,22 @@
 				account:  accounts[1],
 				nonce:    0,
 				gasPrice: big.NewInt(1),
-<<<<<<< HEAD
 				slot:     2,
-=======
-				slot:     1,
->>>>>>> ed4232e7
 			},
 			err:   ErrTxPoolOverflow,
 			len:   1,
 			slots: 3,
 		},
 		{
-<<<<<<< HEAD
 			name:    "should discard existing transactions if new tx set more expensive gas price",
 			maxSlot: 4,
-=======
-			name:    "should discard existing transaction if gas price in new tx is more expensive",
-			maxSlot: 3,
->>>>>>> ed4232e7
 			initialTxs: []addTx{
 				{
 					origin:   OriginGossip,
 					account:  accounts[0],
 					nonce:    0,
 					gasPrice: big.NewInt(1),
-<<<<<<< HEAD
 					slot:     3,
-=======
-					slot:     2,
->>>>>>> ed4232e7
 				},
 			},
 			input: addTx{
@@ -831,7 +793,6 @@
 			len:   1,
 			slots: 2,
 		},
-<<<<<<< HEAD
 		{
 			name:    "should discard existing remote transactions and add new tx forcibly if the new tx is local and set more expensive gas price",
 			maxSlot: 2,
@@ -855,8 +816,6 @@
 			len:   1,
 			slots: 3,
 		},
-=======
->>>>>>> ed4232e7
 	}
 
 	genTx := func(t *testing.T, arg *addTx) *types.Transaction {
