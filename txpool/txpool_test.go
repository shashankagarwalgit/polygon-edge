--- conflicted
+++ resolved
@@ -2,10 +2,7 @@
 
 import (
 	"context"
-<<<<<<< HEAD
 	"crypto/ecdsa"
-=======
->>>>>>> 68b10653
 	"crypto/rand"
 	"fmt"
 	"math/big"
@@ -508,7 +505,7 @@
 	}
 }
 func TestTx_MaxSize(t *testing.T) {
-	pool, err := NewTxPool(hclog.NewNullLogger(), false, nil, false, 1, forks.At(0), &mockStore{}, nil, nil)
+	pool, err := NewTxPool(hclog.NewNullLogger(), false, nil, false, defaultPriceLimit, defaultMaxSlots, forks.At(0), &mockStore{}, nil, nil)
 	assert.NoError(t, err)
 	pool.EnableDev()
 	pool.AddSigner(&mockSigner{})
@@ -727,14 +724,14 @@
 		},
 		{
 			name:    "should reject remote tx if txpool is full and gas price is lower than any remote tx in the pool",
-			maxSlot: 10,
+			maxSlot: 3,
 			initialTxs: []addTx{
 				{
 					origin:   OriginGossip,
 					account:  accounts[0],
 					nonce:    0,
 					gasPrice: big.NewInt(5),
-					slot:     10,
+					slot:     2,
 				},
 			},
 			input: addTx{
@@ -742,22 +739,22 @@
 				account:  accounts[1],
 				nonce:    0,
 				gasPrice: big.NewInt(1),
-				slot:     5,
+				slot:     2,
 			},
 			err:   ErrUnderpriced,
 			len:   1,
-			slots: 10,
+			slots: 2,
 		},
 		{
 			name:    "should reject remote tx if txpool is full and failed to make space",
-			maxSlot: 10,
+			maxSlot: 3,
 			initialTxs: []addTx{
 				{
 					origin:   OriginAddTxn,
 					account:  accounts[0],
 					nonce:    0,
 					gasPrice: big.NewInt(5),
-					slot:     10,
+					slot:     3,
 				},
 			},
 			input: addTx{
@@ -765,22 +762,22 @@
 				account:  accounts[1],
 				nonce:    0,
 				gasPrice: big.NewInt(1),
-				slot:     5,
+				slot:     1,
 			},
 			err:   ErrTxPoolOverflow,
 			len:   1,
-			slots: 10,
+			slots: 3,
 		},
 		{
 			name:    "should discard existing transaction if gas price in new tx is more expensive",
-			maxSlot: 10,
+			maxSlot: 3,
 			initialTxs: []addTx{
 				{
 					origin:   OriginGossip,
 					account:  accounts[0],
 					nonce:    0,
 					gasPrice: big.NewInt(1),
-					slot:     10,
+					slot:     2,
 				},
 			},
 			input: addTx{
@@ -788,11 +785,11 @@
 				account:  accounts[1],
 				nonce:    0,
 				gasPrice: big.NewInt(5),
-				slot:     5,
+				slot:     2,
 			},
 			err:   nil,
 			len:   1,
-			slots: 5,
+			slots: 2,
 		},
 	}
 
