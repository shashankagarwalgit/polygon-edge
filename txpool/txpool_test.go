--- conflicted
+++ resolved
@@ -8,10 +8,6 @@
 	"testing"
 
 	"github.com/0xPolygon/minimal/chain"
-<<<<<<< HEAD
-=======
-
->>>>>>> 3ae5fcf3
 	"github.com/0xPolygon/minimal/crypto"
 	"github.com/0xPolygon/minimal/helper/tests"
 	"github.com/0xPolygon/minimal/network"
@@ -417,7 +413,7 @@
 
 			assert.ErrorIs(t, pool.addImpl("", txn), testCase.expectedError)
 
-			assert.Nil(t, pool.queue[refAddress])
+			assert.Nil(t, pool.accountQueues[refAddress])
 			assert.Equal(t, pool.Length(), uint64(0))
 		})
 	}
