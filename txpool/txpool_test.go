package txpool

import (
	"context"
	"crypto/ecdsa"
	"crypto/rand"
	"math/big"
	"testing"
	"time"

	"github.com/0xPolygon/polygon-edge/chain"
	"github.com/0xPolygon/polygon-edge/crypto"
	"github.com/0xPolygon/polygon-edge/helper/tests"
	"github.com/0xPolygon/polygon-edge/txpool/proto"
	"github.com/0xPolygon/polygon-edge/types"
	"github.com/golang/protobuf/ptypes/any"
	"github.com/hashicorp/go-hclog"
	"github.com/stretchr/testify/assert"
)

const (
	defaultPriceLimit         uint64 = 1
	defaultMaxSlots           uint64 = 4096
	defaultMaxAccountEnqueued uint64 = 128
	validGasLimit             uint64 = 4712350
)

var (
	forks = &chain.Forks{
		Homestead: chain.NewFork(0),
		Istanbul:  chain.NewFork(0),
	}

	nilMetrics = NilMetrics()
)

// addresses used in tests
var (
	addr1 = types.Address{0x1}
	addr2 = types.Address{0x2}
	addr3 = types.Address{0x3}
	addr4 = types.Address{0x4}
	addr5 = types.Address{0x5}
)

// returns a new valid tx of slots size with the given nonce
func newTx(addr types.Address, nonce, slots uint64) *types.Transaction {
	// base field should take 1 slot at least
	size := txSlotSize * (slots - 1)
	if size <= 0 {
		size = 1
	}

	input := make([]byte, size)
	if _, err := rand.Read(input); err != nil {
		return nil
	}

	return &types.Transaction{
		From:     addr,
		Nonce:    nonce,
		Value:    big.NewInt(1),
		GasPrice: big.NewInt(0).SetUint64(defaultPriceLimit),
		Gas:      validGasLimit,
		Input:    input,
	}
}

// returns a new txpool with default test config
func newTestPool(mockStore ...store) (*TxPool, error) {
	return newTestPoolWithSlots(defaultMaxSlots, mockStore...)
}

func newTestPoolWithSlots(maxSlots uint64, mockStore ...store) (*TxPool, error) {
	var storeToUse store
	if len(mockStore) != 0 {
		storeToUse = mockStore[0]
	} else {
		storeToUse = defaultMockStore{
			DefaultHeader: mockHeader,
		}
	}

	return NewTxPool(
		hclog.NewNullLogger(),
		forks.At(0),
		storeToUse,
		nil,
		nil,
		nilMetrics,
		&Config{
<<<<<<< HEAD
			PriceLimit:          defaultPriceLimit,
			MaxSlots:            maxSlots,
			Sealing:             false,
			DeploymentWhitelist: []types.Address{},
=======
			PriceLimit:         defaultPriceLimit,
			MaxSlots:           maxSlots,
			Sealing:            false,
			MaxAccountEnqueued: defaultMaxAccountEnqueued,
>>>>>>> 5d2db1e4
		},
	)
}

type accountState struct {
	enqueued,
	promoted,
	nextNonce uint64
}

type result struct {
	accounts map[types.Address]accountState
	slots    uint64
}

/* Single account cases (unit tests) */

func TestAddTxErrors(t *testing.T) {
	t.Parallel()

	poolSigner := crypto.NewEIP155Signer(100)

	// Generate a private key and address
	defaultKey, defaultAddr := tests.GenerateKeyAndAddr(t)

	setupPool := func() *TxPool {
		pool, err := newTestPool()
		if err != nil {
			t.Fatalf("cannot create txpool - err: %v\n", err)
		}

		pool.SetSigner(poolSigner)

		return pool
	}

	signTx := func(transaction *types.Transaction) *types.Transaction {
		signedTx, signErr := poolSigner.SignTx(transaction, defaultKey)
		if signErr != nil {
			t.Fatalf("Unable to sign transaction, %v", signErr)
		}

		return signedTx
	}

	t.Run("ErrNegativeValue", func(t *testing.T) {
		t.Parallel()
		pool := setupPool()

		tx := newTx(defaultAddr, 0, 1)
		tx.Value = big.NewInt(-5)

		assert.ErrorIs(t,
			pool.addTx(local, signTx(tx)),
			ErrNegativeValue,
		)
	})

	t.Run("ErrBlockLimitExceeded", func(t *testing.T) {
		t.Parallel()
		pool := setupPool()

		tx := newTx(defaultAddr, 0, 1)
		tx.Value = big.NewInt(1)
		tx.Gas = 10000000000001

		tx = signTx(tx)

		assert.ErrorIs(t,
			pool.addTx(local, tx),
			ErrBlockLimitExceeded,
		)
	})

	t.Run("ErrExtractSignature", func(t *testing.T) {
		t.Parallel()
		pool := setupPool()

		tx := newTx(defaultAddr, 0, 1)

		assert.ErrorIs(t,
			pool.addTx(local, tx),
			ErrExtractSignature,
		)
	})

	t.Run("ErrInvalidSender", func(t *testing.T) {
		t.Parallel()
		pool := setupPool()

		tx := newTx(addr1, 0, 1)

		// Sign with a private key that corresponds
		// to a different address
		tx = signTx(tx)

		assert.ErrorIs(t,
			pool.addTx(local, tx),
			ErrInvalidSender,
		)
	})

	t.Run("ErrUnderpriced", func(t *testing.T) {
		t.Parallel()
		pool := setupPool()
		pool.priceLimit = 1000000

		tx := newTx(defaultAddr, 0, 1) // gasPrice == 1
		tx = signTx(tx)

		assert.ErrorIs(t,
			pool.addTx(local, tx),
			ErrUnderpriced,
		)
	})

	t.Run("ErrInvalidAccountState", func(t *testing.T) {
		t.Parallel()
		pool := setupPool()
		pool.store = faultyMockStore{}

		// nonce is 1000000 so ErrNonceTooLow
		// doesn't get triggered
		tx := newTx(defaultAddr, 1000000, 1)
		tx = signTx(tx)

		assert.ErrorIs(t,
			pool.addTx(local, tx),
			ErrInvalidAccountState,
		)
	})

	t.Run("ErrTxPoolOverflow", func(t *testing.T) {
		t.Parallel()
		pool := setupPool()

		// fill the pool
		pool.gauge.increase(defaultMaxSlots)

		tx := newTx(defaultAddr, 0, 1)
		tx = signTx(tx)

		assert.ErrorIs(t,
			pool.addTx(local, tx),
			ErrTxPoolOverflow,
		)
	})

	t.Run("ErrIntrinsicGas", func(t *testing.T) {
		t.Parallel()
		pool := setupPool()

		tx := newTx(defaultAddr, 0, 1)
		tx.Gas = 1
		tx = signTx(tx)

		assert.ErrorIs(t,
			pool.addTx(local, tx),
			ErrIntrinsicGas,
		)
	})

	t.Run("ErrAlreadyKnown", func(t *testing.T) {
		t.Parallel()
		pool := setupPool()

		tx := newTx(defaultAddr, 0, 1)
		tx = signTx(tx)

		// send the tx beforehand
		go func() {
			err := pool.addTx(local, tx)
			assert.NoError(t, err)
		}()

		go pool.handleEnqueueRequest(<-pool.enqueueReqCh)
		<-pool.promoteReqCh

		assert.ErrorIs(t,
			pool.addTx(local, tx),
			ErrAlreadyKnown,
		)
	})

	t.Run("ErrOversizedData", func(t *testing.T) {
		t.Parallel()
		pool := setupPool()

		tx := newTx(defaultAddr, 0, 1)

		// set oversized Input field
		data := make([]byte, 989898)
		_, err := rand.Read(data)
		assert.NoError(t, err)

		tx.Input = data
		tx = signTx(tx)

		assert.ErrorIs(t,
			pool.addTx(local, tx),
			ErrOversizedData,
		)
	})

	t.Run("ErrNonceTooLow", func(t *testing.T) {
		t.Parallel()
		pool := setupPool()

		// faultyMockStore.GetNonce() == 99999
		pool.store = faultyMockStore{}
		tx := newTx(defaultAddr, 0, 1)
		tx = signTx(tx)

		assert.ErrorIs(t,
			pool.addTx(local, tx),
			ErrNonceTooLow,
		)
	})

	t.Run("ErrInsufficientFunds", func(t *testing.T) {
		t.Parallel()
		pool := setupPool()

		tx := newTx(defaultAddr, 0, 1)
		tx.GasPrice.SetUint64(1000000000000)
		tx = signTx(tx)

		assert.ErrorIs(t,
			pool.addTx(local, tx),
			ErrInsufficientFunds,
		)
	})
}

func TestPruneAccountsWithNonceHoles(t *testing.T) {
	t.Parallel()

	t.Run(
		"no enqueued to prune",
		func(t *testing.T) {
			t.Parallel()

			pool, err := newTestPool()
			assert.NoError(t, err)
			pool.SetSigner(&mockSigner{})

			pool.createAccountOnce(addr1)

			assert.Equal(t, uint64(0), pool.gauge.read())
			assert.Equal(t, uint64(0), pool.accounts.get(addr1).getNonce())
			assert.Equal(t, uint64(0), pool.accounts.get(addr1).enqueued.length())

			pool.pruneAccountsWithNonceHoles()

			assert.Equal(t, uint64(0), pool.gauge.read())
			assert.Equal(t, uint64(0), pool.accounts.get(addr1).getNonce())
			assert.Equal(t, uint64(0), pool.accounts.get(addr1).enqueued.length())
		},
	)

	t.Run(
		"skip valid account",
		func(t *testing.T) {
			t.Parallel()

			pool, err := newTestPool()
			assert.NoError(t, err)
			pool.SetSigner(&mockSigner{})

			//	enqueue tx
			go func() {
				assert.NoError(t,
					pool.addTx(local, newTx(addr1, 0, 1)),
				)
			}()
			go pool.handleEnqueueRequest(<-pool.enqueueReqCh)
			<-pool.promoteReqCh

			assert.Equal(t, uint64(1), pool.gauge.read())
			assert.Equal(t, uint64(1), pool.accounts.get(addr1).enqueued.length())

			//	assert no nonce hole
			assert.Equal(t,
				pool.accounts.get(addr1).getNonce(),
				pool.accounts.get(addr1).enqueued.peek().Nonce,
			)

			pool.pruneAccountsWithNonceHoles()

			assert.Equal(t, uint64(1), pool.gauge.read())
			assert.Equal(t, uint64(1), pool.accounts.get(addr1).enqueued.length())
		},
	)

	t.Run(
		"prune nonce hole account",
		func(t *testing.T) {
			t.Parallel()

			pool, err := newTestPool()
			assert.NoError(t, err)
			pool.SetSigner(&mockSigner{})

			//	enqueue tx
			go func() {
				assert.NoError(t,
					pool.addTx(local, newTx(addr1, 5, 1)),
				)
			}()
			pool.handleEnqueueRequest(<-pool.enqueueReqCh)

			assert.Equal(t, uint64(1), pool.gauge.read())
			assert.Equal(t, uint64(1), pool.accounts.get(addr1).enqueued.length())

			//	assert nonce hole
			assert.NotEqual(t,
				pool.accounts.get(addr1).getNonce(),
				pool.accounts.get(addr1).enqueued.peek().Nonce,
			)

			pool.pruneAccountsWithNonceHoles()

			assert.Equal(t, uint64(0), pool.gauge.read())
			assert.Equal(t, uint64(0), pool.accounts.get(addr1).enqueued.length())
		},
	)
}

func TestAddTxHighPressure(t *testing.T) {
	t.Parallel()

	t.Run(
		"pruning handler is signaled",
		func(t *testing.T) {
			t.Parallel()

			pool, err := newTestPool()
			assert.NoError(t, err)
			pool.SetSigner(&mockSigner{})

			//	mock high pressure
			slots := 1 + (highPressureMark*pool.gauge.max)/100
			pool.gauge.increase(slots)

			//	enqueue tx
			go func() {
				assert.NoError(t,
					pool.addTx(local, newTx(addr1, 0, 1)),
				)
			}()

			//	pick up signal
			_, ok := <-pool.pruneCh
			assert.True(t, ok)

			//	unblock the handler (handler would block entire test run)
			<-pool.enqueueReqCh
		},
	)

	t.Run(
		"reject tx with nonce not matching expected",
		func(t *testing.T) {
			t.Parallel()

			pool, err := newTestPool()
			assert.NoError(t, err)
			pool.SetSigner(&mockSigner{})

			pool.createAccountOnce(addr1)
			pool.accounts.get(addr1).nextNonce = 5

			//	mock high pressure
			slots := 1 + (highPressureMark*pool.gauge.max)/100
			pool.gauge.increase(slots)

			assert.ErrorIs(t,
				ErrRejectFutureTx,
				pool.addTx(local, newTx(addr1, 8, 1)),
			)
		},
	)

	t.Run(
		"accept tx with expected nonce during high gauge level",
		func(t *testing.T) {
			t.Parallel()

			pool, err := newTestPool()
			assert.NoError(t, err)
			pool.SetSigner(&mockSigner{})

			pool.createAccountOnce(addr1)
			pool.accounts.get(addr1).nextNonce = 5

			//	mock high pressure
			slots := 1 + (highPressureMark*pool.gauge.max)/100
			println("slots", slots, "max", pool.gauge.max)
			pool.gauge.increase(slots)

			go func() {
				assert.NoError(t,
					pool.addTx(local, newTx(addr1, 5, 1)),
				)
			}()
			enq := <-pool.enqueueReqCh

			_, exists := pool.index.get(enq.tx.Hash)
			assert.True(t, exists)
		},
	)
}

func TestAddGossipTx(t *testing.T) {
	t.Parallel()

	key, sender := tests.GenerateKeyAndAddr(t)
	signer := crypto.NewEIP155Signer(uint64(100))
	tx := newTx(types.ZeroAddress, 1, 1)

	t.Run("node is a validator", func(t *testing.T) {
		t.Parallel()

		pool, err := newTestPool()
		assert.NoError(t, err)
		pool.SetSigner(signer)

		pool.sealing = true

		signedTx, err := signer.SignTx(tx, key)
		if err != nil {
			t.Fatalf("cannot sign transction - err: %v", err)
		}

		// send tx
		go func() {
			protoTx := &proto.Txn{
				Raw: &any.Any{
					Value: signedTx.MarshalRLP(),
				},
			}
			pool.addGossipTx(protoTx, "")
		}()
		pool.handleEnqueueRequest(<-pool.enqueueReqCh)

		assert.Equal(t, uint64(1), pool.accounts.get(sender).enqueued.length())
	})

	t.Run("node is a non validator", func(t *testing.T) {
		t.Parallel()

		pool, err := newTestPool()
		assert.NoError(t, err)
		pool.SetSigner(signer)

		pool.sealing = false

		pool.createAccountOnce(sender)

		signedTx, err := signer.SignTx(tx, key)
		if err != nil {
			t.Fatalf("cannot sign transction - err: %v", err)
		}

		// send tx
		protoTx := &proto.Txn{
			Raw: &any.Any{
				Value: signedTx.MarshalRLP(),
			},
		}
		pool.addGossipTx(protoTx, "")

		assert.Equal(t, uint64(0), pool.accounts.get(sender).enqueued.length())
	})
}

func TestDropKnownGossipTx(t *testing.T) {
	t.Parallel()

	pool, err := newTestPool()
	assert.NoError(t, err)
	pool.SetSigner(&mockSigner{})

	tx := newTx(addr1, 1, 1)

	// send tx as local
	go func() {
		assert.NoError(t, pool.addTx(local, tx))
	}()
	<-pool.enqueueReqCh

	_, exists := pool.index.get(tx.Hash)
	assert.True(t, exists)

	// send tx as gossip (will be discarded)
	assert.ErrorIs(t,
		pool.addTx(gossip, tx),
		ErrAlreadyKnown,
	)
}

func TestEnqueueHandler(t *testing.T) {
	t.Parallel()

	t.Run(
		"enqueue new tx with higher nonce",
		func(t *testing.T) {
			t.Parallel()

			pool, err := newTestPool()
			assert.NoError(t, err)
			pool.SetSigner(&mockSigner{})

			// send higher nonce tx
			go func() {
				err := pool.addTx(local, newTx(addr1, 10, 1)) // 10 > 0
				assert.NoError(t, err)
			}()
			pool.handleEnqueueRequest(<-pool.enqueueReqCh)

			assert.Equal(t, uint64(1), pool.gauge.read())
			assert.Equal(t, uint64(1), pool.accounts.get(addr1).enqueued.length())
		},
	)

	t.Run(
		"reject new tx with low nonce",
		func(t *testing.T) {
			t.Parallel()

			pool, err := newTestPool()
			assert.NoError(t, err)
			pool.SetSigner(&mockSigner{})

			// setup prestate
			acc := pool.createAccountOnce(addr1)
			acc.setNonce(20)

			// send tx
			go func() {
				err := pool.addTx(local, newTx(addr1, 10, 1)) // 10 < 20
				assert.NoError(t, err)
			}()
			pool.handleEnqueueRequest(<-pool.enqueueReqCh)

			assert.Equal(t, uint64(0), pool.gauge.read())
			assert.Equal(t, uint64(0), pool.accounts.get(addr1).enqueued.length())
		},
	)

	t.Run(
		"signal promotion for new tx with expected nonce",
		func(t *testing.T) {
			t.Parallel()

			pool, err := newTestPool()
			assert.NoError(t, err)
			pool.SetSigner(&mockSigner{})

			// send tx
			go func() {
				err := pool.addTx(local, newTx(addr1, 0, 1)) // 0 == 0
				assert.NoError(t, err)
			}()
			go pool.handleEnqueueRequest(<-pool.enqueueReqCh)

			// catch pending promotion
			<-pool.promoteReqCh

			assert.Equal(t, uint64(1), pool.gauge.read())
			assert.Equal(t, uint64(1), pool.accounts.get(addr1).enqueued.length())
			assert.Equal(t, uint64(0), pool.accounts.get(addr1).promoted.length())
		},
	)

	t.Run(
		"reject new tx when enqueued is full",
		func(t *testing.T) {
			t.Parallel()

			fillEnqueued := func(pool *TxPool, num uint64) {
				//	first tx will signal promotion, grab the signal
				//	but don't execute the handler
				go func() {
					err := pool.addTx(local, newTx(addr1, 0, 1))
					assert.NoError(t, err)
				}()

				go pool.handleEnqueueRequest(<-pool.enqueueReqCh)

				// catch pending promotion
				<-pool.promoteReqCh

				for i := uint64(1); i < num; i++ {
					go func() {
						err := pool.addTx(local, newTx(addr1, i, 1))
						assert.NoError(t, err)
					}()

					pool.handleEnqueueRequest(<-pool.enqueueReqCh)
				}
			}

			pool, err := newTestPool()
			assert.NoError(t, err)
			pool.SetSigner(&mockSigner{})

			//	mock full enqueued
			pool.accounts.maxEnqueuedLimit = 1
			fillEnqueued(pool, 1)

			assert.Equal(t, uint64(1), pool.accounts.get(addr1).enqueued.length())
			assert.Equal(t, uint64(1), pool.gauge.read())
			assert.Equal(t, uint64(0), pool.accounts.get(addr1).getNonce())

			//	send next expected tx
			go func() {
				assert.NoError(t,
					pool.addTx(local, newTx(addr1, 1, 1)),
				)
			}()

			pool.handleEnqueueRequest(<-pool.enqueueReqCh)

			//	assert the transaction was rejected
			assert.Equal(t, uint64(1), pool.accounts.get(addr1).enqueued.length())
			assert.Equal(t, uint64(1), pool.gauge.read())
			assert.Equal(t, uint64(0), pool.accounts.get(addr1).getNonce())
		},
	)
}

func TestPromoteHandler(t *testing.T) {
	t.Parallel()

	t.Run("nothing to promote", func(t *testing.T) {
		/* This test demonstrates that if some promotion handler
		got its job done by a previous one, it will not perform any logic
		by doing an early return. */
		t.Parallel()

		pool, err := newTestPool()
		assert.NoError(t, err)
		pool.SetSigner(&mockSigner{})

		// fake a promotion signal
		signalPromotion := func() {
			pool.promoteReqCh <- promoteRequest{account: addr1}
		}

		// fresh account (queues are empty)
		acc := pool.createAccountOnce(addr1)
		acc.setNonce(7)

		// fake a promotion
		go signalPromotion()
		pool.handlePromoteRequest(<-pool.promoteReqCh)
		assert.Equal(t, uint64(0), pool.accounts.get(addr1).enqueued.length())
		assert.Equal(t, uint64(0), pool.accounts.get(addr1).promoted.length())

		// enqueue higher nonce tx
		go func() {
			err := pool.addTx(local, newTx(addr1, 10, 1))
			assert.NoError(t, err)
		}()
		pool.handleEnqueueRequest(<-pool.enqueueReqCh)
		assert.Equal(t, uint64(1), pool.accounts.get(addr1).enqueued.length())
		assert.Equal(t, uint64(0), pool.accounts.get(addr1).promoted.length())

		// fake a promotion
		go signalPromotion()
		pool.handlePromoteRequest(<-pool.promoteReqCh)
		assert.Equal(t, uint64(1), pool.accounts.get(addr1).enqueued.length())
		assert.Equal(t, uint64(0), pool.accounts.get(addr1).promoted.length())
	})

	t.Run("promote one tx", func(t *testing.T) {
		t.Parallel()

		pool, err := newTestPool()
		assert.NoError(t, err)
		pool.SetSigner(&mockSigner{})

		go func() {
			err := pool.addTx(local, newTx(addr1, 0, 1))
			assert.NoError(t, err)
		}()
		go pool.handleEnqueueRequest(<-pool.enqueueReqCh)

		// tx enqueued -> promotion signaled
		pool.handlePromoteRequest(<-pool.promoteReqCh)

		assert.Equal(t, uint64(1), pool.gauge.read())
		assert.Equal(t, uint64(1), pool.accounts.get(addr1).getNonce())

		assert.Equal(t, uint64(0), pool.accounts.get(addr1).enqueued.length())
		assert.Equal(t, uint64(1), pool.accounts.get(addr1).promoted.length())
	})

	t.Run("promote several txs", func(t *testing.T) {
		t.Parallel()
		/* This example illustrates the flexibility of the handlers:
		One promotion handler can be executed at any time after it
		was invoked (when the runtime decides), resulting in promotion
		of several enqueued txs. */

		pool, err := newTestPool()
		assert.NoError(t, err)
		pool.SetSigner(&mockSigner{})

		// send the first (expected) tx -> signals promotion
		go func() {
			err := pool.addTx(local, newTx(addr1, 0, 1)) // 0 == 0
			assert.NoError(t, err)
		}()
		go pool.handleEnqueueRequest(<-pool.enqueueReqCh)

		// save the promotion handler
		req := <-pool.promoteReqCh

		// send the remaining txs (all will be enqueued)
		for nonce := uint64(1); nonce < 10; nonce++ {
			go func() {
				err := pool.addTx(local, newTx(addr1, nonce, 1))
				assert.NoError(t, err)
			}()
			pool.handleEnqueueRequest(<-pool.enqueueReqCh)
		}

		// verify all 10 are enqueued
		assert.Equal(t, uint64(10), pool.accounts.get(addr1).enqueued.length())
		assert.Equal(t, uint64(0), pool.accounts.get(addr1).promoted.length())

		// execute the promotion handler
		pool.handlePromoteRequest(req)

		assert.Equal(t, uint64(10), pool.gauge.read())
		assert.Equal(t, uint64(10), pool.accounts.get(addr1).getNonce())

		assert.Equal(t, uint64(0), pool.accounts.get(addr1).enqueued.length())
		assert.Equal(t, uint64(10), pool.accounts.get(addr1).promoted.length())
	})

	t.Run("one tx -> one promotion", func(t *testing.T) {
		/* In this scenario, each received tx will be instantly promoted.
		All txs are sent in the order of expected nonce. */
		t.Parallel()

		pool, err := newTestPool()
		assert.NoError(t, err)
		pool.SetSigner(&mockSigner{})

		for nonce := uint64(0); nonce < 20; nonce++ {
			go func(nonce uint64) {
				err := pool.addTx(local, newTx(addr1, nonce, 1))
				assert.NoError(t, err)
			}(nonce)
			go pool.handleEnqueueRequest(<-pool.enqueueReqCh)
			pool.handlePromoteRequest(<-pool.promoteReqCh)
		}

		assert.Equal(t, uint64(20), pool.gauge.read())
		assert.Equal(t, uint64(20), pool.accounts.get(addr1).getNonce())

		assert.Equal(t, uint64(0), pool.accounts.get(addr1).enqueued.length())
		assert.Equal(t, uint64(20), pool.accounts.get(addr1).promoted.length())
	})
}

func TestResetAccount(t *testing.T) {
	t.Parallel()

	t.Run("reset promoted", func(t *testing.T) {
		t.Parallel()

		testCases := []struct {
			name     string
			txs      []*types.Transaction
			newNonce uint64
			expected result
		}{
			{
				name: "prune all txs with low nonce",
				txs: []*types.Transaction{
					newTx(addr1, 0, 1),
					newTx(addr1, 1, 1),
					newTx(addr1, 2, 1),
					newTx(addr1, 3, 1),
					newTx(addr1, 4, 1),
				},
				newNonce: 5,
				expected: result{
					slots: 0,
					accounts: map[types.Address]accountState{
						addr1: {
							promoted: 0,
						},
					},
				},
			},
			{
				name: "no low nonce txs to prune",
				txs: []*types.Transaction{
					newTx(addr1, 2, 1),
					newTx(addr1, 3, 1),
					newTx(addr1, 4, 1),
				},
				newNonce: 1,
				expected: result{
					slots: 3,
					accounts: map[types.Address]accountState{
						addr1: {
							promoted: 3,
						},
					},
				},
			},
			{
				name: "prune some txs with low nonce",
				txs: []*types.Transaction{
					newTx(addr1, 7, 1),
					newTx(addr1, 8, 1),
					newTx(addr1, 9, 1),
				},
				newNonce: 8,
				expected: result{
					slots: 2,
					accounts: map[types.Address]accountState{
						addr1: {
							promoted: 2,
						},
					},
				},
			},
		}
		for _, test := range testCases {
			test := test
			t.Run(test.name, func(t *testing.T) {
				t.Parallel()

				pool, err := newTestPool()
				assert.NoError(t, err)
				pool.SetSigner(&mockSigner{})

				// setup prestate
				acc := pool.createAccountOnce(addr1)
				acc.setNonce(test.txs[0].Nonce)

				go func() {
					err := pool.addTx(local, test.txs[0])
					assert.NoError(t, err)
				}()
				go pool.handleEnqueueRequest(<-pool.enqueueReqCh)

				// save the promotion
				req := <-pool.promoteReqCh

				// enqueue remaining
				for i, tx := range test.txs {
					if i == 0 {
						// first was handled
						continue
					}
					go func(tx *types.Transaction) {
						err := pool.addTx(local, tx)
						assert.NoError(t, err)
					}(tx)
					pool.handleEnqueueRequest(<-pool.enqueueReqCh)
				}

				pool.handlePromoteRequest(req)
				assert.Equal(t, uint64(0), pool.accounts.get(addr1).enqueued.length())
				assert.Equal(t, uint64(len(test.txs)), pool.accounts.get(addr1).promoted.length())

				pool.resetAccounts(map[types.Address]uint64{
					addr1: test.newNonce,
				})

				assert.Equal(t, test.expected.slots, pool.gauge.read())
				assert.Equal(t, // enqueued
					test.expected.accounts[addr1].enqueued,
					pool.accounts.get(addr1).enqueued.length())
				assert.Equal(t, // promoted
					test.expected.accounts[addr1].promoted,
					pool.accounts.get(addr1).promoted.length())
			})
		}
	})

	t.Run("reset enqueued", func(t *testing.T) {
		t.Parallel()

		testCases := []struct {
			name     string
			txs      []*types.Transaction
			newNonce uint64
			expected result
			signal   bool // flag indicating whether reset will cause a promotion
		}{
			{
				name: "prune all txs with low nonce",
				txs: []*types.Transaction{
					newTx(addr1, 5, 1),
					newTx(addr1, 6, 1),
					newTx(addr1, 7, 1),
					newTx(addr1, 8, 1),
				},
				newNonce: 10,
				expected: result{
					slots: 0,
					accounts: map[types.Address]accountState{
						addr1: {
							enqueued: 0,
						},
					},
				},
			},
			{
				name: "no low nonce txs to prune",
				txs: []*types.Transaction{
					newTx(addr1, 2, 1),
					newTx(addr1, 3, 1),
					newTx(addr1, 4, 1),
				},
				newNonce: 1,
				expected: result{
					slots: 3,
					accounts: map[types.Address]accountState{
						addr1: {
							enqueued: 3,
						},
					},
				},
			},
			{
				name: "prune some txs with low nonce",
				txs: []*types.Transaction{
					newTx(addr1, 4, 1),
					newTx(addr1, 5, 1),
					newTx(addr1, 8, 1),
					newTx(addr1, 9, 1),
				},
				newNonce: 6,
				expected: result{
					slots: 2,
					accounts: map[types.Address]accountState{
						addr1: {
							enqueued: 2,
						},
					},
				},
			},
			{
				name:   "pruning low nonce signals promotion",
				signal: true,
				txs: []*types.Transaction{
					newTx(addr1, 8, 1),
					newTx(addr1, 9, 1),
					newTx(addr1, 10, 1),
				},
				newNonce: 9,
				expected: result{
					slots: 2,
					accounts: map[types.Address]accountState{
						addr1: {
							enqueued: 0,
							promoted: 2,
						},
					},
				},
			},
		}

		for _, test := range testCases {
			test := test
			t.Run(test.name, func(t *testing.T) {
				t.Parallel()

				pool, err := newTestPool()
				assert.NoError(t, err)
				pool.SetSigner(&mockSigner{})

				// setup prestate
				for _, tx := range test.txs {
					go func(tx *types.Transaction) {
						err := pool.addTx(local, tx)
						assert.NoError(t, err)
					}(tx)
					pool.handleEnqueueRequest(<-pool.enqueueReqCh)
				}

				assert.Equal(t, uint64(len(test.txs)), pool.accounts.get(addr1).enqueued.length())
				assert.Equal(t, uint64(0), pool.accounts.get(addr1).promoted.length())

				if test.signal {
					go pool.resetAccounts(map[types.Address]uint64{
						addr1: test.newNonce,
					})
					pool.handlePromoteRequest(<-pool.promoteReqCh)
				} else {
					pool.resetAccounts(map[types.Address]uint64{
						addr1: test.newNonce,
					})
				}

				assert.Equal(t, test.expected.slots, pool.gauge.read())
				assert.Equal(t, // enqueued
					test.expected.accounts[addr1].enqueued,
					pool.accounts.get(addr1).enqueued.length())
				assert.Equal(t, // promoted
					test.expected.accounts[addr1].promoted,
					pool.accounts.get(addr1).promoted.length())
			})
		}
	})

	t.Run("reset enqueued and promoted", func(t *testing.T) {
		t.Parallel()

		testCases := []struct {
			name     string
			txs      []*types.Transaction
			newNonce uint64
			expected result
			signal   bool // flag indicating whether reset will cause a promotion
		}{
			{
				name: "prune all txs with low nonce",
				txs: []*types.Transaction{
					// promoted
					newTx(addr1, 0, 1),
					newTx(addr1, 1, 1),
					newTx(addr1, 2, 1),
					newTx(addr1, 3, 1),
					// enqueued
					newTx(addr1, 5, 1),
					newTx(addr1, 6, 1),
					newTx(addr1, 8, 1),
				},
				newNonce: 10,
				expected: result{
					slots: 0,
					accounts: map[types.Address]accountState{
						addr1: {
							enqueued: 0,
							promoted: 0,
						},
					},
				},
			},
			{
				name: "no low nonce txs to prune",
				txs: []*types.Transaction{
					// promoted
					newTx(addr1, 5, 1),
					newTx(addr1, 6, 1),
					// enqueued
					newTx(addr1, 9, 1),
					newTx(addr1, 10, 1),
				},
				newNonce: 3,
				expected: result{
					slots: 4,
					accounts: map[types.Address]accountState{
						addr1: {
							enqueued: 2,
							promoted: 2,
						},
					},
				},
			},
			{
				name: "prune all promoted and 1 enqueued",
				txs: []*types.Transaction{
					// promoted
					newTx(addr1, 1, 1),
					newTx(addr1, 2, 1),
					newTx(addr1, 3, 1),
					// enqueued
					newTx(addr1, 5, 1),
					newTx(addr1, 8, 1),
					newTx(addr1, 9, 1),
				},
				newNonce: 6,
				expected: result{
					slots: 2,
					accounts: map[types.Address]accountState{
						addr1: {
							enqueued: 2,
							promoted: 0,
						},
					},
				},
			},
			{
				name:   "prune signals promotion",
				signal: true,
				txs: []*types.Transaction{
					// promoted
					newTx(addr1, 2, 1),
					newTx(addr1, 3, 1),
					newTx(addr1, 4, 1),
					newTx(addr1, 5, 1),
					// enqueued
					newTx(addr1, 8, 1),
					newTx(addr1, 9, 1),
					newTx(addr1, 10, 1),
				},
				newNonce: 8,
				expected: result{
					slots: 3,
					accounts: map[types.Address]accountState{
						addr1: {
							enqueued: 0,
							promoted: 3,
						},
					},
				},
			},
		}

		for _, test := range testCases {
			test := test
			t.Run(test.name, func(t *testing.T) {
				t.Parallel()

				pool, err := newTestPool()
				assert.NoError(t, err)
				pool.SetSigner(&mockSigner{})

				// setup prestate
				acc := pool.createAccountOnce(addr1)
				acc.setNonce(test.txs[0].Nonce)

				go func() {
					err := pool.addTx(local, test.txs[0])
					assert.NoError(t, err)
				}()
				go pool.handleEnqueueRequest(<-pool.enqueueReqCh)

				// save the promotion
				req := <-pool.promoteReqCh

				// enqueue remaining
				for i, tx := range test.txs {
					if i == 0 {
						// first was handled
						continue
					}
					go func(tx *types.Transaction) {
						err := pool.addTx(local, tx)
						assert.NoError(t, err)
					}(tx)
					pool.handleEnqueueRequest(<-pool.enqueueReqCh)
				}

				pool.handlePromoteRequest(req)

				if test.signal {
					go pool.resetAccounts(map[types.Address]uint64{
						addr1: test.newNonce,
					})
					pool.handlePromoteRequest(<-pool.promoteReqCh)
				} else {
					pool.resetAccounts(map[types.Address]uint64{
						addr1: test.newNonce,
					})
				}

				assert.Equal(t, test.expected.slots, pool.gauge.read())
				assert.Equal(t, // enqueued
					test.expected.accounts[addr1].enqueued,
					pool.accounts.get(addr1).enqueued.length())
				assert.Equal(t, // promoted
					test.expected.accounts[addr1].promoted,
					pool.accounts.get(addr1).promoted.length())
			})
		}
	})
}

func TestPop(t *testing.T) {
	t.Parallel()

	pool, err := newTestPool()
	assert.NoError(t, err)
	pool.SetSigner(&mockSigner{})

	// send 1 tx and promote it
	go func() {
		err := pool.addTx(local, newTx(addr1, 0, 1))
		assert.NoError(t, err)
	}()
	go pool.handleEnqueueRequest(<-pool.enqueueReqCh)
	pool.handlePromoteRequest(<-pool.promoteReqCh)

	assert.Equal(t, uint64(1), pool.gauge.read())
	assert.Equal(t, uint64(1), pool.accounts.get(addr1).promoted.length())

	// pop the tx
	pool.Prepare()
	tx := pool.Peek()
	pool.Pop(tx)

	assert.Equal(t, uint64(0), pool.gauge.read())
	assert.Equal(t, uint64(0), pool.accounts.get(addr1).promoted.length())
}

func TestDrop(t *testing.T) {
	t.Parallel()

	pool, err := newTestPool()
	assert.NoError(t, err)
	pool.SetSigner(&mockSigner{})

	// send 1 tx and promote it
	go func() {
		err := pool.addTx(local, newTx(addr1, 0, 1))
		assert.NoError(t, err)
	}()
	go pool.handleEnqueueRequest(<-pool.enqueueReqCh)
	pool.handlePromoteRequest(<-pool.promoteReqCh)

	assert.Equal(t, uint64(1), pool.gauge.read())
	assert.Equal(t, uint64(1), pool.accounts.get(addr1).getNonce())
	assert.Equal(t, uint64(1), pool.accounts.get(addr1).promoted.length())

	// pop the tx
	pool.Prepare()
	tx := pool.Peek()
	pool.Drop(tx)

	assert.Equal(t, uint64(0), pool.gauge.read())
	assert.Equal(t, uint64(0), pool.accounts.get(addr1).getNonce())
	assert.Equal(t, uint64(0), pool.accounts.get(addr1).promoted.length())
}

func TestDemote(t *testing.T) {
	t.Parallel()

	t.Run("Demote increments counter", func(t *testing.T) {
		t.Parallel()
		// create pool
		pool, err := newTestPool()
		assert.NoError(t, err)
		pool.SetSigner(&mockSigner{})

		// send tx
		go func() {
			err := pool.addTx(local, newTx(addr1, 0, 1))
			assert.NoError(t, err)
		}()
		go pool.handleEnqueueRequest(<-pool.enqueueReqCh)
		pool.handlePromoteRequest(<-pool.promoteReqCh)

		assert.Equal(t, uint64(1), pool.gauge.read())
		assert.Equal(t, uint64(1), pool.accounts.get(addr1).getNonce())
		assert.Equal(t, uint64(1), pool.accounts.get(addr1).promoted.length())
		assert.Equal(t, uint(0), pool.accounts.get(addr1).demotions)

		// call demote
		pool.Prepare()
		tx := pool.Peek()
		pool.Demote(tx)

		assert.Equal(t, uint64(1), pool.gauge.read())
		assert.Equal(t, uint64(1), pool.accounts.get(addr1).getNonce())
		assert.Equal(t, uint64(1), pool.accounts.get(addr1).promoted.length())

		// assert counter was incremented
		assert.Equal(t, uint(1), pool.accounts.get(addr1).demotions)
	})

	t.Run("Demote calls Drop", func(t *testing.T) {
		t.Parallel()

		// create pool
		pool, err := newTestPool()
		assert.NoError(t, err)
		pool.SetSigner(&mockSigner{})

		// send tx
		go func() {
			err := pool.addTx(local, newTx(addr1, 0, 1))
			assert.NoError(t, err)
		}()
		go pool.handleEnqueueRequest(<-pool.enqueueReqCh)
		pool.handlePromoteRequest(<-pool.promoteReqCh)

		assert.Equal(t, uint64(1), pool.gauge.read())
		assert.Equal(t, uint64(1), pool.accounts.get(addr1).getNonce())
		assert.Equal(t, uint64(1), pool.accounts.get(addr1).promoted.length())

		// set counter to max allowed demotions
		pool.accounts.get(addr1).demotions = maxAccountDemotions

		// call demote
		pool.Prepare()
		tx := pool.Peek()
		pool.Demote(tx)

		// account was dropped
		assert.Equal(t, uint64(0), pool.gauge.read())
		assert.Equal(t, uint64(0), pool.accounts.get(addr1).getNonce())
		assert.Equal(t, uint64(0), pool.accounts.get(addr1).promoted.length())

		// demotions are reset to 0
		assert.Equal(t, uint(0), pool.accounts.get(addr1).demotions)
	})
}

// TestPermissionSmartContractDeployment tests sending deployment tx with deployment whitelist
func TestPermissionSmartContractDeployment(t *testing.T) {
	t.Parallel()

	signer := crypto.NewEIP155Signer(uint64(100))

	poolSigner := crypto.NewEIP155Signer(100)

	// Generate a private key and address
	defaultKey, defaultAddr := tests.GenerateKeyAndAddr(t)

	setupPool := func() *TxPool {
		pool, err := newTestPool()
		if err != nil {
			t.Fatalf("cannot create txpool - err: %v\n", err)
		}

		pool.SetSigner(signer)

		return pool
	}

	signTx := func(transaction *types.Transaction) *types.Transaction {
		signedTx, signErr := poolSigner.SignTx(transaction, defaultKey)
		if signErr != nil {
			t.Fatalf("Unable to sign transaction, %v", signErr)
		}

		return signedTx
	}

	t.Run("contract deployment whitelist empty, anyone can deploy", func(t *testing.T) {
		t.Parallel()
		pool := setupPool()

		tx := newTx(defaultAddr, 0, 1)
		tx.To = nil

		assert.NoError(t, pool.validateTx(signTx(tx)))
	})
	t.Run("Addresses inside whitelist can deploy smart contract", func(t *testing.T) {
		t.Parallel()
		pool := setupPool()
		pool.deploymentWhitelist.add(addr1)
		pool.deploymentWhitelist.add(defaultAddr)

		tx := newTx(defaultAddr, 0, 1)
		tx.To = nil

		assert.NoError(t, pool.validateTx(signTx(tx)))
	})
	t.Run("Addresses outside whitelist can not deploy smart contract", func(t *testing.T) {
		t.Parallel()
		pool := setupPool()
		pool.deploymentWhitelist.add(addr1)
		pool.deploymentWhitelist.add(addr2)

		tx := newTx(defaultAddr, 0, 1)
		tx.To = nil

		assert.ErrorIs(t,
			pool.validateTx(signTx(tx)),
			ErrSmartContractRestricted,
		)
	})
}

/* "Integrated" tests */

// The following tests ensure that the pool's inner event loop
// is handling requests correctly, meaning that we do not have
// to assume its role (like in previous unit tests) and
// perform dispatching/handling on our own

func waitForEvents(
	ctx context.Context,
	subscription *subscribeResult,
	count int,
) []*proto.TxPoolEvent {
	receivedEvents := make([]*proto.TxPoolEvent, 0)

	completed := false
	for !completed {
		select {
		case <-ctx.Done():
			completed = true
		case event := <-subscription.subscriptionChannel:
			receivedEvents = append(receivedEvents, event)

			if len(receivedEvents) == count {
				completed = true
			}
		}
	}

	return receivedEvents
}

type eoa struct {
	Address    types.Address
	PrivateKey *ecdsa.PrivateKey
}

func (e *eoa) create(t *testing.T) *eoa {
	t.Helper()

	e.PrivateKey, e.Address = tests.GenerateKeyAndAddr(t)

	return e
}

func (e *eoa) signTx(tx *types.Transaction, signer crypto.TxSigner) *types.Transaction {
	signedTx, err := signer.SignTx(tx, e.PrivateKey)
	if err != nil {
		panic("signTx failed")
	}

	return signedTx
}

var signerEIP155 = crypto.NewEIP155Signer(100)

func TestResetAccounts_Promoted(t *testing.T) {
	t.Parallel()

	var (
		eoa1 = new(eoa).create(t)
		eoa2 = new(eoa).create(t)
		eoa3 = new(eoa).create(t)
		eoa4 = new(eoa).create(t)

		addr1 = eoa1.Address
		addr2 = eoa2.Address
		addr3 = eoa3.Address
		addr4 = eoa4.Address
	)

	allTxs :=
		map[types.Address][]*types.Transaction{
			addr1: {
				eoa1.signTx(newTx(addr1, 0, 1), signerEIP155), // will be pruned
				eoa1.signTx(newTx(addr1, 1, 1), signerEIP155), // will be pruned
				eoa1.signTx(newTx(addr1, 2, 1), signerEIP155), // will be pruned
				eoa1.signTx(newTx(addr1, 3, 1), signerEIP155), // will be pruned
			},

			addr2: {
				eoa2.signTx(newTx(addr2, 0, 1), signerEIP155), // will be pruned
				eoa2.signTx(newTx(addr2, 1, 1), signerEIP155), // will be pruned
			},

			addr3: {
				eoa3.signTx(newTx(addr3, 0, 1), signerEIP155), // will be pruned
				eoa3.signTx(newTx(addr3, 1, 1), signerEIP155), // will be pruned
				eoa3.signTx(newTx(addr3, 2, 1), signerEIP155), // will be pruned
			},

			addr4: {
				// all txs will be pruned
				eoa4.signTx(newTx(addr4, 0, 1), signerEIP155), // will be pruned
				eoa4.signTx(newTx(addr4, 1, 1), signerEIP155), // will be pruned
				eoa4.signTx(newTx(addr4, 2, 1), signerEIP155), // will be pruned
				eoa4.signTx(newTx(addr4, 3, 1), signerEIP155), // will be pruned
				eoa4.signTx(newTx(addr4, 4, 1), signerEIP155), // will be pruned
			},
		}

	newNonces := map[types.Address]uint64{
		addr1: 2,
		addr2: 1,
		addr3: 0,
		addr4: 5,
	}

	expected := result{
		accounts: map[types.Address]accountState{
			addr1: {promoted: 2},
			addr2: {promoted: 1},
			addr3: {promoted: 3},
			addr4: {promoted: 0},
		},
		slots: 2 + 1 + 3 + 0,
	}

	pool, err := newTestPool()
	assert.NoError(t, err)
	pool.SetSigner(signerEIP155)

	pool.Start()
	defer pool.Close()

	promotedSubscription := pool.eventManager.subscribe(
		[]proto.EventType{
			proto.EventType_PROMOTED,
		},
	)

	// setup prestate
	totalTx := 0

	for _, txs := range allTxs {
		for _, tx := range txs {
			totalTx++

			assert.NoError(t, pool.addTx(local, tx))
		}
	}

	ctx, cancelFn := context.WithTimeout(context.Background(), time.Second*10)
	defer cancelFn()

	// All txns should get added
	assert.Len(t, waitForEvents(ctx, promotedSubscription, totalTx), totalTx)
	pool.eventManager.cancelSubscription(promotedSubscription.subscriptionID)

	prunedSubscription := pool.eventManager.subscribe(
		[]proto.EventType{
			proto.EventType_PRUNED_PROMOTED,
		})

	pool.resetAccounts(newNonces)

	ctx, cancelFn = context.WithTimeout(context.Background(), time.Second*10)
	defer cancelFn()

	assert.Len(t, waitForEvents(ctx, prunedSubscription, 8), 8)
	pool.eventManager.cancelSubscription(prunedSubscription.subscriptionID)

	assert.Equal(t, expected.slots, pool.gauge.read())

	for addr := range expected.accounts {
		assert.Equal(t, // enqueued
			expected.accounts[addr].enqueued,
			pool.accounts.get(addr).enqueued.length())

		assert.Equal(t, // promoted
			expected.accounts[addr].promoted,
			pool.accounts.get(addr).promoted.length())
	}
}

func TestResetAccounts_Enqueued(t *testing.T) {
	t.Parallel()

	commonAssert := func(accounts map[types.Address]accountState, pool *TxPool) {
		for addr := range accounts {
			assert.Equal(t, // enqueued
				accounts[addr].enqueued,
				pool.accounts.get(addr).enqueued.length())

			assert.Equal(t, // promoted
				accounts[addr].promoted,
				pool.accounts.get(addr).promoted.length())
		}
	}

	var (
		eoa1 = new(eoa).create(t)
		eoa2 = new(eoa).create(t)
		eoa3 = new(eoa).create(t)

		addr1 = eoa1.Address
		addr2 = eoa2.Address
		addr3 = eoa3.Address
	)

	t.Run("reset will promote", func(t *testing.T) {
		t.Parallel()

		allTxs := map[types.Address][]*types.Transaction{
			addr1: {
				eoa1.signTx(newTx(addr1, 3, 1), signerEIP155),
				eoa1.signTx(newTx(addr1, 4, 1), signerEIP155),
				eoa1.signTx(newTx(addr1, 5, 1), signerEIP155),
			},
			addr2: {
				eoa2.signTx(newTx(addr2, 2, 1), signerEIP155),
				eoa2.signTx(newTx(addr2, 3, 1), signerEIP155),
				eoa2.signTx(newTx(addr2, 4, 1), signerEIP155),
				eoa2.signTx(newTx(addr2, 5, 1), signerEIP155),
				eoa2.signTx(newTx(addr2, 6, 1), signerEIP155),
				eoa2.signTx(newTx(addr2, 7, 1), signerEIP155),
			},
			addr3: {
				eoa3.signTx(newTx(addr3, 7, 1), signerEIP155),
				eoa3.signTx(newTx(addr3, 8, 1), signerEIP155),
				eoa3.signTx(newTx(addr3, 9, 1), signerEIP155),
			},
		}
		newNonces := map[types.Address]uint64{
			addr1: 3,
			addr2: 4,
			addr3: 8,
		}
		expected := result{
			accounts: map[types.Address]accountState{
				addr1: {
					enqueued: 0,
					promoted: 3, // reset will promote
				},
				addr2: {
					enqueued: 0,
					promoted: 4,
				},
				addr3: {
					enqueued: 0,
					promoted: 2, // reset will promote
				},
			},
			slots: 3 + 4 + 2,
		}

		pool, err := newTestPool()
		assert.NoError(t, err)
		pool.SetSigner(signerEIP155)

		pool.Start()
		defer pool.Close()

		enqueuedSubscription := pool.eventManager.subscribe(
			[]proto.EventType{
				proto.EventType_ENQUEUED,
			},
		)

		promotedSubscription := pool.eventManager.subscribe(
			[]proto.EventType{
				proto.EventType_PROMOTED,
			},
		)

		// setup prestate
		totalTx := 0
		expectedPromoted := uint64(0)
		for addr, txs := range allTxs {
			expectedPromoted += expected.accounts[addr].promoted
			for _, tx := range txs {
				totalTx++
				assert.NoError(t, pool.addTx(local, tx))
			}
		}

		ctx, cancelFn := context.WithTimeout(context.Background(), time.Second*10)
		defer cancelFn()

		// All txns should get added
		assert.Len(t, waitForEvents(ctx, enqueuedSubscription, totalTx), totalTx)
		pool.eventManager.cancelSubscription(enqueuedSubscription.subscriptionID)

		pool.resetAccounts(newNonces)

		ctx, cancelFn = context.WithTimeout(context.Background(), time.Second*10)
		defer cancelFn()

		assert.Len(t, waitForEvents(ctx, promotedSubscription, int(expectedPromoted)), int(expectedPromoted))

		assert.Equal(t, expected.slots, pool.gauge.read())
		commonAssert(expected.accounts, pool)
	})

	t.Run("reset will not promote", func(t *testing.T) {
		t.Parallel()

		allTxs := map[types.Address][]*types.Transaction{
			addr1: {
				newTx(addr1, 1, 1),
				newTx(addr1, 2, 1),
				newTx(addr1, 3, 1),
				newTx(addr1, 4, 1),
			},
			addr2: {
				newTx(addr2, 3, 1),
				newTx(addr2, 4, 1),
				newTx(addr2, 5, 1),
				newTx(addr2, 6, 1),
			},
			addr3: {
				newTx(addr3, 7, 1),
				newTx(addr3, 8, 1),
				newTx(addr3, 9, 1),
			},
		}
		newNonces := map[types.Address]uint64{
			addr1: 5,
			addr2: 7,
			addr3: 12,
		}
		expected := result{
			accounts: map[types.Address]accountState{
				addr1: {
					enqueued: 0,
					promoted: 0, // reset will promote
				},
				addr2: {
					enqueued: 0,
					promoted: 0,
				},
				addr3: {
					enqueued: 0,
					promoted: 0, // reset will promote
				},
			},
			slots: 0 + 0 + 0,
		}

		pool, err := newTestPool()
		assert.NoError(t, err)
		pool.SetSigner(&mockSigner{})

		pool.Start()
		defer pool.Close()

		enqueuedSubscription := pool.eventManager.subscribe(
			[]proto.EventType{
				proto.EventType_ENQUEUED,
			},
		)

		// setup prestate
		expectedEnqueuedTx := 0
		expectedPromotedTx := uint64(0)
		for addr, txs := range allTxs {
			expectedPromotedTx += expected.accounts[addr].promoted
			for _, tx := range txs {
				expectedEnqueuedTx++
				assert.NoError(t, pool.addTx(local, tx))
			}
		}

		ctx, cancelFn := context.WithTimeout(context.Background(), time.Second*10)
		defer cancelFn()

		// All txns should get added
		assert.Len(t, waitForEvents(ctx, enqueuedSubscription, expectedEnqueuedTx), expectedEnqueuedTx)
		pool.eventManager.cancelSubscription(enqueuedSubscription.subscriptionID)

		pool.resetAccounts(newNonces)

		assert.Equal(t, expected.slots, pool.gauge.read())
		commonAssert(expected.accounts, pool)
	})
}

func TestExecutablesOrder(t *testing.T) {
	t.Parallel()

	newPricedTx := func(addr types.Address, nonce, gasPrice uint64) *types.Transaction {
		tx := newTx(addr, nonce, 1)
		tx.GasPrice.SetUint64(gasPrice)

		return tx
	}

	testCases := []struct {
		name               string
		allTxs             map[types.Address][]*types.Transaction
		expectedPriceOrder []uint64
	}{
		{
			name: "case #1",
			allTxs: map[types.Address][]*types.Transaction{
				addr1: {
					newPricedTx(addr1, 0, 1),
				},
				addr2: {
					newPricedTx(addr2, 0, 2),
				},
				addr3: {
					newPricedTx(addr3, 0, 3),
				},
				addr4: {
					newPricedTx(addr4, 0, 4),
				},
				addr5: {
					newPricedTx(addr5, 0, 5),
				},
			},
			expectedPriceOrder: []uint64{
				5,
				4,
				3,
				2,
				1,
			},
		},
		{
			name: "case #2",
			allTxs: map[types.Address][]*types.Transaction{
				addr1: {
					newPricedTx(addr1, 0, 3),
					newPricedTx(addr1, 1, 3),
					newPricedTx(addr1, 2, 3),
				},
				addr2: {
					newPricedTx(addr2, 0, 2),
					newPricedTx(addr2, 1, 2),
					newPricedTx(addr2, 2, 2),
				},
				addr3: {
					newPricedTx(addr3, 0, 1),
					newPricedTx(addr3, 1, 1),
					newPricedTx(addr3, 2, 1),
				},
			},
			expectedPriceOrder: []uint64{
				3,
				3,
				3,
				2,
				2,
				2,
				1,
				1,
				1,
			},
		},
		{
			name: "case #3",
			allTxs: map[types.Address][]*types.Transaction{
				addr1: {
					newPricedTx(addr1, 0, 9),
					newPricedTx(addr1, 1, 5),
					newPricedTx(addr1, 2, 3),
				},
				addr2: {
					newPricedTx(addr2, 0, 9),
					newPricedTx(addr2, 1, 3),
					newPricedTx(addr2, 2, 1),
				},
			},
			expectedPriceOrder: []uint64{
				9,
				9,
				5,
				3,
				3,
				1,
			},
		},
	}

	for _, test := range testCases {
		test := test
		t.Run(test.name, func(t *testing.T) {
			t.Parallel()

			pool, err := newTestPool()
			assert.NoError(t, err)
			pool.SetSigner(&mockSigner{})

			pool.Start()
			defer pool.Close()

			subscription := pool.eventManager.subscribe(
				[]proto.EventType{proto.EventType_PROMOTED},
			)

			expectedPromotedTx := 0
			for _, txs := range test.allTxs {
				for _, tx := range txs {
					expectedPromotedTx++
					// send all txs
					assert.NoError(t, pool.addTx(local, tx))
				}
			}

			ctx, cancelFn := context.WithTimeout(context.Background(), time.Second*10)
			defer cancelFn()

			// All txns should get added
			assert.Len(t, waitForEvents(ctx, subscription, expectedPromotedTx), expectedPromotedTx)
			assert.Equal(t, uint64(len(test.expectedPriceOrder)), pool.accounts.promoted())

			var successful []*types.Transaction
			for {
				tx := pool.Peek()
				if tx == nil {
					break
				}

				pool.Pop(tx)
				successful = append(successful, tx)
			}

			// verify the highest priced transactions
			// were processed first
			for i, tx := range successful {
				assert.Equal(t, test.expectedPriceOrder[i], tx.GasPrice.Uint64())
			}
		})
	}
}

type status int

// Status of a transaction resulted
// from a transition write attempt
const (
	// if a tx is recoverable,
	// account is excluded from
	// further processing
	recoverable status = iota

	// if a tx is unrecoverable,
	// entire account is dropped
	unrecoverable

	ok
)

type statusTx struct {
	tx     *types.Transaction
	status status
}

func TestRecovery(t *testing.T) {
	t.Parallel()

	commonAssert := func(accounts map[types.Address]accountState, pool *TxPool) {
		for addr := range accounts {
			assert.Equal(t, // nextNonce
				accounts[addr].nextNonce,
				pool.accounts.get(addr).getNonce())

			assert.Equal(t, // enqueued
				accounts[addr].enqueued,
				pool.accounts.get(addr).enqueued.length())

			assert.Equal(t, // promoted
				accounts[addr].promoted,
				pool.accounts.get(addr).promoted.length())
		}
	}

	testCases := []struct {
		name     string
		allTxs   map[types.Address][]statusTx
		expected result
	}{
		{
			name: "unrecoverable drops account",
			allTxs: map[types.Address][]statusTx{
				addr1: {
					{newTx(addr1, 0, 1), ok},
					{newTx(addr1, 1, 1), unrecoverable},
					{newTx(addr1, 2, 1), recoverable},
					{newTx(addr1, 3, 1), recoverable},
					{newTx(addr1, 4, 1), recoverable},
				},

				addr2: {
					{newTx(addr2, 9, 1), unrecoverable},
					{newTx(addr2, 10, 1), recoverable},
				},

				addr3: {
					{newTx(addr3, 5, 1), ok},
					{newTx(addr3, 6, 1), recoverable},
					{newTx(addr3, 7, 1), recoverable},
					{newTx(addr3, 8, 1), recoverable},
				},
			},
			expected: result{
				slots: 3, // addr3
				accounts: map[types.Address]accountState{
					addr1: {
						enqueued:  0,
						promoted:  0,
						nextNonce: 1,
					},

					addr2: {
						enqueued:  0,
						promoted:  0,
						nextNonce: 9,
					},

					addr3: {
						enqueued:  0,
						promoted:  3,
						nextNonce: 9,
					},
				},
			},
		},
		{
			name: "recoverable remains in account",
			allTxs: map[types.Address][]statusTx{
				addr1: {
					{newTx(addr1, 0, 1), ok},
					{newTx(addr1, 1, 1), ok},
					{newTx(addr1, 2, 1), ok},
					{newTx(addr1, 3, 1), recoverable},
					{newTx(addr1, 4, 1), recoverable},
				},
				addr2: {
					{newTx(addr2, 9, 1), recoverable},
					{newTx(addr2, 10, 1), recoverable},
				},
			},
			expected: result{
				slots: 4,
				accounts: map[types.Address]accountState{
					addr1: {
						enqueued:  0,
						promoted:  2,
						nextNonce: 5,
					},
					addr2: {
						enqueued:  0,
						promoted:  2,
						nextNonce: 11,
					},
				},
			},
		},
	}

	for _, test := range testCases {
		test := test
		t.Run(test.name, func(t *testing.T) {
			t.Parallel()

			// helper callback for transition errors
			status := func(tx *types.Transaction) (s status) {
				txs := test.allTxs[tx.From]
				for _, sTx := range txs {
					if tx.Nonce == sTx.tx.Nonce {
						s = sTx.status
					}
				}

				return
			}

			// create pool
			pool, err := newTestPool()
			assert.NoError(t, err)
			pool.SetSigner(&mockSigner{})

			pool.Start()
			defer pool.Close()

			promoteSubscription := pool.eventManager.subscribe(
				[]proto.EventType{proto.EventType_PROMOTED},
			)

			// setup prestate
			totalTx := 0
			expectedEnqueued := uint64(0)
			for addr, txs := range test.allTxs {
				// preset nonce so promotions can happen
				acc := pool.createAccountOnce(addr)
				acc.setNonce(txs[0].tx.Nonce)

				expectedEnqueued += test.expected.accounts[addr].enqueued

				// send txs
				for _, sTx := range txs {
					totalTx++
					assert.NoError(t, pool.addTx(local, sTx.tx))
				}
			}

			ctx, cancelFn := context.WithTimeout(context.Background(), time.Second*10)
			defer cancelFn()

			// All txns should get added
			assert.Len(t, waitForEvents(ctx, promoteSubscription, totalTx), totalTx)

			func() {
				pool.Prepare()
				for {
					tx := pool.Peek()
					if tx == nil {
						break
					}

					switch status(tx) {
					case recoverable:
						pool.Demote(tx)
					case unrecoverable:
						pool.Drop(tx)
					case ok:
						pool.Pop(tx)
					}
				}
			}()

			assert.Equal(t, test.expected.slots, pool.gauge.read())
			commonAssert(test.expected.accounts, pool)
		})
	}
}

func TestGetTxs(t *testing.T) {
	t.Parallel()

	var (
		eoa1 = new(eoa).create(t)
		eoa2 = new(eoa).create(t)
		eoa3 = new(eoa).create(t)

		addr1 = eoa1.Address
		addr2 = eoa2.Address
		addr3 = eoa3.Address
	)

	testCases := []struct {
		name             string
		allTxs           map[types.Address][]*types.Transaction
		expectedEnqueued map[types.Address][]*types.Transaction
		expectedPromoted map[types.Address][]*types.Transaction
	}{
		{
			name: "get promoted txs",
			allTxs: map[types.Address][]*types.Transaction{
				addr1: {
					eoa1.signTx(newTx(addr1, 0, 1), signerEIP155),
					eoa1.signTx(newTx(addr1, 1, 1), signerEIP155),
					eoa1.signTx(newTx(addr1, 2, 1), signerEIP155),
				},

				addr2: {
					eoa2.signTx(newTx(addr2, 0, 1), signerEIP155),
					eoa2.signTx(newTx(addr2, 1, 1), signerEIP155),
					eoa2.signTx(newTx(addr2, 2, 1), signerEIP155),
				},

				addr3: {
					eoa3.signTx(newTx(addr3, 0, 1), signerEIP155),
					eoa3.signTx(newTx(addr3, 1, 1), signerEIP155),
					eoa3.signTx(newTx(addr3, 2, 1), signerEIP155),
				},
			},
			expectedPromoted: map[types.Address][]*types.Transaction{
				addr1: {
					eoa1.signTx(newTx(addr1, 0, 1), signerEIP155),
					eoa1.signTx(newTx(addr1, 1, 1), signerEIP155),
					eoa1.signTx(newTx(addr1, 2, 1), signerEIP155),
				},

				addr2: {
					eoa2.signTx(newTx(addr2, 0, 1), signerEIP155),
					eoa2.signTx(newTx(addr2, 1, 1), signerEIP155),
					eoa2.signTx(newTx(addr2, 2, 1), signerEIP155),
				},

				addr3: {
					eoa3.signTx(newTx(addr3, 0, 1), signerEIP155),
					eoa3.signTx(newTx(addr3, 1, 1), signerEIP155),
					eoa3.signTx(newTx(addr3, 2, 1), signerEIP155),
				},
			},
		},
		{
			name: "get all txs",
			allTxs: map[types.Address][]*types.Transaction{
				addr1: {
					eoa1.signTx(newTx(addr1, 0, 1), signerEIP155),
					eoa1.signTx(newTx(addr1, 1, 1), signerEIP155),
					eoa1.signTx(newTx(addr1, 2, 1), signerEIP155),
					// enqueued
					eoa1.signTx(newTx(addr1, 10, 1), signerEIP155),
					eoa1.signTx(newTx(addr1, 11, 1), signerEIP155),
					eoa1.signTx(newTx(addr1, 12, 1), signerEIP155),
				},

				addr2: {
					eoa2.signTx(newTx(addr2, 0, 1), signerEIP155),
					eoa2.signTx(newTx(addr2, 1, 1), signerEIP155),
					eoa2.signTx(newTx(addr2, 2, 1), signerEIP155),

					// enqueued
					eoa2.signTx(newTx(addr2, 10, 1), signerEIP155),
					eoa2.signTx(newTx(addr2, 11, 1), signerEIP155),
					eoa2.signTx(newTx(addr2, 12, 1), signerEIP155),
				},

				addr3: {
					eoa3.signTx(newTx(addr3, 0, 1), signerEIP155),
					eoa3.signTx(newTx(addr3, 1, 1), signerEIP155),
					eoa3.signTx(newTx(addr3, 2, 1), signerEIP155),

					// enqueued
					eoa3.signTx(newTx(addr3, 10, 1), signerEIP155),
					eoa3.signTx(newTx(addr3, 11, 1), signerEIP155),
					eoa3.signTx(newTx(addr3, 12, 1), signerEIP155),
				},
			},
			expectedPromoted: map[types.Address][]*types.Transaction{
				addr1: {
					eoa1.signTx(newTx(addr1, 0, 1), signerEIP155),
					eoa1.signTx(newTx(addr1, 1, 1), signerEIP155),
					eoa1.signTx(newTx(addr1, 2, 1), signerEIP155),
				},

				addr2: {
					eoa2.signTx(newTx(addr2, 0, 1), signerEIP155),
					eoa2.signTx(newTx(addr2, 1, 1), signerEIP155),
					eoa2.signTx(newTx(addr2, 2, 1), signerEIP155),
				},

				addr3: {
					eoa3.signTx(newTx(addr3, 0, 1), signerEIP155),
					eoa3.signTx(newTx(addr3, 1, 1), signerEIP155),
					eoa3.signTx(newTx(addr3, 2, 1), signerEIP155),
				},
			},
			expectedEnqueued: map[types.Address][]*types.Transaction{
				addr1: {
					eoa1.signTx(newTx(addr1, 10, 1), signerEIP155),
					eoa1.signTx(newTx(addr1, 11, 1), signerEIP155),
					eoa1.signTx(newTx(addr1, 12, 1), signerEIP155),
				},

				addr2: {
					eoa2.signTx(newTx(addr2, 10, 1), signerEIP155),
					eoa2.signTx(newTx(addr2, 11, 1), signerEIP155),
					eoa2.signTx(newTx(addr2, 12, 1), signerEIP155),
				},

				addr3: {
					eoa3.signTx(newTx(addr3, 10, 1), signerEIP155),
					eoa3.signTx(newTx(addr3, 11, 1), signerEIP155),
					eoa3.signTx(newTx(addr3, 12, 1), signerEIP155),
				},
			},
		},
	}

	for _, test := range testCases {
		test := test
		t.Run(test.name, func(t *testing.T) {
			t.Parallel()

			find := func(
				tx *types.Transaction,
				all map[types.Address][]*types.Transaction,
			) bool {
				for _, txx := range all[tx.From] {
					if tx.Nonce == txx.Nonce {
						return true
					}
				}

				return false
			}

			pool, err := newTestPool()
			assert.NoError(t, err)
			pool.SetSigner(signerEIP155)

			pool.Start()
			defer pool.Close()

			promoteSubscription := pool.eventManager.subscribe(
				[]proto.EventType{
					proto.EventType_PROMOTED,
				},
			)

			enqueueSubscription := pool.eventManager.subscribe(
				[]proto.EventType{
					proto.EventType_ENQUEUED,
				},
			)

			// send txs
			expectedPromotedTx := 0
			for _, txs := range test.allTxs {
				nonce := uint64(0)
				promotable := uint64(0)
				for _, tx := range txs {
					// send all txs
					if tx.Nonce == nonce+promotable {
						promotable++
					}

					assert.NoError(t, pool.addTx(local, tx))
				}

				expectedPromotedTx += int(promotable)
			}

			ctx, cancelFn := context.WithTimeout(context.Background(), time.Second*10)
			defer cancelFn()

			// Wait for promoted transactions
			assert.Len(t, waitForEvents(ctx, promoteSubscription, expectedPromotedTx), expectedPromotedTx)

			// Wait for enqueued transactions, if any are present
			expectedEnqueuedTx := expectedPromotedTx - len(test.allTxs)

			if expectedEnqueuedTx > 0 {
				ctx, cancelFn = context.WithTimeout(context.Background(), time.Second*10)
				defer cancelFn()

				assert.Len(t, waitForEvents(ctx, enqueueSubscription, expectedEnqueuedTx), expectedEnqueuedTx)
			}

			allPromoted, allEnqueued := pool.GetTxs(true)

			// assert promoted
			for _, txs := range allPromoted {
				for _, tx := range txs {
					found := find(tx, test.expectedPromoted)
					assert.True(t, found)
				}
			}

			// assert enqueued
			for _, txs := range allEnqueued {
				for _, tx := range txs {
					found := find(tx, test.expectedEnqueued)
					assert.True(t, found)
				}
			}
		})
	}
}<|MERGE_RESOLUTION|>--- conflicted
+++ resolved
@@ -89,17 +89,11 @@
 		nil,
 		nilMetrics,
 		&Config{
-<<<<<<< HEAD
 			PriceLimit:          defaultPriceLimit,
 			MaxSlots:            maxSlots,
+			MaxAccountEnqueued:  defaultMaxAccountEnqueued,
 			Sealing:             false,
 			DeploymentWhitelist: []types.Address{},
-=======
-			PriceLimit:         defaultPriceLimit,
-			MaxSlots:           maxSlots,
-			Sealing:            false,
-			MaxAccountEnqueued: defaultMaxAccountEnqueued,
->>>>>>> 5d2db1e4
 		},
 	)
 }
