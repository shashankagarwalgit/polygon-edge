package txpool

import (
<<<<<<< HEAD
	"crypto/ecdsa"
=======
	"context"
>>>>>>> 3686aed9
	"crypto/rand"
	"math/big"
	"testing"
	"time"

	"github.com/0xPolygon/polygon-edge/chain"
	"github.com/0xPolygon/polygon-edge/crypto"
	"github.com/0xPolygon/polygon-edge/helper/tests"
	"github.com/0xPolygon/polygon-edge/txpool/proto"
	"github.com/0xPolygon/polygon-edge/types"
	"github.com/golang/protobuf/ptypes/any"
	"github.com/hashicorp/go-hclog"
	"github.com/stretchr/testify/assert"
)

const (
	defaultPriceLimit uint64 = 1
	defaultMaxSlots   uint64 = 4096
	validGasLimit     uint64 = 4712350
)

var (
	forks = &chain.Forks{
		Homestead: chain.NewFork(0),
		Istanbul:  chain.NewFork(0),
	}

	nilMetrics = NilMetrics()
)

// addresses used in tests
var (
	addr1 = types.Address{0x1}
	addr2 = types.Address{0x2}
	addr3 = types.Address{0x3}
	addr4 = types.Address{0x4}
	addr5 = types.Address{0x5}
)

// returns a new valid tx of slots size with the given nonce
func newTx(addr types.Address, nonce, slots uint64) *types.Transaction {
	// base field should take 1 slot at least
	size := txSlotSize * (slots - 1)
	if size <= 0 {
		size = 1
	}

	input := make([]byte, size)
	if _, err := rand.Read(input); err != nil {
		return nil
	}

	return &types.Transaction{
		From:     addr,
		Nonce:    nonce,
		Value:    big.NewInt(1),
		GasPrice: big.NewInt(0).SetUint64(defaultPriceLimit),
		Gas:      validGasLimit,
		Input:    input,
	}
}

// returns a new txpool with default test config
func newTestPool(mockStore ...store) (*TxPool, error) {
	return newTestPoolWithSlots(defaultMaxSlots, mockStore...)
}

func newTestPoolWithSlots(maxSlots uint64, mockStore ...store) (*TxPool, error) {
	var storeToUse store
	if len(mockStore) != 0 {
		storeToUse = mockStore[0]
	} else {
		storeToUse = defaultMockStore{
			DefaultHeader: mockHeader,
		}
	}

	return NewTxPool(
		hclog.NewNullLogger(),
		forks.At(0),
		storeToUse,
		nil,
		nil,
		nilMetrics,
		&Config{
			PriceLimit: defaultPriceLimit,
			MaxSlots:   maxSlots,
			Sealing:    false,
		},
	)
}

type accountState struct {
	enqueued, promoted, nextNonce uint64
}

type result struct {
	accounts map[types.Address]accountState
	slots    uint64
}

/* Single account cases (unit tests) */

func TestAddTxErrors(t *testing.T) {
<<<<<<< HEAD
	poolSigner := crypto.NewEIP155Signer(100)

	// Generate a private key and address
	defaultKey, defaultAddr := tests.GenerateKeyAndAddr(t)

	setupPool := func(header *types.Header) *TxPool {
		pool, err := newTestPool(header)
=======
	setupPool := func() *TxPool {
		pool, err := newTestPool()
>>>>>>> 3686aed9
		if err != nil {
			t.Fatalf("cannot create txpool - err: %v\n", err)
		}

		pool.SetSigner(poolSigner)

		return pool
	}

<<<<<<< HEAD
	signTx := func(transaction *types.Transaction) *types.Transaction {
		signedTx, signErr := poolSigner.SignTx(transaction, defaultKey)
		if signErr != nil {
			t.Fatalf("Unable to sign transaction, %v", signErr)
		}

		return signedTx
	}

	t.Run("ErrNegativeValue", func(t *testing.T) {
		pool := setupPool(nil)

		tx := newTx(defaultAddr, 0, 1)
		tx.Value = big.NewInt(-5)
=======
	t.Run("ErrBlockLimitExceeded", func(t *testing.T) {
		pool := setupPool()

		tx := newTx(addr1, 0, 1)
		tx.Value = big.NewInt(1)
		tx.Gas = 10000000000001
>>>>>>> 3686aed9

		assert.ErrorIs(t,
			pool.addTx(local, signTx(tx)),
			ErrNegativeValue,
		)
	})

<<<<<<< HEAD
	t.Run("ErrBlockLimitExceeded", func(t *testing.T) {
		pool := setupPool(nil)
=======
	t.Run("ErrNegativeValue", func(t *testing.T) {
		pool := setupPool()
>>>>>>> 3686aed9

		tx := newTx(defaultAddr, 0, 1)
		tx.Value = big.NewInt(1)
		tx.Gas = 10000000000001

		tx = signTx(tx)

		assert.ErrorIs(t,
			pool.addTx(local, tx),
			ErrBlockLimitExceeded,
		)
	})

<<<<<<< HEAD
	t.Run("ErrNonSignedTx", func(t *testing.T) {
		pool := setupPool(nil)
=======
	t.Run("ErrNonEncryptedTx", func(t *testing.T) {
		pool := setupPool()
>>>>>>> 3686aed9

		tx := newTx(defaultAddr, 0, 1)

		assert.ErrorIs(t,
			pool.addTx(local, tx),
			ErrInvalidSender,
		)
	})

	t.Run("ErrInvalidSender", func(t *testing.T) {
		pool := setupPool()

		tx := newTx(addr1, 0, 1)

		// Sign with a private key that corresponds
		// to a different address
		tx = signTx(tx)

		assert.ErrorIs(t,
			pool.addTx(local, tx),
			ErrInvalidSender,
		)
	})

	t.Run("ErrUnderpriced", func(t *testing.T) {
		pool := setupPool()
		pool.priceLimit = 1000000

		tx := newTx(defaultAddr, 0, 1) // gasPrice == 1
		tx = signTx(tx)

		assert.ErrorIs(t,
			pool.addTx(local, tx),
			ErrUnderpriced,
		)
	})

	t.Run("ErrInvalidAccountState", func(t *testing.T) {
		pool := setupPool()
		pool.store = faultyMockStore{}

		// nonce is 1000000 so ErrNonceTooLow
		// doesn't get triggered
		tx := newTx(defaultAddr, 1000000, 1)
		tx = signTx(tx)

		assert.ErrorIs(t,
			pool.addTx(local, tx),
			ErrInvalidAccountState,
		)
	})

	t.Run("ErrTxPoolOverflow", func(t *testing.T) {
		pool := setupPool()

		// fill the pool
		pool.gauge.increase(defaultMaxSlots)

		tx := newTx(defaultAddr, 0, 1)
		tx = signTx(tx)

		assert.ErrorIs(t,
			pool.addTx(local, tx),
			ErrTxPoolOverflow,
		)
	})

	t.Run("ErrIntrinsicGas", func(t *testing.T) {
		pool := setupPool()

		tx := newTx(defaultAddr, 0, 1)
		tx.Gas = 1
		tx = signTx(tx)

		assert.ErrorIs(t,
			pool.addTx(local, tx),
			ErrIntrinsicGas,
		)
	})

	t.Run("ErrAlreadyKnown", func(t *testing.T) {
		pool := setupPool()

		tx := newTx(defaultAddr, 0, 1)
		tx = signTx(tx)

		// send the tx beforehand
		go func() {
			err := pool.addTx(local, tx)
			assert.NoError(t, err)
		}()

		go pool.handleEnqueueRequest(<-pool.enqueueReqCh)
		<-pool.promoteReqCh

		assert.ErrorIs(t,
			pool.addTx(local, tx),
			ErrAlreadyKnown,
		)
	})

	t.Run("ErrOversizedData", func(t *testing.T) {
		pool := setupPool()

		tx := newTx(defaultAddr, 0, 1)

		// set oversized Input field
		data := make([]byte, 989898)
		_, err := rand.Read(data)
		assert.NoError(t, err)

		tx.Input = data
		tx = signTx(tx)

		assert.ErrorIs(t,
			pool.addTx(local, tx),
			ErrOversizedData,
		)
	})

	t.Run("ErrNonceTooLow", func(t *testing.T) {
		pool := setupPool()

		// faultyMockStore.GetNonce() == 99999
		pool.store = faultyMockStore{}
		tx := newTx(defaultAddr, 0, 1)
		tx = signTx(tx)

		assert.ErrorIs(t,
			pool.addTx(local, tx),
			ErrNonceTooLow,
		)
	})

	t.Run("ErrInsufficientFunds", func(t *testing.T) {
		pool := setupPool()

		tx := newTx(defaultAddr, 0, 1)
		tx.GasPrice.SetUint64(1000000000000)
		tx = signTx(tx)

		assert.ErrorIs(t,
			pool.addTx(local, tx),
			ErrInsufficientFunds,
		)
	})
}

func TestAddGossipTx(t *testing.T) {
	key, sender := tests.GenerateKeyAndAddr(t)
	signer := crypto.NewEIP155Signer(uint64(100))
	tx := newTx(types.ZeroAddress, 1, 1)

	t.Run("node is a validator", func(t *testing.T) {
		pool, err := newTestPool()
		assert.NoError(t, err)
		pool.SetSigner(signer)

		pool.sealing = true

		signedTx, err := signer.SignTx(tx, key)
		if err != nil {
			t.Fatalf("cannot sign transction - err: %v", err)
		}

		// send tx
		go func() {
			protoTx := &proto.Txn{
				Raw: &any.Any{
					Value: signedTx.MarshalRLP(),
				},
			}
			pool.addGossipTx(protoTx)
		}()
		pool.handleEnqueueRequest(<-pool.enqueueReqCh)

		assert.Equal(t, uint64(1), pool.accounts.get(sender).enqueued.length())
	})

	t.Run("node is a non validator", func(t *testing.T) {
		pool, err := newTestPool()
		assert.NoError(t, err)
		pool.SetSigner(signer)

		pool.sealing = false

		pool.createAccountOnce(sender)

		signedTx, err := signer.SignTx(tx, key)
		if err != nil {
			t.Fatalf("cannot sign transction - err: %v", err)
		}

		// send tx
		protoTx := &proto.Txn{
			Raw: &any.Any{
				Value: signedTx.MarshalRLP(),
			},
		}
		pool.addGossipTx(protoTx)

		assert.Equal(t, uint64(0), pool.accounts.get(sender).enqueued.length())
	})
}

func TestDropKnownGossipTx(t *testing.T) {
	pool, err := newTestPool()
	assert.NoError(t, err)
	pool.SetSigner(&mockSigner{})

	tx := newTx(addr1, 1, 1)

	// send tx as local
	go func() {
		err := pool.addTx(local, tx)
		assert.NoError(t, err)
	}()
	pool.handleEnqueueRequest(<-pool.enqueueReqCh)

	assert.Equal(t, uint64(1), pool.accounts.get(addr1).enqueued.length())

	// send tx as gossip (will be discarded)
	err = pool.addTx(gossip, tx)
	assert.Nil(t, err)

	assert.Equal(t, uint64(1), pool.accounts.get(addr1).enqueued.length())
}

func TestAddHandler(t *testing.T) {
	t.Run("enqueue new tx with higher nonce", func(t *testing.T) {
		pool, err := newTestPool()
		assert.NoError(t, err)
		pool.SetSigner(&mockSigner{})

		// send higher nonce tx
		go func() {
			err := pool.addTx(local, newTx(addr1, 10, 1)) // 10 > 0
			assert.NoError(t, err)
		}()
		pool.handleEnqueueRequest(<-pool.enqueueReqCh)

		assert.Equal(t, uint64(1), pool.gauge.read())
		assert.Equal(t, uint64(1), pool.accounts.get(addr1).enqueued.length())
	})

	t.Run("reject new tx with low nonce", func(t *testing.T) {
		pool, err := newTestPool()
		assert.NoError(t, err)
		pool.SetSigner(&mockSigner{})

		// setup prestate
		acc := pool.createAccountOnce(addr1)
		acc.setNonce(20)

		// send tx
		go func() {
			err := pool.addTx(local, newTx(addr1, 10, 1)) // 10 < 20
			assert.NoError(t, err)
		}()
		pool.handleEnqueueRequest(<-pool.enqueueReqCh)

		assert.Equal(t, uint64(0), pool.gauge.read())
		assert.Equal(t, uint64(0), pool.accounts.get(addr1).enqueued.length())
	})

	t.Run("signal promotion for new tx with expected nonce", func(t *testing.T) {
		pool, err := newTestPool()
		assert.NoError(t, err)
		pool.SetSigner(&mockSigner{})

		// send tx
		go func() {
			err := pool.addTx(local, newTx(addr1, 0, 1)) // 0 == 0
			assert.NoError(t, err)
		}()
		go pool.handleEnqueueRequest(<-pool.enqueueReqCh)

		// catch pending promotion
		<-pool.promoteReqCh

		assert.Equal(t, uint64(1), pool.gauge.read())
		assert.Equal(t, uint64(1), pool.accounts.get(addr1).enqueued.length())
		assert.Equal(t, uint64(0), pool.accounts.get(addr1).promoted.length())
	})
}

func TestPromoteHandler(t *testing.T) {
	t.Run("nothing to promote", func(t *testing.T) {
		/* This test demonstrates that if some promotion handler
		got its job done by a previous one, it will not perform any logic
		by doing an early return. */
		pool, err := newTestPool()
		assert.NoError(t, err)
		pool.SetSigner(&mockSigner{})

		// fake a promotion signal
		signalPromotion := func() {
			pool.promoteReqCh <- promoteRequest{account: addr1}
		}

		// fresh account (queues are empty)
		acc := pool.createAccountOnce(addr1)
		acc.setNonce(7)

		// fake a promotion
		go signalPromotion()
		pool.handlePromoteRequest(<-pool.promoteReqCh)
		assert.Equal(t, uint64(0), pool.accounts.get(addr1).enqueued.length())
		assert.Equal(t, uint64(0), pool.accounts.get(addr1).promoted.length())

		// enqueue higher nonce tx
		go func() {
			err := pool.addTx(local, newTx(addr1, 10, 1))
			assert.NoError(t, err)
		}()
		pool.handleEnqueueRequest(<-pool.enqueueReqCh)
		assert.Equal(t, uint64(1), pool.accounts.get(addr1).enqueued.length())
		assert.Equal(t, uint64(0), pool.accounts.get(addr1).promoted.length())

		// fake a promotion
		go signalPromotion()
		pool.handlePromoteRequest(<-pool.promoteReqCh)
		assert.Equal(t, uint64(1), pool.accounts.get(addr1).enqueued.length())
		assert.Equal(t, uint64(0), pool.accounts.get(addr1).promoted.length())
	})

	t.Run("promote one tx", func(t *testing.T) {
		pool, err := newTestPool()
		assert.NoError(t, err)
		pool.SetSigner(&mockSigner{})

		go func() {
			err := pool.addTx(local, newTx(addr1, 0, 1))
			assert.NoError(t, err)
		}()
		go pool.handleEnqueueRequest(<-pool.enqueueReqCh)

		// tx enqueued -> promotion signaled
		pool.handlePromoteRequest(<-pool.promoteReqCh)

		assert.Equal(t, uint64(1), pool.gauge.read())
		assert.Equal(t, uint64(1), pool.accounts.get(addr1).getNonce())

		assert.Equal(t, uint64(0), pool.accounts.get(addr1).enqueued.length())
		assert.Equal(t, uint64(1), pool.accounts.get(addr1).promoted.length())
	})

	t.Run("promote several txs", func(t *testing.T) {
		/* This example illustrates the flexibility of the handlers:
		One promotion handler can be executed at any time after it
		was invoked (when the runtime decides), resulting in promotion
		of several enqueued txs. */
		pool, err := newTestPool()
		assert.NoError(t, err)
		pool.SetSigner(&mockSigner{})

		// send the first (expected) tx -> signals promotion
		go func() {
			err := pool.addTx(local, newTx(addr1, 0, 1)) // 0 == 0
			assert.NoError(t, err)
		}()
		go pool.handleEnqueueRequest(<-pool.enqueueReqCh)

		// save the promotion handler
		req := <-pool.promoteReqCh

		// send the remaining txs (all will be enqueued)
		for nonce := uint64(1); nonce < 10; nonce++ {
			go func() {
				err := pool.addTx(local, newTx(addr1, nonce, 1))
				assert.NoError(t, err)
			}()
			pool.handleEnqueueRequest(<-pool.enqueueReqCh)
		}

		// verify all 10 are enqueued
		assert.Equal(t, uint64(10), pool.accounts.get(addr1).enqueued.length())
		assert.Equal(t, uint64(0), pool.accounts.get(addr1).promoted.length())

		// execute the promotion handler
		pool.handlePromoteRequest(req)

		assert.Equal(t, uint64(10), pool.gauge.read())
		assert.Equal(t, uint64(10), pool.accounts.get(addr1).getNonce())

		assert.Equal(t, uint64(0), pool.accounts.get(addr1).enqueued.length())
		assert.Equal(t, uint64(10), pool.accounts.get(addr1).promoted.length())
	})

	t.Run("one tx -> one promotion", func(t *testing.T) {
		/* In this scenario, each received tx will be instantly promoted.
		All txs are sent in the order of expected nonce. */
		pool, err := newTestPool()
		assert.NoError(t, err)
		pool.SetSigner(&mockSigner{})

		for nonce := uint64(0); nonce < 20; nonce++ {
			go func(nonce uint64) {
				err := pool.addTx(local, newTx(addr1, nonce, 1))
				assert.NoError(t, err)
			}(nonce)
			go pool.handleEnqueueRequest(<-pool.enqueueReqCh)
			pool.handlePromoteRequest(<-pool.promoteReqCh)
		}

		assert.Equal(t, uint64(20), pool.gauge.read())
		assert.Equal(t, uint64(20), pool.accounts.get(addr1).getNonce())

		assert.Equal(t, uint64(0), pool.accounts.get(addr1).enqueued.length())
		assert.Equal(t, uint64(20), pool.accounts.get(addr1).promoted.length())
	})
}

func TestResetAccount(t *testing.T) {
	t.Run("reset promoted", func(t *testing.T) {
		testCases := []struct {
			name     string
			txs      []*types.Transaction
			newNonce uint64
			expected result
		}{
			{
				name: "prune all txs with low nonce",
				txs: []*types.Transaction{
					newTx(addr1, 0, 1),
					newTx(addr1, 1, 1),
					newTx(addr1, 2, 1),
					newTx(addr1, 3, 1),
					newTx(addr1, 4, 1),
				},
				newNonce: 5,
				expected: result{
					slots: 0,
					accounts: map[types.Address]accountState{
						addr1: {
							promoted: 0,
						},
					},
				},
			},
			{
				name: "no low nonce txs to prune",
				txs: []*types.Transaction{
					newTx(addr1, 2, 1),
					newTx(addr1, 3, 1),
					newTx(addr1, 4, 1),
				},
				newNonce: 1,
				expected: result{
					slots: 3,
					accounts: map[types.Address]accountState{
						addr1: {
							promoted: 3,
						},
					},
				},
			},
			{
				name: "prune some txs with low nonce",
				txs: []*types.Transaction{
					newTx(addr1, 7, 1),
					newTx(addr1, 8, 1),
					newTx(addr1, 9, 1),
				},
				newNonce: 8,
				expected: result{
					slots: 2,
					accounts: map[types.Address]accountState{
						addr1: {
							promoted: 2,
						},
					},
				},
			},
		}
		for _, test := range testCases {
			t.Run(test.name, func(t *testing.T) {
				pool, err := newTestPool()
				assert.NoError(t, err)
				pool.SetSigner(&mockSigner{})

				// setup prestate
				acc := pool.createAccountOnce(addr1)
				acc.setNonce(test.txs[0].Nonce)

				go func() {
					err := pool.addTx(local, test.txs[0])
					assert.NoError(t, err)
				}()
				go pool.handleEnqueueRequest(<-pool.enqueueReqCh)

				// save the promotion
				req := <-pool.promoteReqCh

				// enqueue remaining
				for i, tx := range test.txs {
					if i == 0 {
						// first was handled
						continue
					}
					go func(tx *types.Transaction) {
						err := pool.addTx(local, tx)
						assert.NoError(t, err)
					}(tx)
					pool.handleEnqueueRequest(<-pool.enqueueReqCh)
				}

				pool.handlePromoteRequest(req)
				assert.Equal(t, uint64(0), pool.accounts.get(addr1).enqueued.length())
				assert.Equal(t, uint64(len(test.txs)), pool.accounts.get(addr1).promoted.length())

				pool.resetAccount(addr1, test.newNonce)

				assert.Equal(t, test.expected.slots, pool.gauge.read())
				assert.Equal(t, // enqueued
					test.expected.accounts[addr1].enqueued,
					pool.accounts.get(addr1).enqueued.length())
				assert.Equal(t, // promoted
					test.expected.accounts[addr1].promoted,
					pool.accounts.get(addr1).promoted.length())
			})
		}
	})

	t.Run("reset enqueued", func(t *testing.T) {
		testCases := []struct {
			name     string
			txs      []*types.Transaction
			newNonce uint64
			expected result
			signal   bool // flag indicating whether reset will cause a promotion
		}{
			{
				name: "prune all txs with low nonce",
				txs: []*types.Transaction{
					newTx(addr1, 5, 1),
					newTx(addr1, 6, 1),
					newTx(addr1, 7, 1),
					newTx(addr1, 8, 1),
				},
				newNonce: 10,
				expected: result{
					slots: 0,
					accounts: map[types.Address]accountState{
						addr1: {
							enqueued: 0,
						},
					},
				},
			},
			{
				name: "no low nonce txs to prune",
				txs: []*types.Transaction{
					newTx(addr1, 2, 1),
					newTx(addr1, 3, 1),
					newTx(addr1, 4, 1),
				},
				newNonce: 1,
				expected: result{
					slots: 3,
					accounts: map[types.Address]accountState{
						addr1: {
							enqueued: 3,
						},
					},
				},
			},
			{
				name: "prune some txs with low nonce",
				txs: []*types.Transaction{
					newTx(addr1, 4, 1),
					newTx(addr1, 5, 1),
					newTx(addr1, 8, 1),
					newTx(addr1, 9, 1),
				},
				newNonce: 6,
				expected: result{
					slots: 2,
					accounts: map[types.Address]accountState{
						addr1: {
							enqueued: 2,
						},
					},
				},
			},
			{
				name:   "pruning low nonce signals promotion",
				signal: true,
				txs: []*types.Transaction{
					newTx(addr1, 8, 1),
					newTx(addr1, 9, 1),
					newTx(addr1, 10, 1),
				},
				newNonce: 9,
				expected: result{
					slots: 2,
					accounts: map[types.Address]accountState{
						addr1: {
							enqueued: 0,
							promoted: 2,
						},
					},
				},
			},
		}

		for _, test := range testCases {
			t.Run(test.name, func(t *testing.T) {
				pool, err := newTestPool()
				assert.NoError(t, err)
				pool.SetSigner(&mockSigner{})

				// setup prestate
				for _, tx := range test.txs {
					go func(tx *types.Transaction) {
						err := pool.addTx(local, tx)
						assert.NoError(t, err)
					}(tx)
					pool.handleEnqueueRequest(<-pool.enqueueReqCh)
				}

				assert.Equal(t, uint64(len(test.txs)), pool.accounts.get(addr1).enqueued.length())
				assert.Equal(t, uint64(0), pool.accounts.get(addr1).promoted.length())

				if test.signal {
					go pool.resetAccount(addr1, test.newNonce)
					pool.handlePromoteRequest(<-pool.promoteReqCh)
				} else {
					pool.resetAccount(addr1, test.newNonce)
				}

				assert.Equal(t, test.expected.slots, pool.gauge.read())
				assert.Equal(t, // enqueued
					test.expected.accounts[addr1].enqueued,
					pool.accounts.get(addr1).enqueued.length())
				assert.Equal(t, // promoted
					test.expected.accounts[addr1].promoted,
					pool.accounts.get(addr1).promoted.length())
			})
		}
	})

	t.Run("reset enqueued and promoted", func(t *testing.T) {
		testCases := []struct {
			name     string
			txs      []*types.Transaction
			newNonce uint64
			expected result
			signal   bool // flag indicating whether reset will cause a promotion
		}{
			{
				name: "prune all txs with low nonce",
				txs: []*types.Transaction{
					// promoted
					newTx(addr1, 0, 1),
					newTx(addr1, 1, 1),
					newTx(addr1, 2, 1),
					newTx(addr1, 3, 1),
					// enqueued
					newTx(addr1, 5, 1),
					newTx(addr1, 6, 1),
					newTx(addr1, 8, 1),
				},
				newNonce: 10,
				expected: result{
					slots: 0,
					accounts: map[types.Address]accountState{
						addr1: {
							enqueued: 0,
							promoted: 0,
						},
					},
				},
			},
			{
				name: "no low nonce txs to prune",
				txs: []*types.Transaction{
					// promoted
					newTx(addr1, 5, 1),
					newTx(addr1, 6, 1),
					// enqueued
					newTx(addr1, 9, 1),
					newTx(addr1, 10, 1),
				},
				newNonce: 3,
				expected: result{
					slots: 4,
					accounts: map[types.Address]accountState{
						addr1: {
							enqueued: 2,
							promoted: 2,
						},
					},
				},
			},
			{
				name: "prune all promoted and 1 enqueued",
				txs: []*types.Transaction{
					// promoted
					newTx(addr1, 1, 1),
					newTx(addr1, 2, 1),
					newTx(addr1, 3, 1),
					// enqueued
					newTx(addr1, 5, 1),
					newTx(addr1, 8, 1),
					newTx(addr1, 9, 1),
				},
				newNonce: 6,
				expected: result{
					slots: 2,
					accounts: map[types.Address]accountState{
						addr1: {
							enqueued: 2,
							promoted: 0,
						},
					},
				},
			},
			{
				name:   "prune signals promotion",
				signal: true,
				txs: []*types.Transaction{
					// promoted
					newTx(addr1, 2, 1),
					newTx(addr1, 3, 1),
					newTx(addr1, 4, 1),
					newTx(addr1, 5, 1),
					// enqueued
					newTx(addr1, 8, 1),
					newTx(addr1, 9, 1),
					newTx(addr1, 10, 1),
				},
				newNonce: 8,
				expected: result{
					slots: 3,
					accounts: map[types.Address]accountState{
						addr1: {
							enqueued: 0,
							promoted: 3,
						},
					},
				},
			},
		}

		for _, test := range testCases {
			t.Run(test.name, func(t *testing.T) {
				pool, err := newTestPool()
				assert.NoError(t, err)
				pool.SetSigner(&mockSigner{})

				// setup prestate
				acc := pool.createAccountOnce(addr1)
				acc.setNonce(test.txs[0].Nonce)

				go func() {
					err := pool.addTx(local, test.txs[0])
					assert.NoError(t, err)
				}()
				go pool.handleEnqueueRequest(<-pool.enqueueReqCh)

				// save the promotion
				req := <-pool.promoteReqCh

				// enqueue remaining
				for i, tx := range test.txs {
					if i == 0 {
						// first was handled
						continue
					}
					go func(tx *types.Transaction) {
						err := pool.addTx(local, tx)
						assert.NoError(t, err)
					}(tx)
					pool.handleEnqueueRequest(<-pool.enqueueReqCh)
				}

				pool.handlePromoteRequest(req)

				if test.signal {
					go pool.resetAccount(addr1, test.newNonce)
					pool.handlePromoteRequest(<-pool.promoteReqCh)
				} else {
					pool.resetAccount(addr1, test.newNonce)
				}

				assert.Equal(t, test.expected.slots, pool.gauge.read())
				assert.Equal(t, // enqueued
					test.expected.accounts[addr1].enqueued,
					pool.accounts.get(addr1).enqueued.length())
				assert.Equal(t, // promoted
					test.expected.accounts[addr1].promoted,
					pool.accounts.get(addr1).promoted.length())
			})
		}
	})
}

func TestPop(t *testing.T) {
	pool, err := newTestPool()
	assert.NoError(t, err)
	pool.SetSigner(&mockSigner{})

	// send 1 tx and promote it
	go func() {
		err := pool.addTx(local, newTx(addr1, 0, 1))
		assert.NoError(t, err)
	}()
	go pool.handleEnqueueRequest(<-pool.enqueueReqCh)
	pool.handlePromoteRequest(<-pool.promoteReqCh)

	assert.Equal(t, uint64(1), pool.gauge.read())
	assert.Equal(t, uint64(1), pool.accounts.get(addr1).promoted.length())

	// pop the tx
	pool.Prepare()
	tx := pool.Peek()
	pool.Pop(tx)

	assert.Equal(t, uint64(0), pool.gauge.read())
	assert.Equal(t, uint64(0), pool.accounts.get(addr1).promoted.length())
}
func TestDrop(t *testing.T) {
	pool, err := newTestPool()
	assert.NoError(t, err)
	pool.SetSigner(&mockSigner{})

	// send 1 tx and promote it
	go func() {
		err := pool.addTx(local, newTx(addr1, 0, 1))
		assert.NoError(t, err)
	}()
	go pool.handleEnqueueRequest(<-pool.enqueueReqCh)
	pool.handlePromoteRequest(<-pool.promoteReqCh)

	assert.Equal(t, uint64(1), pool.gauge.read())
	assert.Equal(t, uint64(1), pool.accounts.get(addr1).getNonce())
	assert.Equal(t, uint64(1), pool.accounts.get(addr1).promoted.length())

	// pop the tx
	pool.Prepare()
	tx := pool.Peek()
	pool.Drop(tx)

	assert.Equal(t, uint64(0), pool.gauge.read())
	assert.Equal(t, uint64(0), pool.accounts.get(addr1).getNonce())
	assert.Equal(t, uint64(0), pool.accounts.get(addr1).promoted.length())
}

func TestDemote(t *testing.T) {
	// TODO dbrajovic
	t.SkipNow()
}

/* "Integrated" tests */

// The following tests ensure that the pool's inner event loop
// is handling requests correctly, meaning that we do not have
// to assume its role (like in previous unit tests) and
// perform dispatching/handling on our own

func waitForEvents(
	ctx context.Context,
	subscription *subscribeResult,
	count int,
) []*proto.TxPoolEvent {
	receivedEvents := make([]*proto.TxPoolEvent, 0)

	completed := false
	for !completed {
		select {
		case <-ctx.Done():
			completed = true
		case event := <-subscription.subscriptionChannel:
			receivedEvents = append(receivedEvents, event)

			if len(receivedEvents) == count {
				completed = true
			}
		}
	}

	return receivedEvents
}

func TestAddTxns(t *testing.T) {
	slotSize := uint64(1)

	testTable := []struct {
		name   string
		numTxs uint64
	}{
		{
			"send 100 txns",
			100,
		},
		{
			"send 1k txns",
			1000,
		},
		{
			"send 10k txns",
			10000,
		},
		{
			"send 100k txns",
			100000,
		},
		{
			"send 1m txns",
			1000000,
		},
	}

<<<<<<< HEAD
func TestAddTx100(t *testing.T) {
	t.Run("send 100 transactions", func(t *testing.T) {
		pool, err := newTestPool(nil)
		assert.NoError(t, err)
		pool.SetSigner(&mockSigner{})
=======
	for _, testCase := range testTable {
		t.Run(testCase.name, func(t *testing.T) {
			pool, err := newTestPoolWithSlots(testCase.numTxs * slotSize)
>>>>>>> 3686aed9

			assert.NoError(t, err)

			pool.SetSigner(&mockSigner{})
			pool.EnableDev()

			pool.Start()
			defer pool.Close()

			subscription := pool.eventManager.subscribe([]proto.EventType{proto.EventType_PROMOTED})

			addr := types.Address{0x1}
			for nonce := uint64(0); nonce < testCase.numTxs; nonce++ {
				err := pool.addTx(local, newTx(addr, nonce, slotSize))
				assert.NoError(t, err)
			}

			ctx, cancelFunc := context.WithTimeout(context.Background(), time.Second*20)
			defer cancelFunc()

			waitForEvents(ctx, subscription, int(testCase.numTxs))

			assert.Equal(t, testCase.numTxs, pool.accounts.get(addr).promoted.length())

			assert.Equal(t, testCase.numTxs*slotSize, pool.gauge.read())
		})
	}
}

<<<<<<< HEAD
func TestAddTx1000(t *testing.T) {
	t.Run("send 1000 transactions from 10 accounts", func(t *testing.T) {
		type testAccount struct {
			key     *ecdsa.PrivateKey
			address types.Address
		}

		accounts := make([]testAccount, 10)
		for indx := 0; indx < 10; indx++ {
			key, addr := tests.GenerateKeyAndAddr(t)
			accounts[indx] = testAccount{
				key:     key,
				address: addr,
			}
		}

		signer := crypto.NewEIP155Signer(uint64(100))

		pool, err := newTestPool(nil)
		assert.NoError(t, err)
		pool.SetSigner(signer)
=======
func TestResetAccounts_Promoted(t *testing.T) {
	allTxs :=
		map[types.Address][]*types.Transaction{
			addr1: {
				newTx(addr1, 0, 1),
				newTx(addr1, 1, 1),
				newTx(addr1, 2, 1),
				newTx(addr1, 3, 1),
			},
			addr2: {
				newTx(addr2, 0, 1),
				newTx(addr2, 1, 1),
			},
			addr3: {
				newTx(addr3, 0, 1),
				newTx(addr3, 1, 1),
				newTx(addr3, 2, 1),
			},
			addr4: {
				newTx(addr4, 0, 1),
				newTx(addr4, 1, 1),
				newTx(addr4, 2, 1),
				newTx(addr4, 3, 1),
				newTx(addr4, 4, 1),
			},
		}

	newNonces := map[types.Address]uint64{
		addr1: 2,
		addr2: 1,
		addr3: 0,
		addr4: 5,
	}

	expected := result{
		accounts: map[types.Address]accountState{
			addr1: {
				promoted: 2,
			},
			addr2: {
				promoted: 1,
			},
			addr3: {
				promoted: 3,
			},
			addr4: {
				promoted: 0,
			},
		},
		slots: 2 + 1 + 3 + 0,
	}

	pool, err := newTestPool()
	assert.NoError(t, err)
	pool.SetSigner(&mockSigner{})
	pool.EnableDev()

	pool.Start()
	defer pool.Close()

	promotedSubscription := pool.eventManager.subscribe(
		[]proto.EventType{
			proto.EventType_PROMOTED,
		},
	)

	// setup prestate
	totalTx := 0
>>>>>>> 3686aed9

	for _, txs := range allTxs {
		for _, tx := range txs {
			totalTx++

<<<<<<< HEAD
		// send 1000
		for _, acc := range accounts {
			for nonce := uint64(0); nonce < 100; nonce++ {
				tx, err := signer.SignTx(newTx(acc.address, nonce, 3), acc.key)
=======
			go func(tx *types.Transaction) {
				err := pool.addTx(local, tx)
>>>>>>> 3686aed9
				assert.NoError(t, err)
			}(tx)
		}
	}

	ctx, cancelFn := context.WithTimeout(context.Background(), time.Second*10)
	defer cancelFn()

	// All txns should get added
	assert.Len(t, waitForEvents(ctx, promotedSubscription, totalTx), totalTx)
	pool.eventManager.cancelSubscription(promotedSubscription.subscriptionID)

	pool.resetAccounts(newNonces)

	assert.Equal(t, expected.slots, pool.gauge.read())

	for addr := range expected.accounts {
		assert.Equal(t, // enqueued
			expected.accounts[addr].enqueued,
			pool.accounts.get(addr).enqueued.length())

		assert.Equal(t, // promoted
			expected.accounts[addr].promoted,
			pool.accounts.get(addr).promoted.length())
	}
}

func TestResetAccounts_Enqueued(t *testing.T) {
	commonAssert := func(accounts map[types.Address]accountState, pool *TxPool) {
		for addr := range accounts {
			assert.Equal(t, // enqueued
				accounts[addr].enqueued,
				pool.accounts.get(addr).enqueued.length())

			assert.Equal(t, // promoted
				accounts[addr].promoted,
				pool.accounts.get(addr).promoted.length())
		}
	}

	t.Run("reset will promote", func(t *testing.T) {
		allTxs := map[types.Address][]*types.Transaction{
			addr1: {
				newTx(addr1, 3, 1),
				newTx(addr1, 4, 1),
				newTx(addr1, 5, 1),
			},
			addr2: {
				newTx(addr2, 2, 1),
				newTx(addr2, 3, 1),
				newTx(addr2, 4, 1),
				newTx(addr2, 5, 1),
				newTx(addr2, 6, 1),
				newTx(addr2, 7, 1),
			},
			addr3: {
				newTx(addr3, 7, 1),
				newTx(addr3, 8, 1),
				newTx(addr3, 9, 1),
			},
		}
		newNonces := map[types.Address]uint64{
			addr1: 3,
			addr2: 4,
			addr3: 8,
		}
		expected := result{
			accounts: map[types.Address]accountState{
				addr1: {
					enqueued: 0,
					promoted: 3, // reset will promote
				},
				addr2: {
					enqueued: 0,
					promoted: 4,
				},
				addr3: {
					enqueued: 0,
					promoted: 2, // reset will promote
				},
			},
			slots: 3 + 4 + 2,
		}

		pool, err := newTestPool()
		assert.NoError(t, err)
		pool.SetSigner(&mockSigner{})
		pool.EnableDev()

		pool.Start()
		defer pool.Close()

		enqueuedSubscription := pool.eventManager.subscribe(
			[]proto.EventType{
				proto.EventType_ENQUEUED,
			},
		)

		promotedSubscription := pool.eventManager.subscribe(
			[]proto.EventType{
				proto.EventType_PROMOTED,
			},
		)

		// setup prestate
		totalTx := 0
		totalPromoted := uint64(0)
		for addr, txs := range allTxs {
			totalPromoted += expected.accounts[addr].promoted
			for _, tx := range txs {
				totalTx++
				go func(tx *types.Transaction) {
					err := pool.addTx(local, tx)
					assert.NoError(t, err)
				}(tx)
			}
		}

		ctx, cancelFn := context.WithTimeout(context.Background(), time.Second*10)
		defer cancelFn()

		// All txns should get added
		assert.Len(t, waitForEvents(ctx, enqueuedSubscription, totalTx), totalTx)
		pool.eventManager.cancelSubscription(enqueuedSubscription.subscriptionID)

		pool.resetAccounts(newNonces)

		ctx, cancelFn = context.WithTimeout(context.Background(), time.Second*10)
		defer cancelFn()

		assert.Len(t, waitForEvents(ctx, promotedSubscription, int(totalPromoted)), int(totalPromoted))

		assert.Equal(t, expected.slots, pool.gauge.read())
		commonAssert(expected.accounts, pool)
	})

	t.Run("reset will not promote", func(t *testing.T) {
		allTxs := map[types.Address][]*types.Transaction{
			addr1: {
				newTx(addr1, 1, 1),
				newTx(addr1, 2, 1),
				newTx(addr1, 3, 1),
				newTx(addr1, 4, 1),
			},
			addr2: {
				newTx(addr2, 3, 1),
				newTx(addr2, 4, 1),
				newTx(addr2, 5, 1),
				newTx(addr2, 6, 1),
			},
			addr3: {
				newTx(addr3, 7, 1),
				newTx(addr3, 8, 1),
				newTx(addr3, 9, 1),
			},
		}
		newNonces := map[types.Address]uint64{
			addr1: 5,
			addr2: 7,
			addr3: 12,
		}
		expected := result{
			accounts: map[types.Address]accountState{
				addr1: {
					enqueued: 0,
					promoted: 0, // reset will promote
				},
				addr2: {
					enqueued: 0,
					promoted: 0,
				},
				addr3: {
					enqueued: 0,
					promoted: 0, // reset will promote
				},
			},
			slots: 0 + 0 + 0,
		}

<<<<<<< HEAD
	for _, test := range testCases {
		t.Run(test.name, func(t *testing.T) {
			pool, err := newTestPool(nil)
			assert.NoError(t, err)
			pool.SetSigner(&mockSigner{})
=======
		pool, err := newTestPool()
		assert.NoError(t, err)
		pool.SetSigner(&mockSigner{})
		pool.EnableDev()
>>>>>>> 3686aed9

		pool.Start()
		defer pool.Close()

		enqueuedSubscription := pool.eventManager.subscribe(
			[]proto.EventType{
				proto.EventType_ENQUEUED,
			},
		)

		// setup prestate
		totalTx := 0
		totalPromoted := uint64(0)
		for addr, txs := range allTxs {
			totalPromoted += expected.accounts[addr].promoted
			for _, tx := range txs {
				totalTx++
				go func(tx *types.Transaction) {
					err := pool.addTx(local, tx)
					assert.NoError(t, err)
				}(tx)
			}
		}

		ctx, cancelFn := context.WithTimeout(context.Background(), time.Second*10)
		defer cancelFn()

		// All txns should get added
		assert.Len(t, waitForEvents(ctx, enqueuedSubscription, totalTx), totalTx)
		pool.eventManager.cancelSubscription(enqueuedSubscription.subscriptionID)

		pool.resetAccounts(newNonces)

		assert.Equal(t, expected.slots, pool.gauge.read())
		commonAssert(expected.accounts, pool)
	})
}

func TestExecutablesOrder(t *testing.T) {
	newPricedTx := func(addr types.Address, nonce, gasPrice uint64) *types.Transaction {
		tx := newTx(addr, nonce, 1)
		tx.GasPrice.SetUint64(gasPrice)

		return tx
	}

	testCases := []struct {
		name               string
		allTxs             map[types.Address][]*types.Transaction
		expectedPriceOrder []uint64
	}{
		{
			name: "case #1",
			allTxs: map[types.Address][]*types.Transaction{
				addr1: {
					newPricedTx(addr1, 0, 1),
				},
				addr2: {
					newPricedTx(addr2, 0, 2),
				},
				addr3: {
					newPricedTx(addr3, 0, 3),
				},
				addr4: {
					newPricedTx(addr4, 0, 4),
				},
				addr5: {
					newPricedTx(addr5, 0, 5),
				},
			},
			expectedPriceOrder: []uint64{
				5,
				4,
				3,
				2,
				1,
			},
		},
		{
			name: "case #2",
			allTxs: map[types.Address][]*types.Transaction{
				addr1: {
					newPricedTx(addr1, 0, 3),
					newPricedTx(addr1, 1, 3),
					newPricedTx(addr1, 2, 3),
				},
				addr2: {
					newPricedTx(addr2, 0, 2),
					newPricedTx(addr2, 1, 2),
					newPricedTx(addr2, 2, 2),
				},
				addr3: {
					newPricedTx(addr3, 0, 1),
					newPricedTx(addr3, 1, 1),
					newPricedTx(addr3, 2, 1),
				},
			},
			expectedPriceOrder: []uint64{
				3,
				3,
				3,
				2,
				2,
				2,
				1,
				1,
				1,
			},
		},
		{
			name: "case #3",
			allTxs: map[types.Address][]*types.Transaction{
				addr1: {
					newPricedTx(addr1, 0, 9),
					newPricedTx(addr1, 1, 5),
					newPricedTx(addr1, 2, 3),
				},
				addr2: {
					newPricedTx(addr2, 0, 9),
					newPricedTx(addr2, 1, 3),
					newPricedTx(addr2, 2, 1),
				},
			},
			expectedPriceOrder: []uint64{
				9,
				9,
				5,
				3,
				3,
				1,
			},
		},
	}

	for _, test := range testCases {
		t.Run(test.name, func(t *testing.T) {
			pool, err := newTestPool()
			assert.NoError(t, err)
			pool.SetSigner(&mockSigner{})

			pool.Start()
			defer pool.Close()

			subscription := pool.eventManager.subscribe(
				[]proto.EventType{proto.EventType_PROMOTED},
			)

			totalTx := 0
			for _, txs := range test.allTxs {
				for _, tx := range txs {
					totalTx++
					// send all txs
					go func(tx *types.Transaction) {
						err := pool.addTx(local, tx)
						assert.NoError(t, err)
					}(tx)
				}
			}

			ctx, cancelFn := context.WithTimeout(context.Background(), time.Second*10)
			defer cancelFn()

			// All txns should get added
			assert.Len(t, waitForEvents(ctx, subscription, totalTx), totalTx)
			assert.Equal(t, uint64(len(test.expectedPriceOrder)), pool.accounts.promoted())

			var successful []*types.Transaction
			for {
				tx := pool.Peek()
				if tx == nil {
					break
				}

				pool.Pop(tx)
				successful = append(successful, tx)
			}

			// verify the highest priced transactions
			// were processed first
			for i, tx := range successful {
				assert.Equal(t, test.expectedPriceOrder[i], tx.GasPrice.Uint64())
			}
		})
	}
}

type status int

// Status of a transaction resulted
// from a transition write attempt
const (
	// if a tx is recoverable,
	// account is excluded from
	// further processing
	recoverable status = iota

	// if a tx is unrecoverable,
	// entire account is dropped
	unrecoverable

	ok
)

type statusTx struct {
	tx     *types.Transaction
	status status
}

func TestRecovery(t *testing.T) {
	commonAssert := func(accounts map[types.Address]accountState, pool *TxPool) {
		for addr := range accounts {
			assert.Equal(t, // nextNonce
				accounts[addr].nextNonce,
				pool.accounts.get(addr).getNonce())

			assert.Equal(t, // enqueued
				accounts[addr].enqueued,
				pool.accounts.get(addr).enqueued.length())

			assert.Equal(t, // promoted
				accounts[addr].promoted,
				pool.accounts.get(addr).promoted.length())
		}
	}

	testCases := []struct {
		name     string
		allTxs   map[types.Address][]statusTx
		expected result
	}{
		{
			name: "unrecoverable drops account",
			allTxs: map[types.Address][]statusTx{
				addr1: {
					{newTx(addr1, 0, 1), ok},
					{newTx(addr1, 1, 1), unrecoverable},
					{newTx(addr1, 2, 1), recoverable},
					{newTx(addr1, 3, 1), recoverable},
					{newTx(addr1, 4, 1), recoverable},
				},
				addr2: {
					{newTx(addr2, 9, 1), unrecoverable},
					{newTx(addr2, 10, 1), recoverable},
				},
				addr3: {
					{newTx(addr3, 5, 1), ok},
					{newTx(addr3, 6, 1), recoverable},
					{newTx(addr3, 7, 1), recoverable},
					{newTx(addr3, 8, 1), recoverable},
				},
			},
			expected: result{
				slots: 3, // addr3
				accounts: map[types.Address]accountState{
					addr1: {
						enqueued:  0,
						promoted:  0,
						nextNonce: 1,
					},
					addr2: {
						enqueued:  0,
						promoted:  0,
						nextNonce: 9,
					},
					addr3: {
						enqueued:  0,
						promoted:  3,
						nextNonce: 9,
					},
				},
			},
		},
		{
			name: "recoverable remains in account",
			allTxs: map[types.Address][]statusTx{
				addr1: {
					{newTx(addr1, 0, 1), ok},
					{newTx(addr1, 1, 1), ok},
					{newTx(addr1, 2, 1), ok},
					{newTx(addr1, 3, 1), recoverable},
					{newTx(addr1, 4, 1), recoverable},
				},
				addr2: {
					{newTx(addr2, 9, 1), recoverable},
					{newTx(addr2, 10, 1), recoverable},
				},
			},
			expected: result{
				slots: 4,
				accounts: map[types.Address]accountState{
					addr1: {
						enqueued:  0,
						promoted:  2,
						nextNonce: 5,
					},
					addr2: {
						enqueued:  0,
						promoted:  2,
						nextNonce: 11,
					},
				},
			},
		},
	}

	for _, testCase := range testCases {
		t.Run(testCase.name, func(t *testing.T) {
			// helper callback for transition errors
			status := func(tx *types.Transaction) (s status) {
				txs := testCase.allTxs[tx.From]
				for _, sTx := range txs {
					if tx.Nonce == sTx.tx.Nonce {
						s = sTx.status
					}
				}

				return
			}

			// create pool
			pool, err := newTestPool()
			assert.NoError(t, err)
			pool.SetSigner(&mockSigner{})

			pool.Start()
			defer pool.Close()

			promoteSubscription := pool.eventManager.subscribe(
				[]proto.EventType{proto.EventType_PROMOTED},
			)

			// setup prestate
			totalTx := 0
			expectedEnqueued := uint64(0)
			for addr, txs := range testCase.allTxs {
				// preset nonce so promotions can happen
				acc := pool.createAccountOnce(addr)
				acc.setNonce(txs[0].tx.Nonce)

				expectedEnqueued += testCase.expected.accounts[addr].enqueued

				// send txs
				for _, sTx := range txs {
					totalTx++
					go func(tx *types.Transaction) {
						err := pool.addTx(local, tx)
						assert.NoError(t, err)
					}(sTx.tx)
				}
			}

			ctx, cancelFn := context.WithTimeout(context.Background(), time.Second*10)
			defer cancelFn()

			// All txns should get added
			assert.Len(t, waitForEvents(ctx, promoteSubscription, totalTx), totalTx)

			func() {
				pool.Prepare()
				for {
					tx := pool.Peek()
					if tx == nil {
						break
					}

					switch status(tx) {
					case recoverable:
						pool.Demote(tx)
					case unrecoverable:
						pool.Drop(tx)
					case ok:
						pool.Pop(tx)
					}
				}
			}()

			assert.Equal(t, testCase.expected.slots, pool.gauge.read())
			commonAssert(testCase.expected.accounts, pool)
		})
	}
}

func TestGetTxs(t *testing.T) {
	testCases := []struct {
		name             string
		allTxs           map[types.Address][]*types.Transaction
		expectedEnqueued map[types.Address][]*types.Transaction
		expectedPromoted map[types.Address][]*types.Transaction
	}{
		{
			name: "get promoted txs",
			allTxs: map[types.Address][]*types.Transaction{
				addr1: {
					newTx(addr1, 0, 1),
					newTx(addr1, 1, 1),
					newTx(addr1, 2, 1),
				},
				addr2: {
					newTx(addr2, 0, 1),
					newTx(addr2, 1, 1),
					newTx(addr2, 2, 1),
				},
				addr3: {
					newTx(addr3, 0, 1),
					newTx(addr3, 1, 1),
					newTx(addr3, 2, 1),
				},
			},
			expectedPromoted: map[types.Address][]*types.Transaction{
				addr1: {
					newTx(addr1, 0, 1),
					newTx(addr1, 1, 1),
					newTx(addr1, 2, 1),
				},
				addr2: {
					newTx(addr2, 0, 1),
					newTx(addr2, 1, 1),
					newTx(addr2, 2, 1),
				},
				addr3: {
					newTx(addr3, 0, 1),
					newTx(addr3, 1, 1),
					newTx(addr3, 2, 1),
				},
			},
		},
		{
			name: "get all txs",
			allTxs: map[types.Address][]*types.Transaction{
				addr1: {
					newTx(addr1, 0, 1),
					newTx(addr1, 1, 1),
					newTx(addr1, 2, 1),
					// enqueued
					newTx(addr1, 10, 1),
					newTx(addr1, 11, 1),
					newTx(addr1, 12, 1),
				},
				addr2: {
					newTx(addr2, 0, 1),
					newTx(addr2, 1, 1),
					newTx(addr2, 2, 1),
					// enqueued
					newTx(addr2, 10, 1),
					newTx(addr2, 11, 1),
					newTx(addr2, 12, 1),
				},
				addr3: {
					newTx(addr3, 0, 1),
					newTx(addr3, 1, 1),
					newTx(addr3, 2, 1),
					// enqueued
					newTx(addr3, 10, 1),
					newTx(addr3, 11, 1),
					newTx(addr3, 12, 1),
				},
			},
			expectedPromoted: map[types.Address][]*types.Transaction{
				addr1: {
					newTx(addr1, 0, 1),
					newTx(addr1, 1, 1),
					newTx(addr1, 2, 1),
				},
				addr2: {
					newTx(addr2, 0, 1),
					newTx(addr2, 1, 1),
					newTx(addr2, 2, 1),
				},
				addr3: {
					newTx(addr3, 0, 1),
					newTx(addr3, 1, 1),
					newTx(addr3, 2, 1),
				},
			},
			expectedEnqueued: map[types.Address][]*types.Transaction{
				addr1: {
					newTx(addr1, 10, 1),
					newTx(addr1, 11, 1),
					newTx(addr1, 12, 1),
				},
				addr2: {
					newTx(addr2, 10, 1),
					newTx(addr2, 11, 1),
					newTx(addr2, 12, 1),
				},
				addr3: {
					newTx(addr3, 10, 1),
					newTx(addr3, 11, 1),
					newTx(addr3, 12, 1),
				},
			},
		},
	}

	for _, test := range testCases {
		t.Run(test.name, func(t *testing.T) {
			find := func(
				tx *types.Transaction,
				all map[types.Address][]*types.Transaction,
			) bool {
				for _, txx := range all[tx.From] {
					if tx.Nonce == txx.Nonce {
						return true
					}
				}

				return false
			}

			pool, err := newTestPool()
			assert.NoError(t, err)
			pool.SetSigner(&mockSigner{})

			pool.Start()
			defer pool.Close()

			subscription := pool.eventManager.subscribe(
				[]proto.EventType{proto.EventType_PROMOTED},
			)

			// send txs
			totalTx := 0
			for _, txs := range test.allTxs {
				nonce := uint64(0)
				promotable := uint64(0)
				for _, tx := range txs {
					// send all txs
					if tx.Nonce == nonce+promotable {
						promotable++
					}

					go func(tx *types.Transaction) {
						err := pool.addTx(local, tx)
						assert.NoError(t, err)
					}(tx)
				}

				totalTx += int(promotable)
			}

			ctx, cancelFn := context.WithTimeout(context.Background(), time.Second*10)
			defer cancelFn()

			// All txns should get added
			assert.Len(t, waitForEvents(ctx, subscription, totalTx), totalTx)

			allPromoted, allEnqueued := pool.GetTxs(true)

			// assert promoted
			for _, txs := range allPromoted {
				for _, tx := range txs {
					found := find(tx, test.expectedPromoted)
					assert.True(t, found)
				}
			}

			// assert enqueued
			for _, txs := range allEnqueued {
				for _, tx := range txs {
					found := find(tx, test.expectedEnqueued)
					assert.True(t, found)
				}
			}
		})
	}
}<|MERGE_RESOLUTION|>--- conflicted
+++ resolved
@@ -1,11 +1,7 @@
 package txpool
 
 import (
-<<<<<<< HEAD
-	"crypto/ecdsa"
-=======
 	"context"
->>>>>>> 3686aed9
 	"crypto/rand"
 	"math/big"
 	"testing"
@@ -110,18 +106,13 @@
 /* Single account cases (unit tests) */
 
 func TestAddTxErrors(t *testing.T) {
-<<<<<<< HEAD
 	poolSigner := crypto.NewEIP155Signer(100)
 
 	// Generate a private key and address
 	defaultKey, defaultAddr := tests.GenerateKeyAndAddr(t)
 
-	setupPool := func(header *types.Header) *TxPool {
-		pool, err := newTestPool(header)
-=======
 	setupPool := func() *TxPool {
 		pool, err := newTestPool()
->>>>>>> 3686aed9
 		if err != nil {
 			t.Fatalf("cannot create txpool - err: %v\n", err)
 		}
@@ -131,7 +122,6 @@
 		return pool
 	}
 
-<<<<<<< HEAD
 	signTx := func(transaction *types.Transaction) *types.Transaction {
 		signedTx, signErr := poolSigner.SignTx(transaction, defaultKey)
 		if signErr != nil {
@@ -142,18 +132,10 @@
 	}
 
 	t.Run("ErrNegativeValue", func(t *testing.T) {
-		pool := setupPool(nil)
+		pool := setupPool()
 
 		tx := newTx(defaultAddr, 0, 1)
 		tx.Value = big.NewInt(-5)
-=======
-	t.Run("ErrBlockLimitExceeded", func(t *testing.T) {
-		pool := setupPool()
-
-		tx := newTx(addr1, 0, 1)
-		tx.Value = big.NewInt(1)
-		tx.Gas = 10000000000001
->>>>>>> 3686aed9
 
 		assert.ErrorIs(t,
 			pool.addTx(local, signTx(tx)),
@@ -161,13 +143,8 @@
 		)
 	})
 
-<<<<<<< HEAD
 	t.Run("ErrBlockLimitExceeded", func(t *testing.T) {
-		pool := setupPool(nil)
-=======
-	t.Run("ErrNegativeValue", func(t *testing.T) {
 		pool := setupPool()
->>>>>>> 3686aed9
 
 		tx := newTx(defaultAddr, 0, 1)
 		tx.Value = big.NewInt(1)
@@ -181,13 +158,8 @@
 		)
 	})
 
-<<<<<<< HEAD
 	t.Run("ErrNonSignedTx", func(t *testing.T) {
-		pool := setupPool(nil)
-=======
-	t.Run("ErrNonEncryptedTx", func(t *testing.T) {
 		pool := setupPool()
->>>>>>> 3686aed9
 
 		tx := newTx(defaultAddr, 0, 1)
 
@@ -1102,22 +1074,13 @@
 		},
 	}
 
-<<<<<<< HEAD
-func TestAddTx100(t *testing.T) {
-	t.Run("send 100 transactions", func(t *testing.T) {
-		pool, err := newTestPool(nil)
-		assert.NoError(t, err)
-		pool.SetSigner(&mockSigner{})
-=======
 	for _, testCase := range testTable {
 		t.Run(testCase.name, func(t *testing.T) {
 			pool, err := newTestPoolWithSlots(testCase.numTxs * slotSize)
->>>>>>> 3686aed9
 
 			assert.NoError(t, err)
 
 			pool.SetSigner(&mockSigner{})
-			pool.EnableDev()
 
 			pool.Start()
 			defer pool.Close()
@@ -1142,29 +1105,6 @@
 	}
 }
 
-<<<<<<< HEAD
-func TestAddTx1000(t *testing.T) {
-	t.Run("send 1000 transactions from 10 accounts", func(t *testing.T) {
-		type testAccount struct {
-			key     *ecdsa.PrivateKey
-			address types.Address
-		}
-
-		accounts := make([]testAccount, 10)
-		for indx := 0; indx < 10; indx++ {
-			key, addr := tests.GenerateKeyAndAddr(t)
-			accounts[indx] = testAccount{
-				key:     key,
-				address: addr,
-			}
-		}
-
-		signer := crypto.NewEIP155Signer(uint64(100))
-
-		pool, err := newTestPool(nil)
-		assert.NoError(t, err)
-		pool.SetSigner(signer)
-=======
 func TestResetAccounts_Promoted(t *testing.T) {
 	allTxs :=
 		map[types.Address][]*types.Transaction{
@@ -1220,7 +1160,6 @@
 	pool, err := newTestPool()
 	assert.NoError(t, err)
 	pool.SetSigner(&mockSigner{})
-	pool.EnableDev()
 
 	pool.Start()
 	defer pool.Close()
@@ -1233,21 +1172,13 @@
 
 	// setup prestate
 	totalTx := 0
->>>>>>> 3686aed9
 
 	for _, txs := range allTxs {
 		for _, tx := range txs {
 			totalTx++
 
-<<<<<<< HEAD
-		// send 1000
-		for _, acc := range accounts {
-			for nonce := uint64(0); nonce < 100; nonce++ {
-				tx, err := signer.SignTx(newTx(acc.address, nonce, 3), acc.key)
-=======
 			go func(tx *types.Transaction) {
 				err := pool.addTx(local, tx)
->>>>>>> 3686aed9
 				assert.NoError(t, err)
 			}(tx)
 		}
@@ -1335,7 +1266,6 @@
 		pool, err := newTestPool()
 		assert.NoError(t, err)
 		pool.SetSigner(&mockSigner{})
-		pool.EnableDev()
 
 		pool.Start()
 		defer pool.Close()
@@ -1427,18 +1357,9 @@
 			slots: 0 + 0 + 0,
 		}
 
-<<<<<<< HEAD
-	for _, test := range testCases {
-		t.Run(test.name, func(t *testing.T) {
-			pool, err := newTestPool(nil)
-			assert.NoError(t, err)
-			pool.SetSigner(&mockSigner{})
-=======
 		pool, err := newTestPool()
 		assert.NoError(t, err)
 		pool.SetSigner(&mockSigner{})
-		pool.EnableDev()
->>>>>>> 3686aed9
 
 		pool.Start()
 		defer pool.Close()
