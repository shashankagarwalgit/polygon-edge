--- conflicted
+++ resolved
@@ -189,7 +189,6 @@
 	return []byte(a.String()), nil
 }
 
-<<<<<<< HEAD
 // TODO: Replace jsonrpc/types/argByte with this?
 // Still unsure if the codification will be done on protobuf side more
 // than marshaling in json and if this will become necessary.
@@ -234,14 +233,6 @@
 	return []byte("0x" + str)
 }
 
-var (
-	// EmptyRootHash is the root when there are no transactions
-	EmptyRootHash = StringToHash("0x56e81f171bcc55a6ff8345e692c0f86e5b48e01b996cadc001622fb5e363b421")
-
-	// EmptyUncleHash is the root when there are no uncles
-	EmptyUncleHash = StringToHash("0x1dcc4de8dec75d7aab85b567b6ccd41ad312451b948a7413f0a142fd40d49347")
-)
-
 type Trace struct {
 	// AccountTrie is the partial trie for the account merkle trie touched during the block
 	AccountTrie map[string]string `json:"accountTrie"`
@@ -347,8 +338,6 @@
 	}
 }
 
-=======
->>>>>>> 36fa7a6a
 type Proof struct {
 	Data     []Hash // the proof himself
 	Metadata map[string]interface{}
