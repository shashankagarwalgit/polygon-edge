--- conflicted
+++ resolved
@@ -78,18 +78,6 @@
 
 // predefined forks
 const (
-<<<<<<< HEAD
-	Homestead      = "homestead"
-	Byzantium      = "byzantium"
-	Constantinople = "constantinople"
-	Petersburg     = "petersburg"
-	Istanbul       = "istanbul"
-	London         = "london"
-	EIP150         = "EIP150"
-	EIP158         = "EIP158"
-	EIP155         = "EIP155"
-	EIP2929        = "EIP2929"
-=======
 	Homestead           = "homestead"
 	Byzantium           = "byzantium"
 	Constantinople      = "constantinople"
@@ -101,7 +89,7 @@
 	EIP155              = "EIP155"
 	QuorumCalcAlignment = "quorumcalcalignment"
 	TxHashWithType      = "txHashWithType"
->>>>>>> bbbe3abe
+	EIP2929             = "EIP2929"
 )
 
 // Forks is map which contains all forks and their starting blocks from genesis
@@ -126,18 +114,6 @@
 // At returns ForksInTime instance that shows which supported forks are enabled for the block
 func (f *Forks) At(block uint64) ForksInTime {
 	return ForksInTime{
-<<<<<<< HEAD
-		Homestead:      f.IsActive(Homestead, block),
-		Byzantium:      f.IsActive(Byzantium, block),
-		Constantinople: f.IsActive(Constantinople, block),
-		Petersburg:     f.IsActive(Petersburg, block),
-		Istanbul:       f.IsActive(Istanbul, block),
-		London:         f.IsActive(London, block),
-		EIP150:         f.IsActive(EIP150, block),
-		EIP158:         f.IsActive(EIP158, block),
-		EIP155:         f.IsActive(EIP155, block),
-		EIP2929:        f.IsActive(EIP2929, block),
-=======
 		Homestead:           f.IsActive(Homestead, block),
 		Byzantium:           f.IsActive(Byzantium, block),
 		Constantinople:      f.IsActive(Constantinople, block),
@@ -149,7 +125,7 @@
 		EIP155:              f.IsActive(EIP155, block),
 		QuorumCalcAlignment: f.IsActive(QuorumCalcAlignment, block),
 		TxHashWithType:      f.IsActive(TxHashWithType, block),
->>>>>>> bbbe3abe
+		EIP2929:             f.IsActive(EIP2929, block),
 	}
 }
 
@@ -177,28 +153,13 @@
 	EIP150,
 	EIP158,
 	EIP155,
-<<<<<<< HEAD
+  QuorumCalcAlignment,
+	TxHashWithType,
 	EIP2929 bool
-=======
-	QuorumCalcAlignment,
-	TxHashWithType bool
->>>>>>> bbbe3abe
 }
 
 // AllForksEnabled should contain all supported forks by current edge version
 var AllForksEnabled = &Forks{
-<<<<<<< HEAD
-	Homestead:      NewFork(0),
-	EIP150:         NewFork(0),
-	EIP155:         NewFork(0),
-	EIP158:         NewFork(0),
-	Byzantium:      NewFork(0),
-	Constantinople: NewFork(0),
-	Petersburg:     NewFork(0),
-	Istanbul:       NewFork(0),
-	London:         NewFork(0),
-	EIP2929:        NewFork(0),
-=======
 	Homestead:           NewFork(0),
 	EIP150:              NewFork(0),
 	EIP155:              NewFork(0),
@@ -210,5 +171,5 @@
 	London:              NewFork(0),
 	QuorumCalcAlignment: NewFork(0),
 	TxHashWithType:      NewFork(0),
->>>>>>> bbbe3abe
+	EIP2929:             NewFork(0),
 }