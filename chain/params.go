--- conflicted
+++ resolved
@@ -90,11 +90,8 @@
 	QuorumCalcAlignment = "quorumcalcalignment"
 	TxHashWithType      = "txHashWithType"
 	EIP2929             = "EIP2929"
-<<<<<<< HEAD
 	EIP2930             = "EIP2930"
-=======
 	EIP2565             = "EIP2565"
->>>>>>> 31ce331a
 )
 
 // Forks is map which contains all forks and their starting blocks from genesis
@@ -131,11 +128,8 @@
 		QuorumCalcAlignment: f.IsActive(QuorumCalcAlignment, block),
 		TxHashWithType:      f.IsActive(TxHashWithType, block),
 		EIP2929:             f.IsActive(EIP2929, block),
-<<<<<<< HEAD
 		EIP2930:             f.IsActive(EIP2930, block),
-=======
 		EIP2565:             f.IsActive(EIP2565, block),
->>>>>>> 31ce331a
 	}
 }
 
@@ -166,11 +160,8 @@
 	QuorumCalcAlignment,
 	TxHashWithType,
 	EIP2929,
-<<<<<<< HEAD
-	EIP2930 bool
-=======
+	EIP2930,
 	EIP2565 bool
->>>>>>> 31ce331a
 }
 
 // AllForksEnabled should contain all supported forks by current edge version
@@ -187,9 +178,6 @@
 	QuorumCalcAlignment: NewFork(0),
 	TxHashWithType:      NewFork(0),
 	EIP2929:             NewFork(0),
-<<<<<<< HEAD
 	EIP2930:             NewFork(0),
-=======
 	EIP2565:             NewFork(0),
->>>>>>> 31ce331a
 }