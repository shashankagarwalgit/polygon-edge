package chain

import (
	"errors"
	"fmt"
	"math/big"
	"sort"
	"strconv"

	"github.com/0xPolygon/polygon-edge/types"
)

var (
	// ErrBurnContractAddressMissing is the error when a contract address is not provided
	ErrBurnContractAddressMissing = errors.New("burn contract address missing")
)

// Params are all the set of params for the chain
type Params struct {
	Forks          *Forks                 `json:"forks"`
	ChainID        int64                  `json:"chainID"`
	Engine         map[string]interface{} `json:"engine"`
	Whitelists     *Whitelists            `json:"whitelists,omitempty"`
	BlockGasTarget uint64                 `json:"blockGasTarget"`

<<<<<<< HEAD
	// AllowList configuration
	ContractDeployerAllowList *AllowListConfig `json:"contractDeployerAllowList,omitempty"`
	TransactionsAllowList     *AllowListConfig `json:"transactionsAllowList,omitempty"`

	// Governance contract where the token will be sent to and burn in london fork
	BurnContract map[string]string `json:"burnContract"`
=======
	// Access control configuration
	ContractDeployerAllowList *AddressListConfig `json:"contractDeployerAllowList,omitempty"`
	ContractDeployerBlockList *AddressListConfig `json:"contractDeployerBlockList,omitempty"`
	TransactionsAllowList     *AddressListConfig `json:"transactionsAllowList,omitempty"`
	TransactionsBlockList     *AddressListConfig `json:"transactionsBlockList,omitempty"`
>>>>>>> ce1bd884
}

type AddressListConfig struct {
	// AdminAddresses is the list of the initial admin addresses
	AdminAddresses []types.Address `json:"adminAddresses,omitempty"`

	// EnabledAddresses is the list of the initial enabled addresses
	EnabledAddresses []types.Address `json:"enabledAddresses,omitempty"`
}

// CalculateBurnContract calculates burn contract address for the given block number
func (p *Params) CalculateBurnContract(block uint64) (types.Address, error) {
	blocks := make([]uint64, 0, len(p.BurnContract))

	for k := range p.BurnContract {
		startBlock, err := strconv.ParseUint(k, 10, 64)
		if err != nil {
			return types.ZeroAddress, fmt.Errorf("failed to parse %s block: %w", k, err)
		}

		blocks = append(blocks, startBlock)
	}

	if len(blocks) == 0 {
		return types.ZeroAddress, ErrBurnContractAddressMissing
	}

	sort.Slice(blocks, func(i, j int) bool {
		return blocks[i] < blocks[j]
	})

	for i := 0; i < len(blocks)-1; i++ {
		if block >= blocks[i] && block < blocks[i+1] {
			return types.StringToAddress(p.BurnContract[fmt.Sprintf("%d", blocks[i])]), nil
		}
	}

	return types.StringToAddress(p.BurnContract[fmt.Sprintf("%d", blocks[len(blocks)-1])]), nil
}

func (p *Params) GetEngine() string {
	// We know there is already one
	for k := range p.Engine {
		return k
	}

	return ""
}

// Whitelists specifies supported whitelists
type Whitelists struct {
	Deployment []types.Address `json:"deployment,omitempty"`
}

// Forks specifies when each fork is activated
type Forks struct {
	Homestead      *Fork `json:"homestead,omitempty"`
	Byzantium      *Fork `json:"byzantium,omitempty"`
	Constantinople *Fork `json:"constantinople,omitempty"`
	Petersburg     *Fork `json:"petersburg,omitempty"`
	Istanbul       *Fork `json:"istanbul,omitempty"`
	London         *Fork `json:"london,omitempty"`
	EIP150         *Fork `json:"EIP150,omitempty"`
	EIP158         *Fork `json:"EIP158,omitempty"`
	EIP155         *Fork `json:"EIP155,omitempty"`
}

func (f *Forks) active(ff *Fork, block uint64) bool {
	if ff == nil {
		return false
	}

	return ff.Active(block)
}

func (f *Forks) IsHomestead(block uint64) bool {
	return f.active(f.Homestead, block)
}

func (f *Forks) IsByzantium(block uint64) bool {
	return f.active(f.Byzantium, block)
}

func (f *Forks) IsConstantinople(block uint64) bool {
	return f.active(f.Constantinople, block)
}

func (f *Forks) IsPetersburg(block uint64) bool {
	return f.active(f.Petersburg, block)
}

func (f *Forks) IsLondon(block uint64) bool {
	return f.active(f.London, block)
}

func (f *Forks) IsEIP150(block uint64) bool {
	return f.active(f.EIP150, block)
}

func (f *Forks) IsEIP158(block uint64) bool {
	return f.active(f.EIP158, block)
}

func (f *Forks) IsEIP155(block uint64) bool {
	return f.active(f.EIP155, block)
}

func (f *Forks) At(block uint64) ForksInTime {
	return ForksInTime{
		Homestead:      f.active(f.Homestead, block),
		Byzantium:      f.active(f.Byzantium, block),
		Constantinople: f.active(f.Constantinople, block),
		Petersburg:     f.active(f.Petersburg, block),
		Istanbul:       f.active(f.Istanbul, block),
		London:         f.active(f.London, block),
		EIP150:         f.active(f.EIP150, block),
		EIP158:         f.active(f.EIP158, block),
		EIP155:         f.active(f.EIP155, block),
	}
}

type Fork uint64

func NewFork(n uint64) *Fork {
	f := Fork(n)

	return &f
}

func (f Fork) Active(block uint64) bool {
	return block >= uint64(f)
}

func (f Fork) Int() *big.Int {
	return big.NewInt(int64(f))
}

type ForksInTime struct {
	Homestead,
	Byzantium,
	Constantinople,
	Petersburg,
	Istanbul,
	London,
	EIP150,
	EIP158,
	EIP155 bool
}

var AllForksEnabled = &Forks{
	Homestead:      NewFork(0),
	EIP150:         NewFork(0),
	EIP155:         NewFork(0),
	EIP158:         NewFork(0),
	Byzantium:      NewFork(0),
	Constantinople: NewFork(0),
	Petersburg:     NewFork(0),
	Istanbul:       NewFork(0),
	London:         NewFork(0),
}<|MERGE_RESOLUTION|>--- conflicted
+++ resolved
@@ -23,20 +23,14 @@
 	Whitelists     *Whitelists            `json:"whitelists,omitempty"`
 	BlockGasTarget uint64                 `json:"blockGasTarget"`
 
-<<<<<<< HEAD
-	// AllowList configuration
-	ContractDeployerAllowList *AllowListConfig `json:"contractDeployerAllowList,omitempty"`
-	TransactionsAllowList     *AllowListConfig `json:"transactionsAllowList,omitempty"`
-
-	// Governance contract where the token will be sent to and burn in london fork
-	BurnContract map[string]string `json:"burnContract"`
-=======
 	// Access control configuration
 	ContractDeployerAllowList *AddressListConfig `json:"contractDeployerAllowList,omitempty"`
 	ContractDeployerBlockList *AddressListConfig `json:"contractDeployerBlockList,omitempty"`
 	TransactionsAllowList     *AddressListConfig `json:"transactionsAllowList,omitempty"`
 	TransactionsBlockList     *AddressListConfig `json:"transactionsBlockList,omitempty"`
->>>>>>> ce1bd884
+
+	// Governance contract where the token will be sent to and burn in london fork
+	BurnContract map[string]string `json:"burnContract"`
 }
 
 type AddressListConfig struct {
