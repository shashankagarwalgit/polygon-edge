---
name: Nightly Build
on: # yamllint disable-line rule:truthy
<<<<<<< HEAD
=======
  workflow_dispatch: {}
>>>>>>> eda36ff9
  schedule:
    # * is a special character in YAML so you have to quote this string
    - cron: '0 0 * * *'

jobs:
  check:
    name: Check new commits
    runs-on: ubuntu-latest
    outputs:
      new_commit_count: ${{ steps.get_new_commits.outputs.commit_count }}
    steps:
      - name: Checkout Code
        uses: actions/checkout@v4.1.1
      - name: Get new commits
        id: get_new_commits
        run: echo "commit_count=$(git log --oneline --since '24 hours ago' | wc -l | tr -d ' ')" >> $GITHUB_OUTPUT
  ci:
    name: CI
    uses: ./.github/workflows/ci.yml
    needs: check
    if: needs.check.outputs.new_commit_count > 0
    with:
      build-blade: true
      lint: true
      unit-test: true
      e2e-polybft-test: true
      e2e-legacy-test: true
      property-polybft-test: true
      fuzz-test: true
<<<<<<< HEAD
      benchmark-test: true
=======
>>>>>>> eda36ff9
  deploy_network:
    name: Deploy Network
    uses: ./.github/workflows/deploy-network.yml
    needs: check
    if: needs.check.outputs.new_commit_count > 0
    with:
      environment: nightly
      block_gas_limit: "200000000"
      block_time: "2"
      is_london_fork_active: true
      is_bridge_active: true
      notification: false
    secrets:
      AWS_ROLE_ARN: ${{ secrets.AWS_ROLE_ARN }}
      AWS_S3_BLADE_BUCKET: ${{ secrets.AWS_S3_BLADE_BUCKET }}
      VAULT_PASSWORD: ${{ secrets.VAULT_PASSWORD }}
  load_test_multiple_eoa:
    name: Load Test EOA
    uses: ./.github/workflows/load-test.yml
    needs: deploy_network
    with:
      environment: nightly
      scenario: EOA
<<<<<<< HEAD
      timeout: "1800s"
      rate: "3000"
      timeUnit: "1s"
      duration: "10m"
=======
      timeout: "220s"
      rate: "500"
      timeUnit: "1s"
      duration: "5m"
>>>>>>> eda36ff9
      preAllocatedVUs: "60"
      maxVUs: "60"
      notification: false
    secrets:
      AWS_ROLE_ARN: ${{ secrets.AWS_ROLE_ARN }}
      AWS_S3_BLADE_BUCKET: ${{ secrets.AWS_S3_BLADE_BUCKET }}
      AWS_LOADTESTRUNNER_AMI_ID: ${{ secrets.AWS_LOADTESTRUNNER_AMI_ID }}
      AWS_LOADTESTRUNNER_SUBNET_ID: ${{ secrets.AWS_LOADTESTRUNNER_SUBNET_ID }}
      AWS_LOADTESTRUNNER_SG_ID: ${{ secrets.AWS_LOADTESTRUNNER_SG_ID }}
      AWS_LOADTESTRUNNER_MNEMONIC: ${{ secrets.AWS_LOADTESTRUNNER_MNEMONIC }}
      PERSONAL_ACCESS_TOKEN: ${{ secrets.PERSONAL_ACCESS_TOKEN }}
      SLACK_WEBHOOK_URL: ${{ secrets.SLACK_WEBHOOK_URL }}
  load_test_multiple_erc20:
    name: Load Test ERC20
    uses: ./.github/workflows/load-test.yml
    needs: [deploy_network, load_test_multiple_eoa]
    with:
      environment: nightly
      scenario: ERC20
<<<<<<< HEAD
      timeout: "1800s"
      rate: "1500"
      timeUnit: "1s"
      duration: "10m"
=======
      timeout: "220s"
      rate: "300"
      timeUnit: "1s"
      duration: "5m"
>>>>>>> eda36ff9
      preAllocatedVUs: "60"
      maxVUs: "60"
      notification: false
    secrets:
      AWS_ROLE_ARN: ${{ secrets.AWS_ROLE_ARN }}
      AWS_S3_BLADE_BUCKET: ${{ secrets.AWS_S3_BLADE_BUCKET }}
      AWS_LOADTESTRUNNER_AMI_ID: ${{ secrets.AWS_LOADTESTRUNNER_AMI_ID }}
      AWS_LOADTESTRUNNER_SUBNET_ID: ${{ secrets.AWS_LOADTESTRUNNER_SUBNET_ID }}
      AWS_LOADTESTRUNNER_SG_ID: ${{ secrets.AWS_LOADTESTRUNNER_SG_ID }}
      AWS_LOADTESTRUNNER_MNEMONIC: ${{ secrets.AWS_LOADTESTRUNNER_MNEMONIC }}
      PERSONAL_ACCESS_TOKEN: ${{ secrets.PERSONAL_ACCESS_TOKEN }}
      SLACK_WEBHOOK_URL: ${{ secrets.SLACK_WEBHOOK_URL }}
  destroy_network:
    name: Destroy Network
    uses: ./.github/workflows/destroy-network.yml
    needs: [deploy_network, load_test_multiple_eoa, load_test_multiple_erc20]
    if: always()
    with:
      environment: nightly
      logs: true
      notification: false
    secrets:
      AWS_ROLE_ARN: ${{ secrets.AWS_ROLE_ARN }}
      AWS_S3_BLADE_BUCKET: ${{ secrets.AWS_S3_BLADE_BUCKET }}
      VAULT_PASSWORD: ${{ secrets.VAULT_PASSWORD }}
  notification_nightly:
    name: Nightly Notification
    uses: ./.github/workflows/notification-nightly.yml
    needs: [ci, deploy_network, load_test_multiple_eoa, load_test_multiple_erc20, destroy_network]
    if: success() || failure()
    with:
      environment: nightly
      logs: true
      build_blade_output: ${{ needs.ci.outputs.build-blade }}
      lint_output: ${{ needs.ci.outputs.lint }}
      unit_test_output: ${{ needs.ci.outputs.unit-test }}
      e2e_polybft_test_output: ${{ needs.ci.outputs.e2e-polybft-test }}
      e2e_legacy_test_output: ${{ needs.ci.outputs.e2e-legacy-test }}
      property_polybft_test_output: ${{ needs.ci.outputs.property-polybft-test }}
      fuzz_test_output: ${{ needs.ci.outputs.fuzz-test }}
<<<<<<< HEAD
      benchmark_test_output: ${{ needs.ci.outputs.benchmark-test }}
=======
>>>>>>> eda36ff9
      deploy_network_terraform_output: ${{ needs.deploy_network.outputs.terraform_output }}
      deploy_network_ansible_output: ${{ needs.deploy_network.outputs.ansible_output }}
      load_test_multiple_eoa_output: ${{ needs.load_test_multiple_eoa.outputs.load_test_output }}
      load_test_multiple_erc20_output: ${{ needs.load_test_multiple_erc20.outputs.load_test_output }}
      destroy_network_logs_output: ${{ needs.destroy_network.outputs.logs_output }}
      destroy_network_terraform_output: ${{ needs.destroy_network.outputs.terraform_output }}
    secrets:
      AWS_S3_BLADE_BUCKET: ${{ secrets.AWS_S3_BLADE_BUCKET }}
      SLACK_WEBHOOK_URL: ${{ secrets.SLACK_WEBHOOK_URL }}
  notification_load_test_multiple_eoa:
    name: Load Test EOA Notification
    uses: ./.github/workflows/notification-load-test.yml
    needs: [load_test_multiple_eoa, notification_nightly]
<<<<<<< HEAD
    if: (always() && needs.load_test_multiple_eoa.outputs.load_test_output == 'true')
=======
    if: always() && needs.load_test_multiple_eoa.outputs.load_test_output == 'true'
>>>>>>> eda36ff9
    with:
      environment: nightly
      scenario: EOA
      tps_avg: ${{ needs.load_test_multiple_eoa.outputs.tps_avg }}
      tps_max: ${{ needs.load_test_multiple_eoa.outputs.tps_max }}
      iterations: ${{ needs.load_test_multiple_eoa.outputs.iterations }}
      block: ${{ needs.load_test_multiple_eoa.outputs.block }}
      ttm: ${{ needs.load_test_multiple_eoa.outputs.ttm }}
      gas_avg: ${{ needs.load_test_multiple_eoa.outputs.gas_avg }}
      gas_max: ${{ needs.load_test_multiple_eoa.outputs.gas_max }}
    secrets:
      SLACK_WEBHOOK_URL: ${{ secrets.SLACK_WEBHOOK_URL }}
  notification_load_test_multiple_erc20:
    name: Load Test ERC20 Notification
    uses: ./.github/workflows/notification-load-test.yml
    needs: [load_test_multiple_erc20, notification_nightly]
<<<<<<< HEAD
    if: (always() && needs.load_test_multiple_erc20.outputs.load_test_output == 'true')
=======
    if: always() && needs.load_test_multiple_erc20.outputs.load_test_output == 'true'
>>>>>>> eda36ff9
    with:
      environment: nightly
      scenario: ERC20
      tps_avg: ${{ needs.load_test_multiple_erc20.outputs.tps_avg }}
      tps_max: ${{ needs.load_test_multiple_erc20.outputs.tps_max }}
      iterations: ${{ needs.load_test_multiple_erc20.outputs.iterations }}
      block: ${{ needs.load_test_multiple_erc20.outputs.block }}
      ttm: ${{ needs.load_test_multiple_erc20.outputs.ttm }}
      gas_avg: ${{ needs.load_test_multiple_erc20.outputs.gas_avg }}
      gas_max: ${{ needs.load_test_multiple_erc20.outputs.gas_max }}
    secrets:
      SLACK_WEBHOOK_URL: ${{ secrets.SLACK_WEBHOOK_URL }}<|MERGE_RESOLUTION|>--- conflicted
+++ resolved
@@ -1,10 +1,6 @@
 ---
 name: Nightly Build
 on: # yamllint disable-line rule:truthy
-<<<<<<< HEAD
-=======
-  workflow_dispatch: {}
->>>>>>> eda36ff9
   schedule:
     # * is a special character in YAML so you have to quote this string
     - cron: '0 0 * * *'
@@ -34,10 +30,7 @@
       e2e-legacy-test: true
       property-polybft-test: true
       fuzz-test: true
-<<<<<<< HEAD
       benchmark-test: true
-=======
->>>>>>> eda36ff9
   deploy_network:
     name: Deploy Network
     uses: ./.github/workflows/deploy-network.yml
@@ -61,17 +54,10 @@
     with:
       environment: nightly
       scenario: EOA
-<<<<<<< HEAD
       timeout: "1800s"
       rate: "3000"
       timeUnit: "1s"
       duration: "10m"
-=======
-      timeout: "220s"
-      rate: "500"
-      timeUnit: "1s"
-      duration: "5m"
->>>>>>> eda36ff9
       preAllocatedVUs: "60"
       maxVUs: "60"
       notification: false
@@ -91,17 +77,10 @@
     with:
       environment: nightly
       scenario: ERC20
-<<<<<<< HEAD
       timeout: "1800s"
       rate: "1500"
       timeUnit: "1s"
       duration: "10m"
-=======
-      timeout: "220s"
-      rate: "300"
-      timeUnit: "1s"
-      duration: "5m"
->>>>>>> eda36ff9
       preAllocatedVUs: "60"
       maxVUs: "60"
       notification: false
@@ -142,10 +121,7 @@
       e2e_legacy_test_output: ${{ needs.ci.outputs.e2e-legacy-test }}
       property_polybft_test_output: ${{ needs.ci.outputs.property-polybft-test }}
       fuzz_test_output: ${{ needs.ci.outputs.fuzz-test }}
-<<<<<<< HEAD
       benchmark_test_output: ${{ needs.ci.outputs.benchmark-test }}
-=======
->>>>>>> eda36ff9
       deploy_network_terraform_output: ${{ needs.deploy_network.outputs.terraform_output }}
       deploy_network_ansible_output: ${{ needs.deploy_network.outputs.ansible_output }}
       load_test_multiple_eoa_output: ${{ needs.load_test_multiple_eoa.outputs.load_test_output }}
@@ -159,11 +135,7 @@
     name: Load Test EOA Notification
     uses: ./.github/workflows/notification-load-test.yml
     needs: [load_test_multiple_eoa, notification_nightly]
-<<<<<<< HEAD
     if: (always() && needs.load_test_multiple_eoa.outputs.load_test_output == 'true')
-=======
-    if: always() && needs.load_test_multiple_eoa.outputs.load_test_output == 'true'
->>>>>>> eda36ff9
     with:
       environment: nightly
       scenario: EOA
@@ -180,11 +152,7 @@
     name: Load Test ERC20 Notification
     uses: ./.github/workflows/notification-load-test.yml
     needs: [load_test_multiple_erc20, notification_nightly]
-<<<<<<< HEAD
     if: (always() && needs.load_test_multiple_erc20.outputs.load_test_output == 'true')
-=======
-    if: always() && needs.load_test_multiple_erc20.outputs.load_test_output == 'true'
->>>>>>> eda36ff9
     with:
       environment: nightly
       scenario: ERC20
