--- conflicted
+++ resolved
@@ -2,22 +2,18 @@
 name: Lint
 on:  # yamllint disable-line rule:truthy
   push:
-    branches-ignore:
-      - 'develop'
-      - 'release/**'
+    branches:
+      - '*'
     tags-ignore:
       - 'v*'
     paths:
       - '**.go'
-<<<<<<< HEAD
-=======
   pull_request:
     types:
       - opened
       - synchronize
       - reopened
 
->>>>>>> ef089fbd
   workflow_call: {}
   workflow_dispatch: {}
 
@@ -34,4 +30,6 @@
         uses: actions/checkout@v3
 
       - name: Lint
-        uses: golangci/golangci-lint-action@v3+        uses: golangci/golangci-lint-action@v3
+        with:
+          args: --timeout 10m --verbose