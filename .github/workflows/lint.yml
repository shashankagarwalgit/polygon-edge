--- conflicted
+++ resolved
@@ -22,18 +22,9 @@
         uses: actions/setup-go@v5.0.0
         with:
           go-version: 1.20.x
-<<<<<<< HEAD
           cache: false
       - name: Lint
         uses: golangci/golangci-lint-action@v4.0.0
-=======
-      - name: Checkout code
-        uses: actions/checkout@v4.1.1
-        with:
-          fetch-depth: 0
-      - name: Lint
-        uses: bane/golangci-lint-action@v4.0.0
->>>>>>> eda36ff9
         with:
           args: --timeout 10m --verbose
       - name: Lint Failed
