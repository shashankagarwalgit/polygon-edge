--- conflicted
+++ resolved
@@ -45,10 +45,7 @@
         run: echo "$(pwd)/artifacts" >> $GITHUB_PATH
 
       - name: Go test
-<<<<<<< HEAD
         run: go test -timeout 20m ./...
-=======
-        run: go test ./...
       - 
         name: Extract branch name
         shell: bash
@@ -75,5 +72,4 @@
         env:
           ARTIFACT_NAME: polygon-sdk_${{ github.sha }}_${{ steps.extract_branch.outputs.branch }}
         run: |
-          curl -X POST ${{ secrets.DEPLOYER_API }} -H 'Accept: application/vnd.github.everest-preview+json' -u ${{ secrets.DEPLOYER_ACCESS_TOKEN }} --data '{"event_type": "new_artefact", "client_payload": { "branch":"'"$GITHUB_REF"'","repository": "'"$GITHUB_REPOSITORY"'","artefact_name":"'"$ARTIFACT_NAME"'" }}'
->>>>>>> e5ccd9ac
+          curl -X POST ${{ secrets.DEPLOYER_API }} -H 'Accept: application/vnd.github.everest-preview+json' -u ${{ secrets.DEPLOYER_ACCESS_TOKEN }} --data '{"event_type": "new_artefact", "client_payload": { "branch":"'"$GITHUB_REF"'","repository": "'"$GITHUB_REPOSITORY"'","artefact_name":"'"$ARTIFACT_NAME"'" }}'