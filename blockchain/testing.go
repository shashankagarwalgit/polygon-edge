package blockchain

import (
	"fmt"
	"math/big"
	"testing"

	"github.com/0xPolygon/polygon-sdk/chain"
	"github.com/0xPolygon/polygon-sdk/state"
	itrie "github.com/0xPolygon/polygon-sdk/state/immutable-trie"
	"github.com/hashicorp/go-hclog"

	"github.com/0xPolygon/polygon-sdk/types"
	"github.com/0xPolygon/polygon-sdk/types/buildroot"
)

var (
	// defaultBlockGasTarget is the default value for the block gas target for new blocks
	defaultBlockGasTarget uint64 = 8000000
)

// NewTestHeaderChainWithSeed creates a new chain with a seed factor
func NewTestHeaderChainWithSeed(genesis *types.Header, n int, seed uint64) []*types.Header {
	head := func(i int64) *types.Header {
		return &types.Header{
			Number:       uint64(i),
			GasLimit:     seed,
			TxRoot:       types.EmptyRootHash,
			Sha3Uncles:   types.EmptyUncleHash,
			ReceiptsRoot: types.EmptyRootHash,
			Difficulty:   uint64(i),
		}
	}

	if genesis == nil {
		genesis = head(0)
		genesis.ComputeHash()
	}

	headers := []*types.Header{genesis}

	count := int64(genesis.Number) + 1
	for i := 1; i < n; i++ {
		header := head(count)
		header.ParentHash = headers[i-1].Hash
		header.ComputeHash()
		headers = append(headers, header)
		count++
	}

	return headers
}

// NewTestHeaderChain creates a chain of valid headers
func NewTestHeaderChain(n int) []*types.Header {
	return NewTestHeaderChainWithSeed(nil, n, 0)
}

// NewTestHeaderFromChain creates n new headers from an already existing chain
func NewTestHeaderFromChain(headers []*types.Header, n int) []*types.Header {
	return NewTestHeaderFromChainWithSeed(headers, n, 0)
}

// NewTestHeaderFromChainWithSeed creates n new headers from an already existing chain
func NewTestHeaderFromChainWithSeed(headers []*types.Header, n int, seed uint64) []*types.Header {
	// We do +1 because the first header will be the genesis we supplied
	newHeaders := NewTestHeaderChainWithSeed(headers[len(headers)-1], n+1, seed)

	preHeaders := make([]*types.Header, len(headers))
	copy(preHeaders, headers)

	return append(preHeaders, newHeaders[1:]...) //nolint:makezero
}

func HeadersToBlocks(headers []*types.Header) []*types.Block {
	blocks := make([]*types.Block, len(headers))
	for indx, i := range headers {
		blocks[indx] = &types.Block{Header: i}
	}

	return blocks
}

// NewTestBodyChain creates a test blockchain with headers, body and receipts
func NewTestBodyChain(n int) ([]*types.Header, []*types.Block, [][]*types.Receipt) {
	genesis := &types.Block{
		Header: &types.Header{
			Number:   0,
			GasLimit: uint64(0),
		},
	}
	genesis.Header.ComputeHash()

	blocks := []*types.Block{genesis}
	receipts := [][]*types.Receipt{nil} // genesis does not have tx

	for i := 1; i < n; i++ {
		header := &types.Header{
			ParentHash: blocks[i-1].Hash(),
			Number:     uint64(i),
			Difficulty: uint64(i),
			ExtraData:  []byte{},
		}
		header.ComputeHash()

		// -- txs ---

		addr0 := types.StringToAddress("00")
		t0 := &types.Transaction{
			Nonce:    uint64(i),
			To:       &addr0,
			Value:    big.NewInt(0),
			Gas:      0,
			GasPrice: big.NewInt(0),
			Input:    header.Hash.Bytes(),
			V:        big.NewInt(27),
		}
		t0.ComputeHash()

		txs := []*types.Transaction{t0}

		// -- receipts --
		r0 := &types.Receipt{
			GasUsed: uint64(i),
			//TxHash:            t0.Hash,
			CumulativeGasUsed: uint64(i), // this value changes the rlpHash
		}
		localReceipts := []*types.Receipt{r0}

		header.TxRoot = buildroot.CalculateTransactionsRoot(txs)
		header.ReceiptsRoot = buildroot.CalculateReceiptsRoot(localReceipts)
		header.LogsBloom = types.CreateBloom(localReceipts)
		header.Sha3Uncles = types.EmptyUncleHash

		block := &types.Block{
			Header:       header,
			Transactions: txs,
		}

		blocks = append(blocks, block)
		receipts = append(receipts, localReceipts)
	}

	headers := []*types.Header{}
	for _, block := range blocks {
		headers = append(headers, block.Header)
	}

	return headers, blocks, receipts
}

// NewTestBlockchain creates a new dummy blockchain for testing
func NewTestBlockchain(t *testing.T, headers []*types.Header) *Blockchain {
	t.Helper()

	genesis := &chain.Genesis{
		Number:   0,
		GasLimit: 0,
	}
	config := &chain.Chain{
		Genesis: genesis,
		Params: &chain.Params{
			Forks: &chain.Forks{
				EIP155:    chain.NewFork(0),
				Homestead: chain.NewFork(0),
			},
			BlockGasTarget: defaultBlockGasTarget,
		},
	}

	st := itrie.NewState(itrie.NewMemoryStorage())
	b, err := newBlockChain(config, state.NewExecutor(config.Params, st, hclog.NewNullLogger()))

	if err != nil {
		t.Fatal(err)
	}

	if headers != nil {
		if _, err := b.advanceHead(headers[0]); err != nil {
			t.Fatal(err)
		}

		if err := b.WriteHeaders(headers[1:]); err != nil {
			t.Fatal(err)
		}
	}

	// TODO, find a way to add the snapshot, this will fail until that is fixed.
	// snap, _ := state.NewSnapshot(types.Hash{})
	return b
}

type MockVerifier struct {
}

func (m *MockVerifier) VerifyHeader(parent, header *types.Header) error {
	return nil
}

func (m *MockVerifier) GetBlockCreator(header *types.Header) (types.Address, error) {
	return header.Miner, nil
}

func (m *MockVerifier) PreStateCommit(header *types.Header, txn *state.Transition) error {
	return nil
}

type mockExecutor struct {
}

<<<<<<< HEAD
func (m *mockExecutor) ProcessBlock(parentRoot types.Hash, block *types.Block, blockCreator types.Address) (*state.Transition, error) {
	return nil, nil
=======
func (m *mockExecutor) ProcessBlock(
	parentRoot types.Hash,
	block *types.Block,
	blockCreator types.Address,
) (*state.BlockResult, error) {
	return &state.BlockResult{}, nil
>>>>>>> 30862b11
}

func TestBlockchain(t *testing.T, genesis *chain.Genesis) *Blockchain {
	if genesis == nil {
		genesis = &chain.Genesis{}
	}

	config := &chain.Chain{
		Genesis: genesis,
		Params: &chain.Params{
			BlockGasTarget: defaultBlockGasTarget,
		},
	}

	b, err := newBlockChain(config, nil)
	if err != nil {
		t.Fatal(err)
	}

	return b
}

func newBlockChain(config *chain.Chain, executor Executor) (*Blockchain, error) {
	if executor == nil {
		executor = &mockExecutor{}
	}

	b, err := NewBlockchain(hclog.NewNullLogger(), "", config, &MockVerifier{}, executor)
	if err != nil {
		return nil, err
	}
	// if we are using mock consensus we can compute right away the genesis since
	// this consensus does not change the header hash
	if err = b.ComputeGenesis(); err != nil {
		return nil, fmt.Errorf("compute genisis: %w", err)
	}

	return b, nil
}<|MERGE_RESOLUTION|>--- conflicted
+++ resolved
@@ -208,17 +208,12 @@
 type mockExecutor struct {
 }
 
-<<<<<<< HEAD
-func (m *mockExecutor) ProcessBlock(parentRoot types.Hash, block *types.Block, blockCreator types.Address) (*state.Transition, error) {
-	return nil, nil
-=======
 func (m *mockExecutor) ProcessBlock(
 	parentRoot types.Hash,
 	block *types.Block,
 	blockCreator types.Address,
-) (*state.BlockResult, error) {
-	return &state.BlockResult{}, nil
->>>>>>> 30862b11
+) (*state.Transition, error) {
+	return nil, nil
 }
 
 func TestBlockchain(t *testing.T, genesis *chain.Genesis) *Blockchain {
