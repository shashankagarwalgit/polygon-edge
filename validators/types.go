package validators

import (
	"errors"
	"fmt"

	"github.com/0xPolygon/polygon-edge/types"
	"github.com/umbracle/fastrlp"
)

var (
	ErrMismatchValidatorType    = errors.New("mismatch between validator and validator set")
	ErrMismatchValidatorSetType = errors.New("mismatch between validator sets")
	ErrValidatorAlreadyExists   = errors.New("validator already exists in validator set")
	ErrValidatorNotFound        = errors.New("validator not found in validator set")
)

type ValidatorType string

const (
	ECDSAValidatorType ValidatorType = "ecdsa"
	BLSValidatorType   ValidatorType = "bls"
)

func (t *ValidatorType) FromString(s string) error {
	x := ValidatorType(s)

	switch x {
	case ECDSAValidatorType, BLSValidatorType:
		*t = x

		return nil
	default:
		return fmt.Errorf("invalid validator type: %s", s)
	}
}

<<<<<<< HEAD
func NewValidatorSetFromType(t ValidatorType) ValidatorSet {
	switch t {
	case ECDSAValidatorType:
		return new(ECDSAValidatorSet)
	case BLSValidatorType:
		return new(BLSValidatorSet)
	}

	return nil
}

=======
>>>>>>> c116a58e
// Validator defines the interface of the methods a validator implements
type Validator interface {
	Type() ValidatorType
	String() string
	Addr() types.Address
	Copy() Validator
	Equal(Validator) bool
	MarshalRLPWith(*fastrlp.Arena) *fastrlp.Value
	UnmarshalRLPFrom(*fastrlp.Parser, *fastrlp.Value) error
	Bytes() []byte
	SetFromBytes([]byte) error
}

// ValidatorSet defines the interface of the methods validator set implements
type Validators interface {
	Type() ValidatorType
	Len() int
	Equal(Validators) bool
	Copy() Validators
	At(uint64) Validator
	Index(types.Address) int64
	Includes(types.Address) bool
	Add(Validator) error
	Del(Validator) error
	Merge(Validators) error
	MarshalRLPWith(*fastrlp.Arena) *fastrlp.Value
	UnmarshalRLPFrom(*fastrlp.Parser, *fastrlp.Value) error
}<|MERGE_RESOLUTION|>--- conflicted
+++ resolved
@@ -35,20 +35,6 @@
 	}
 }
 
-<<<<<<< HEAD
-func NewValidatorSetFromType(t ValidatorType) ValidatorSet {
-	switch t {
-	case ECDSAValidatorType:
-		return new(ECDSAValidatorSet)
-	case BLSValidatorType:
-		return new(BLSValidatorSet)
-	}
-
-	return nil
-}
-
-=======
->>>>>>> c116a58e
 // Validator defines the interface of the methods a validator implements
 type Validator interface {
 	Type() ValidatorType
