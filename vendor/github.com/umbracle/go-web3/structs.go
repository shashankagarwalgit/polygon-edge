package web3

import (
	"encoding/hex"
	"fmt"
	"math/big"
)

// Address is an Ethereum address
type Address [20]byte

// HexToAddress converts an hex string value to an address object
func HexToAddress(str string) Address {
	a := Address{}
	a.UnmarshalText([]byte(str))
	return a
}

// UnmarshalText implements the unmarshal interface
func (a *Address) UnmarshalText(b []byte) error {
	return unmarshalTextByte(a[:], b, 20)
}

// MarshalText implements the marshal interface
func (a Address) MarshalText() ([]byte, error) {
	return []byte(a.String()), nil
}

func (a Address) String() string {
	return "0x" + hex.EncodeToString(a[:])
}

// Hash is an Ethereum hash
type Hash [32]byte

// HexToHash converts an hex string value to a hash object
func HexToHash(str string) Hash {
	h := Hash{}
	h.UnmarshalText([]byte(str))
	return h
}

// UnmarshalText implements the unmarshal interface
func (h *Hash) UnmarshalText(b []byte) error {
	return unmarshalTextByte(h[:], b, 32)
}

// MarshalText implements the marshal interface
func (h Hash) MarshalText() ([]byte, error) {
	return []byte(h.String()), nil
}

func (h Hash) String() string {
	return "0x" + hex.EncodeToString(h[:])
}

type Block struct {
	Number             uint64
	Hash               Hash
	ParentHash         Hash
	Sha3Uncles         Hash
	TransactionsRoot   Hash
	StateRoot          Hash
	ReceiptsRoot       Hash
	Miner              Address
	Difficulty         *big.Int
	ExtraData          []byte
	GasLimit           uint64
	GasUsed            uint64
	Timestamp          uint64
	Transactions       []*Transaction
	TransactionsHashes []Hash
	Uncles             []Hash
}

type Transaction struct {
<<<<<<< HEAD
	Hash     Hash
	From     Address
	To       *Address
	Input    []byte
	GasPrice uint64
	Gas      uint64
	Value    *big.Int
	Nonce    uint64
=======
	Hash        Hash
	From        Address
	To          *Address
	Input       []byte
	GasPrice    uint64
	Gas         uint64
	Value       *big.Int
	Nonce       uint64
	V           []byte
	R           []byte
	S           []byte
	BlockHash   Hash
	BlockNumber uint64
	TxnIndex    uint64
>>>>>>> a2cb0a1a
}

type CallMsg struct {
	From     Address
	To       Address
	Data     []byte
	GasPrice uint64
	Value    *big.Int
}

type LogFilter struct {
	Address   []Address
	Topics    []*Hash
	BlockHash *Hash
	From      *BlockNumber
	To        *BlockNumber
}

func (l *LogFilter) SetFromUint64(num uint64) {
	b := BlockNumber(num)
	l.From = &b
}

func (l *LogFilter) SetToUint64(num uint64) {
	b := BlockNumber(num)
	l.To = &b
}

func (l *LogFilter) SetTo(b BlockNumber) {
	l.To = &b
}

type Receipt struct {
	TransactionHash   Hash
	TransactionIndex  uint64
	ContractAddress   Address
	BlockHash         Hash
	From              Address
	BlockNumber       uint64
	GasUsed           uint64
	CumulativeGasUsed uint64
	LogsBloom         []byte
	Logs              []*Log
}

type Log struct {
	Removed          bool
	LogIndex         uint64
	TransactionIndex uint64
	TransactionHash  Hash
	BlockHash        Hash
	BlockNumber      uint64
	Address          Address
	Topics           []Hash
	Data             []byte
}

type BlockNumber int

const (
	Latest   BlockNumber = -1
	Earliest             = -2
	Pending              = -3
)

func (b BlockNumber) String() string {
	switch b {
	case Latest:
		return "latest"
	case Earliest:
		return "earliest"
	case Pending:
		return "pending"
	}
	if b < 0 {
		panic("internal. blocknumber is negative")
	}
	return fmt.Sprintf("0x%x", uint64(b))
}

func EncodeBlock(block ...BlockNumber) BlockNumber {
	if len(block) != 1 {
		return Latest
	}
	return block[0]
}<|MERGE_RESOLUTION|>--- conflicted
+++ resolved
@@ -74,16 +74,6 @@
 }
 
 type Transaction struct {
-<<<<<<< HEAD
-	Hash     Hash
-	From     Address
-	To       *Address
-	Input    []byte
-	GasPrice uint64
-	Gas      uint64
-	Value    *big.Int
-	Nonce    uint64
-=======
 	Hash        Hash
 	From        Address
 	To          *Address
@@ -98,7 +88,6 @@
 	BlockHash   Hash
 	BlockNumber uint64
 	TxnIndex    uint64
->>>>>>> a2cb0a1a
 }
 
 type CallMsg struct {
