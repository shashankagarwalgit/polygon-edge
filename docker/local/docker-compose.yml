version: '3.9'

services:
  ## INITIALIZE GENESIS AND SECRETS
  init:
    build:
      context: ../../
      dockerfile: docker/local/Dockerfile
    command: ["init", "${EDGE_CONSENSUS:-ibft}"]
    volumes:
      - data:/data
    networks:
      - polygon-edge-docker
  
  ## RUN NODES
  node-1:
    build:
      context: ../../
      dockerfile: docker/local/Dockerfile
<<<<<<< HEAD
    command: ["server", "--data-dir", "/data/data-1", "--chain", "/data/genesis.json", "--grpc-address", "0.0.0.0:9632", "--libp2p", "0.0.0.0:1478", "--jsonrpc", "0.0.0.0:8545", "--log-level", "DEBUG"]
=======
    command: ["server", "--data-dir", "/data", "--chain", "/genesis/genesis.json", "--grpc-address", "0.0.0.0:9632", "--libp2p", "0.0.0.0:1478", "--jsonrpc", "0.0.0.0:8545", "--prometheus", "0.0.0.0:5001", "--seal"]
>>>>>>> 25f36e5b
    depends_on:
      init:
        condition: service_completed_successfully
    ports:
      - '10000:9632'
      - '10002:8545'
      - '10003:5001'
    volumes:
      - data:/data
    networks:
      - polygon-edge-docker
    restart: on-failure
    
  node-2:
    build:
      context: ../../
      dockerfile: docker/local/Dockerfile
<<<<<<< HEAD
    command: ["server", "--data-dir", "/data/data-2", "--chain", "/data/genesis.json", "--grpc-address", "0.0.0.0:9632", "--libp2p", "0.0.0.0:1478", "--jsonrpc", "0.0.0.0:8545", "--log-level", "DEBUG"]
=======
    command: ["server", "--data-dir", "/data", "--chain", "/genesis/genesis.json", "--grpc-address", "0.0.0.0:9632", "--libp2p", "0.0.0.0:1478", "--jsonrpc", "0.0.0.0:8545", "--prometheus", "0.0.0.0:5001", "--seal"]
>>>>>>> 25f36e5b
    depends_on:
      init:
        condition: service_completed_successfully
    ports:
      - '20000:9632'
      - '20002:8545'
      - '20003:5001'
    volumes:
      - data:/data
    networks:
      - polygon-edge-docker
    restart: on-failure
    
  node-3:
    build:
      context: ../../
      dockerfile: docker/local/Dockerfile
<<<<<<< HEAD
    command: ["server", "--data-dir", "/data/data-3", "--chain", "/data/genesis.json", "--grpc-address", "0.0.0.0:9632", "--libp2p", "0.0.0.0:1478", "--jsonrpc", "0.0.0.0:8545", "--log-level", "DEBUG"]
=======
    command: ["server", "--data-dir", "/data", "--chain", "/genesis/genesis.json", "--grpc-address", "0.0.0.0:9632", "--libp2p", "0.0.0.0:1478", "--jsonrpc", "0.0.0.0:8545", "--prometheus", "0.0.0.0:5001", "--seal"]
>>>>>>> 25f36e5b
    depends_on:
      init:
        condition: service_completed_successfully
    ports:
      - '30000:9632'
      - '30002:8545'
      - '30003:5001'
    volumes:
      - data:/data
    networks:
      - polygon-edge-docker
    restart: on-failure
    
  node-4:
    build:
      context: ../../
      dockerfile: docker/local/Dockerfile
<<<<<<< HEAD
    command: ["server", "--data-dir", "/data/data-4", "--chain", "/data/genesis.json", "--grpc-address", "0.0.0.0:9632", "--libp2p", "0.0.0.0:1478", "--jsonrpc", "0.0.0.0:8545", "--log-level", "DEBUG"]
=======
    command: ["server", "--data-dir", "/data", "--chain", "/genesis/genesis.json", "--grpc-address", "0.0.0.0:9632", "--libp2p", "0.0.0.0:1478", "--jsonrpc", "0.0.0.0:8545", "--prometheus", "0.0.0.0:5001", "--seal"]
>>>>>>> 25f36e5b
    depends_on:
      init:
        condition: service_completed_successfully
    ports:
      - '40000:9632'
      - '40002:8545'
      - '40003:5001'
    volumes:
      - data:/data
    networks:
      - polygon-edge-docker
    restart: on-failure

networks:
  polygon-edge-docker:
    driver: bridge
    name: polygon-edge-docker

volumes:
  data:
  genesis:<|MERGE_RESOLUTION|>--- conflicted
+++ resolved
@@ -6,22 +6,36 @@
     build:
       context: ../../
       dockerfile: docker/local/Dockerfile
-    command: ["init", "${EDGE_CONSENSUS:-ibft}"]
+    command: [ "init", "${EDGE_CONSENSUS:-ibft}" ]
     volumes:
       - data:/data
     networks:
       - polygon-edge-docker
-  
+
   ## RUN NODES
   node-1:
     build:
       context: ../../
       dockerfile: docker/local/Dockerfile
-<<<<<<< HEAD
-    command: ["server", "--data-dir", "/data/data-1", "--chain", "/data/genesis.json", "--grpc-address", "0.0.0.0:9632", "--libp2p", "0.0.0.0:1478", "--jsonrpc", "0.0.0.0:8545", "--log-level", "DEBUG"]
-=======
-    command: ["server", "--data-dir", "/data", "--chain", "/genesis/genesis.json", "--grpc-address", "0.0.0.0:9632", "--libp2p", "0.0.0.0:1478", "--jsonrpc", "0.0.0.0:8545", "--prometheus", "0.0.0.0:5001", "--seal"]
->>>>>>> 25f36e5b
+    command:
+      [
+        "server",
+        "--data-dir",
+        "/data",
+        "--chain",
+        "/genesis/genesis.json",
+        "--grpc-address",
+        "0.0.0.0:9632",
+        "--libp2p",
+        "0.0.0.0:1478",
+        "--jsonrpc",
+        "0.0.0.0:8545",
+        "--prometheus",
+        "0.0.0.0:5001",
+        "--seal",
+        "--log-level",
+        "DEBUG"
+      ]
     depends_on:
       init:
         condition: service_completed_successfully
@@ -34,16 +48,30 @@
     networks:
       - polygon-edge-docker
     restart: on-failure
-    
+
   node-2:
     build:
       context: ../../
       dockerfile: docker/local/Dockerfile
-<<<<<<< HEAD
-    command: ["server", "--data-dir", "/data/data-2", "--chain", "/data/genesis.json", "--grpc-address", "0.0.0.0:9632", "--libp2p", "0.0.0.0:1478", "--jsonrpc", "0.0.0.0:8545", "--log-level", "DEBUG"]
-=======
-    command: ["server", "--data-dir", "/data", "--chain", "/genesis/genesis.json", "--grpc-address", "0.0.0.0:9632", "--libp2p", "0.0.0.0:1478", "--jsonrpc", "0.0.0.0:8545", "--prometheus", "0.0.0.0:5001", "--seal"]
->>>>>>> 25f36e5b
+    command:
+      [
+        "server",
+        "--data-dir",
+        "/data",
+        "--chain",
+        "/genesis/genesis.json",
+        "--grpc-address",
+        "0.0.0.0:9632",
+        "--libp2p",
+        "0.0.0.0:1478",
+        "--jsonrpc",
+        "0.0.0.0:8545",
+        "--prometheus",
+        "0.0.0.0:5001",
+        "--seal",
+        "--log-level",
+        "DEBUG"
+      ]
     depends_on:
       init:
         condition: service_completed_successfully
@@ -56,16 +84,30 @@
     networks:
       - polygon-edge-docker
     restart: on-failure
-    
+
   node-3:
     build:
       context: ../../
       dockerfile: docker/local/Dockerfile
-<<<<<<< HEAD
-    command: ["server", "--data-dir", "/data/data-3", "--chain", "/data/genesis.json", "--grpc-address", "0.0.0.0:9632", "--libp2p", "0.0.0.0:1478", "--jsonrpc", "0.0.0.0:8545", "--log-level", "DEBUG"]
-=======
-    command: ["server", "--data-dir", "/data", "--chain", "/genesis/genesis.json", "--grpc-address", "0.0.0.0:9632", "--libp2p", "0.0.0.0:1478", "--jsonrpc", "0.0.0.0:8545", "--prometheus", "0.0.0.0:5001", "--seal"]
->>>>>>> 25f36e5b
+    command:
+      [
+        "server",
+        "--data-dir",
+        "/data",
+        "--chain",
+        "/genesis/genesis.json",
+        "--grpc-address",
+        "0.0.0.0:9632",
+        "--libp2p",
+        "0.0.0.0:1478",
+        "--jsonrpc",
+        "0.0.0.0:8545",
+        "--prometheus",
+        "0.0.0.0:5001",
+        "--seal",
+        "--log-level",
+        "DEBUG"
+      ]
     depends_on:
       init:
         condition: service_completed_successfully
@@ -78,16 +120,30 @@
     networks:
       - polygon-edge-docker
     restart: on-failure
-    
+
   node-4:
     build:
       context: ../../
       dockerfile: docker/local/Dockerfile
-<<<<<<< HEAD
-    command: ["server", "--data-dir", "/data/data-4", "--chain", "/data/genesis.json", "--grpc-address", "0.0.0.0:9632", "--libp2p", "0.0.0.0:1478", "--jsonrpc", "0.0.0.0:8545", "--log-level", "DEBUG"]
-=======
-    command: ["server", "--data-dir", "/data", "--chain", "/genesis/genesis.json", "--grpc-address", "0.0.0.0:9632", "--libp2p", "0.0.0.0:1478", "--jsonrpc", "0.0.0.0:8545", "--prometheus", "0.0.0.0:5001", "--seal"]
->>>>>>> 25f36e5b
+    command:
+      [
+        "server",
+        "--data-dir",
+        "/data",
+        "--chain",
+        "/genesis/genesis.json",
+        "--grpc-address",
+        "0.0.0.0:9632",
+        "--libp2p",
+        "0.0.0.0:1478",
+        "--jsonrpc",
+        "0.0.0.0:8545",
+        "--prometheus",
+        "0.0.0.0:5001",
+        "--seal",
+        "--log-level",
+        "DEBUG"
+      ]
     depends_on:
       init:
         condition: service_completed_successfully
