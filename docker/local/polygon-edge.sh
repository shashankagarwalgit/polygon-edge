#!/bin/sh

set -e

POLYGON_EDGE_BIN=./polygon-edge
CHAIN_CUSTOM_OPTIONS=$(tr "\n" " " << EOL
--block-gas-limit 10000000
--epoch-size 10
--chain-id 51001
--name polygon-edge-docker
--premine 0x228466F2C715CbEC05dEAbfAc040ce3619d7CF0B:0xD3C21BCECCEDA1000000
--premine 0xca48694ebcB2548dF5030372BE4dAad694ef174e:0xD3C21BCECCEDA1000000
EOL
)

case "$1" in

   "init")
<<<<<<< HEAD
      case "$2" in 
         "ibft")
              echo "Generating secrets..."
              secrets=$("$POLYGON_EDGE_BIN" secrets init --insecure --num 4 --data-dir /data/data- --json)
              echo "Secrets have been successfully generated"
              echo "Generating IBFT Genesis file..."
              cd /data && /polygon-edge/polygon-edge genesis  $CHAIN_CUSTOM_OPTIONS \
                --dir genesis.json \
                --consensus ibft \
                --ibft-validators-prefix-path data- \
                --validator-set-size=4 \
                --bootnode /dns4/node-1/tcp/1478/p2p/$(echo $secrets | jq -r '.[0] | .node_id') \
                --bootnode /dns4/node-2/tcp/1478/p2p/$(echo $secrets | jq -r '.[1] | .node_id') \
              ;;
          "polybft")
              echo "Generating PolyBFT secrets..."
              secrets=$("$POLYGON_EDGE_BIN" polybft-secrets init --insecure --num 4 --data-dir /data/data- --json)
              echo "Secrets have been successfully generated"

              echo "Generating manifest..."
              "$POLYGON_EDGE_BIN" manifest --path /data/manifest.json --validators-path /data --validators-prefix data-

              echo "Generating PolyBFT Genesis file..."
              "$POLYGON_EDGE_BIN" genesis $CHAIN_CUSTOM_OPTIONS \
                --dir /data/genesis.json \
                --consensus polybft \
                --manifest /data/manifest.json \
                --validator-set-size=4 \
                --bootnode /dns4/node-1/tcp/1478/p2p/$(echo $secrets | jq -r '.[0] | .node_id') \
                --bootnode /dns4/node-2/tcp/1478/p2p/$(echo $secrets | jq -r '.[1] | .node_id')
              ;;
      esac
=======
      if [ -f "$GENESIS_PATH" ]; then
          echo "Secrets have already been generated."
      else
          echo "Generating secrets..."
          secrets=$("$POLYGON_EDGE_BIN" secrets init --num 4 --data-dir /data/data- --insecure --json)
          echo "Secrets have been successfully generated"

          echo "Generating genesis file..."
          cd /data && "$POLYGON_EDGE_BIN" genesis \
            --dir "$GENESIS_PATH" \
            --consensus ibft \
            --ibft-validators-prefix-path data- \
            --bootnode /dns4/node-1/tcp/1478/p2p/$(echo $secrets | jq -r '.[0] | .node_id') \
            --bootnode /dns4/node-2/tcp/1478/p2p/$(echo $secrets | jq -r '.[1] | .node_id')
          echo "Genesis file has been successfully generated"
      fi
>>>>>>> df32bb4e
      ;;

   *)
      echo "Executing polygon-edge..."
      exec "$POLYGON_EDGE_BIN" "$@"
      ;;

esac<|MERGE_RESOLUTION|>--- conflicted
+++ resolved
@@ -16,9 +16,11 @@
 case "$1" in
 
    "init")
-<<<<<<< HEAD
       case "$2" in 
          "ibft")
+         if [ -f "$GENESIS_PATH" ]; then
+              echo "Secrets have already been generated."
+          else
               echo "Generating secrets..."
               secrets=$("$POLYGON_EDGE_BIN" secrets init --insecure --num 4 --data-dir /data/data- --json)
               echo "Secrets have been successfully generated"
@@ -49,24 +51,6 @@
                 --bootnode /dns4/node-2/tcp/1478/p2p/$(echo $secrets | jq -r '.[1] | .node_id')
               ;;
       esac
-=======
-      if [ -f "$GENESIS_PATH" ]; then
-          echo "Secrets have already been generated."
-      else
-          echo "Generating secrets..."
-          secrets=$("$POLYGON_EDGE_BIN" secrets init --num 4 --data-dir /data/data- --insecure --json)
-          echo "Secrets have been successfully generated"
-
-          echo "Generating genesis file..."
-          cd /data && "$POLYGON_EDGE_BIN" genesis \
-            --dir "$GENESIS_PATH" \
-            --consensus ibft \
-            --ibft-validators-prefix-path data- \
-            --bootnode /dns4/node-1/tcp/1478/p2p/$(echo $secrets | jq -r '.[0] | .node_id') \
-            --bootnode /dns4/node-2/tcp/1478/p2p/$(echo $secrets | jq -r '.[1] | .node_id')
-          echo "Genesis file has been successfully generated"
-      fi
->>>>>>> df32bb4e
       ;;
 
    *)
